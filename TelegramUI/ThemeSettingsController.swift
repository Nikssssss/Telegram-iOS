--- conflicted
+++ resolved
@@ -317,33 +317,9 @@
     
     let previousTheme = Atomic<PresentationTheme?>(value: nil)
     
-<<<<<<< HEAD
     let signal = combineLatest(context.sharedContext.presentationData, context.sharedContext.accountManager.sharedData(keys: [ApplicationSpecificSharedDataKeys.presentationThemeSettings]))
-    |> deliverOnMainQueue
-    |> map { presentationData, sharedData -> (ItemListControllerState, (ItemListNodeState<ThemeSettingsControllerEntry>, ThemeSettingsControllerEntry.ItemGenerationArguments)) in
-        let theme: PresentationTheme
-        let fontSize: PresentationFontSize
-        let wallpaper: TelegramWallpaper
-        let strings: PresentationStrings
-        let dateTimeFormat: PresentationDateTimeFormat
-        let disableAnimations: Bool
-        
-        let settings = (sharedData.entries[ApplicationSpecificSharedDataKeys.presentationThemeSettings] as? PresentationThemeSettings) ?? PresentationThemeSettings.defaultSettings
-        switch settings.theme {
-            case let .builtin(reference):
-                switch reference {
-                    case .dayClassic:
-                        theme = defaultPresentationTheme
-                    case .nightGrayscale:
-                        theme = defaultDarkPresentationTheme
-                    case .nightAccent:
-                        theme = defaultDarkAccentPresentationTheme
-                    case .day:
-                        theme = makeDefaultDayPresentationTheme(accentColor: settings.themeAccentColor ?? defaultDayAccentColor)
-=======
-    let signal = combineLatest(account.telegramApplicationContext.presentationData, preferences)
         |> deliverOnMainQueue
-        |> map { presentationData, preferences -> (ItemListControllerState, (ItemListNodeState<ThemeSettingsControllerEntry>, ThemeSettingsControllerEntry.ItemGenerationArguments)) in
+        |> map { presentationData, sharedData -> (ItemListControllerState, (ItemListNodeState<ThemeSettingsControllerEntry>, ThemeSettingsControllerEntry.ItemGenerationArguments)) in
             let theme: PresentationTheme
             let fontSize: PresentationFontSize
             let wallpaper: TelegramWallpaper
@@ -351,7 +327,7 @@
             let dateTimeFormat: PresentationDateTimeFormat
             let disableAnimations: Bool
             
-            let settings = (preferences.values[themeSettingsKey] as? PresentationThemeSettings) ?? PresentationThemeSettings.defaultSettings
+            let settings = (sharedData.entries[ApplicationSpecificSharedDataKeys.presentationThemeSettings] as? PresentationThemeSettings) ?? PresentationThemeSettings.defaultSettings
             switch settings.theme {
                 case let .builtin(reference):
                     switch reference {
@@ -382,7 +358,6 @@
             
             if previousTheme.swap(theme)?.name != theme.name {
                 presentControllerImpl?(ThemeSettingsCrossfadeController())
->>>>>>> 6427a710
             }
         }
         wallpaper = settings.chatWallpaper
