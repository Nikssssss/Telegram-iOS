--- conflicted
+++ resolved
@@ -24,13 +24,8 @@
   
   s.frameworks              = 'CoreText', 'QuartzCore', 'SystemConfiguration', 'CoreGraphics', 'UIKit', 'Security'
   s.ios.vendored_frameworks = 'Vendor/CrashReporter.framework'
-<<<<<<< HEAD
-  s.xcconfig     = {'GCC_PREPROCESSOR_DEFINITIONS' => %{$(inherited) BITHOCKEY_VERSION="@\\"#{s.version}\\"" BITHOCKEY_BUILD="@\\"24\\""} }
-s.resource_bundle = { 'HockeySDKResources' => ['Resources/*.png', 'Resources/*.lproj'] }
-=======
   s.xcconfig                = {'GCC_PREPROCESSOR_DEFINITIONS' => %{$(inherited) BITHOCKEY_VERSION="@\\"#{s.version}\\"" BITHOCKEY_BUILD="@\\"25\\""} }
   s.resource_bundle         = { 'HockeySDKResources' => ['Resources/*.png', 'Resources/*.lproj'] }
   s.preserve_paths          = 'Resources', 'Support'
->>>>>>> 2cf60d6c
 
 end