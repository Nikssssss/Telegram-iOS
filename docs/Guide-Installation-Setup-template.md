<<<<<<< HEAD
## Version 4.0.0-alpha.1

- [Changelog](http://www.hockeyapp.net/help/sdk/ios/4.0.0-alpha.1/docs/docs/Changelog.html)
=======
## Version 3.8.6

- [Changelog](http://www.hockeyapp.net/help/sdk/ios/3.8.6/docs/docs/Changelog.html)
>>>>>>> 27be3810

## Introduction

This document contains the following sections:

1. [Requirements](#requirements)
2. [Setup](#setup)
3. [Advanced Setup](#advancedsetup) 
  1. [Linking System Frameworks manually](#linkmanually)   
  2. [Setup with CocoaPods](#cocoapods)
  3. [iOS Extensions](#extensions)
  4. [WatchKit 1 Extensions](#watchkit)
  5. [Crash Reporting](#crashreporting)
  6. [User Metrics](#user-metrics)
  7. [Feedback](#feedback)
  8. [Store Updates](#storeupdates)
  9. [In-App-Updates (Beta & Enterprise only)](#betaupdates)
  10. [Debug information](#debug)
4. [Documentation](#documentation)
5. [Troubleshooting](#troubleshooting)
6. [Contributing](#contributing)
7. [Contributor License](#contributorlicense)
8. [Contact](#contact)

<a id="requirements"></a> 
## 1. Requirements

1. We assume that you already have a project in Xcode and that this project is opened in Xcode 7 or later.
2. The SDK supports iOS 6.0 and later.

<a id="setup"></a>
## 2. Setup

We recommend integration of our binary into your Xcode project to setup HockeySDK for your iOS app. You can also use our interactive SDK integration wizard in <a href="http://hockeyapp.net/mac/">HockeyApp for Mac</a> which covers all the steps from below. For other ways to setup the SDK, see [Advanced Setup](#advancedsetup).

### 2.1 Obtain an App Identifier

Please see the "[How to create a new app](http://support.hockeyapp.net/kb/about-general-faq/how-to-create-a-new-app)" tutorial. This will provide you with an HockeyApp specific App Identifier to be used to initialize the SDK.

### 2.2 Download the SDK

1. Download the latest [HockeySDK-iOS](http://www.hockeyapp.net/releases/) framework which is provided as a zip-File.
2. Unzip the file and you will see a folder called `HockeySDK-iOS`. (Make sure not to use 3rd party unzip tools!)

### 2.3 Copy the SDK into your projects directory in Finder

From our experience, 3rd-party libraries usually reside inside a subdirectory (let's call our subdirectory `Vendor`), so if you don't have your project organized with a subdirectory for libraries, now would be a great start for it. To continue our example,  create a folder called `Vendor` inside your project directory and move the unzipped `HockeySDK-iOS`-folder into it. 

The SDK comes in three flavours:

  * Full featured `HockeySDK.embeddedframework`
  * Crash reporting only: `HockeySDK.framework` in the subfolder `HockeySDKCrashOnly`
  * Crash reporting only for extensions: `HockeySDK.framework` in the subfolder `HockeySDKCrashOnlyExtension` (which is required to be used for extensions).
  
Our examples will use the full featured SDK (`HockeySDK.embeddedframework`).

<a id="setupxcode"></a>

### 2.4 Add the SDK to the project in Xcode

> We recommend to use Xcode's group-feature to create a group for 3rd-party-libraries similar to the structure of our files on disk. For example, similar to the file structure in 2.3 above, our projects have a group called `Vendor`.
  
1. Make sure the `Project Navigator` is visible (⌘+1).
2. Drag & drop `HockeySDK.embeddedframework` from your `Finder` to the `Vendor` group in `Xcode` using the `Project Navigator` on the left side.
3. An overlay will appear. Select `Create groups` and set the checkmark for your target. Then click `Finish`.

<a id="modifycode"></a>
### 2.5 Modify Code 

**Objective-C**

1. Open your `AppDelegate.m` file.
2. Add the following line at the top of the file below your own `import` statements:

  ```objectivec
  @import HockeySDK;
  ```

3. Search for the method `application:didFinishLaunchingWithOptions:`
4. Add the following lines to setup and start the Application Insights SDK:

  ```objectivec
  [[BITHockeyManager sharedHockeyManager] configureWithIdentifier:@"APP_IDENTIFIER"];
  // Do some additional configuration if needed here
  [[BITHockeyManager sharedHockeyManager] startManager];
  [[BITHockeyManager sharedHockeyManager].authenticator authenticateInstallation]; // This line is obsolete in the crash only builds
  ```

**Swift**

1. Open your `AppDelegate.swift` file.
2. Add the following line at the top of the file below your own import statements:

  ```swift
  import HockeySDK
  ```

3. Search for the method 

  ```swift
  application(application: UIApplication, didFinishLaunchingWithOptions launchOptions:[NSObject: AnyObject]?) -> Bool
  ```

4. Add the following lines to setup and start the Application Insights SDK:

  ```swift
  BITHockeyManager.sharedHockeyManager().configureWithIdentifier("APP_IDENTIFIER");
  BITHockeyManager.sharedHockeyManager().startManager();
  BITHockeyManager.sharedHockeyManager().authenticator.authenticateInstallation(); // This line is obsolete in the crash only builds
  ```

*Note:* The SDK is optimized to defer everything possible to a later time while making sure e.g. crashes on startup can also be caught and each module executes other code with a delay some seconds. This ensures that `applicationDidFinishLaunching` will process as fast as possible and the SDK will not block the startup sequence resulting in a possible kill by the watchdog process.

**Congratulation, now you're all set to use HockeySDK!**

<a id="advancedsetup"></a> 
## 3. Advanced Setup

<a id="linkmanually"></a>
### 3.1 Linking System Frameworks manually

If you are working with an older project which doesn't support clang modules yet or you for some reason turned off the `Enable Modules (C and Objective-C` and `Link Frameworks Automatically` options in Xcode, you have to manually link some system frameworks:

1. Select your project in the `Project Navigator` (⌘+1).
2. Select your app target.
3. Select the tab `Build Phases`.
4. Expand `Link Binary With Libraries`.
5. Add the following system frameworks, if they are missing:
  1. Full Featured: 
    + `AssetsLibrary`
    + `CoreText`
    + `CoreGraphics`
    + `Foundation`
    + `MobileCoreServices`
    + `QuartzCore`
    + `QuickLook`
    + `Photos`
    + `Security`
    + `SystemConfiguration`
    + `UIKit`
    + `libc++`
    + `libz`
  2. Crash reporting only:
    + `Foundation`
    + `Security`
    + `SystemConfiguration`
    + `UIKit`
    + `libc++`
  3. Crash reporting only for extensions:
    + `Foundation`
    + `Security`
    + `SystemConfiguration`
    + `libc++`

Note that this also means that you can't use the `@import` syntax mentioned in the [Modify Code](#modify) section but have to stick to the old `#import <HockeySDK/HockeySDK.h>`.

<a id="cocoapods"></a>
### 3.2 Setup with CocoaPods

[CocoaPods](http://cocoapods.org) is a dependency manager for Objective-C, which automates and simplifies the process of using 3rd-party libraries like HockeySDK in your projects. To learn how to setup CocoaPods for your project, visit the [official CocoaPods website](http://cocoapods.org/).

**Podfile**

```ruby
platform :ios, '8.0'
pod "HockeySDK"
```

#### 3.2.1 Binary Distribution Options

The default and recommended distribution is a binary (static library) and a resource bundle with translations and images for all SDK Features: Crash Reporting, User Feedback, Store Updates, Authentication, AdHoc Updates.

You can alternative use a Crash Reporting build only by using the following line in your `Podfile`:

```ruby
pod "HockeySDK", :subspecs => ['CrashOnlyLib']
```

Or you can use the Crash Reporting build only for extensions by using the following line in your `Podfile`:

```ruby
pod "HockeySDK", :subspecs => ['CrashOnlyExtensionsLib']
```

#### 3.2.2 Source Integration Options

Alternatively you can integrate the SDK by source if you want to do any modifications or want a different feature set. The following entry will integrate the SDK:

```ruby
pod "HockeySDK-Source"
```

<a id="extensions"></a>
### 3.3 iOS Extensions

The following points need to be considered to use the HockeySDK SDK with iOS Extensions:

1. Each extension is required to use the same values for version (`CFBundleShortVersionString`) and build number (`CFBundleVersion`) as the main app uses. (This is required only if you are using the same `APP_IDENTIFIER` for your app and extensions).
2. You need to make sure the SDK setup code is only invoked **once**. Since there is no `applicationDidFinishLaunching:` equivalent and `viewDidLoad` can run multiple times, you need to use a setup like the following example:

  ```objectivec
  static BOOL didSetupHockeySDK = NO;

  @interface TodayViewController () <NCWidgetProviding>

  @end

  @implementation TodayViewController

  + (void)viewDidLoad {
    [super viewDidLoad];
    if (!didSetupHockeySDK) {
      [[BITHockeyManager sharedHockeyManager] configureWithIdentifier:@"APP_IDENTIFIER"];
      [[BITHockeyManager sharedHockeyManager] startManager];
      didSetupHockeySDK = YES;
    }
  }
  ```

3. The binary distribution provides a special framework build in the `HockeySDKCrashOnly` or `HockeySDKCrashOnlyExtension` folder of the distribution zip file, which only contains crash reporting functionality (also automatic sending crash reports only).

<a id="watchkit"></a>
### 3.4 WatchKit 1 Extensions

The following points need to be considered to use HockeySDK with WatchKit 1 Extensions:

1. WatchKit extensions don't use regular `UIViewControllers` but rather `WKInterfaceController` subclasses. These have a different lifecycle than you might be used to.

  To make sure that the HockeySDK is only instantiated once in the WatchKit extension's lifecycle we recommend using a helper class similar to this:

  ```objectivec
  @import Foundation;
  
  @interface BITWatchSDKSetup : NSObject
  
  * (void)setupHockeySDKIfNeeded;
  
  @end
  ```

  ```objectivec
  #import "BITWatchSDKSetup.h"
  @import HockeySDK
  
  static BOOL hockeySDKIsSetup = NO;
  
  @implementation BITWatchSDKSetup
  
  * (void)setupHockeySDKIfNeeded {
    if (!hockeySDKIsSetup) {
      [[BITHockeyManager sharedHockeyManager] configureWithIdentifier:@"APP_IDENTIFIER"];
      [[BITHockeyManager sharedHockeyManager] startManager];
      hockeySDKIsSetup = YES;
    }
  }
  
  @end
  ```

  Then, in each of your WKInterfaceControllers where you want to use the HockeySDK, you should do this:

  ```objectivec
  #import "InterfaceController.h"
  @import HockeySDK
  #import "BITWatchSDKSetup.h"
  
  @implementation InterfaceController
  
  + (void)awakeWithContext:(id)context {
    [super awakeWithContext:context];
    [BITWatchSDKSetup setupHockeySDKIfNeeded];
  }
  
  + (void)willActivate {
    [super willActivate];
  }
  
  + (void)didDeactivate {
    [super didDeactivate];
  }
  
  @end
  ```

2. The binary distribution provides a special framework build in the `HockeySDKCrashOnly` or `HockeySDKCrashOnlyExtension` folder of the distribution zip file, which only contains crash reporting functionality (also automatic sending crash reports only).

<a name="crashreporting"></a>
### 3.5 Crash Reporting

The following options only show some of possibilities to interact and fine-tune the crash reporting feature. For more please check the full documentation of the `BITCrashManager` class in our [documentation](#documentation).

#### 3.5.1 Disable Crash Reporting
The HockeySDK enables crash reporting **per default**. Crashes will be immediately sent to the server the next time the app is launched.

To provide you with the best crash reporting, we are using [PLCrashReporter]("https://github.com/plausiblelabs/plcrashreporter") in [Version 1.2 / Commit 356901d7f3ca3d46fbc8640f469304e2b755e461]("https://github.com/plausiblelabs/plcrashreporter/commit/356901d7f3ca3d46fbc8640f469304e2b755e461").

This feature can be disabled as follows:

```objectivec
[[BITHockeyManager sharedHockeyManager] configureWithIdentifier:@"APP_IDENTIFIER"];

[[BITHockeyManager sharedHockeyManager] setDisableCrashManager: YES]; //disable crash reporting

[[BITHockeyManager sharedHockeyManager] startManager];
```

#### 3.5.2 Autosend crash reports

Crashes are send the next time the app starts. If `crashManagerStatus` is set to `BITCrashManagerStatusAutoSend`, crashes will be send without any user interaction, otherwise an alert will appear allowing the users to decide whether they want to send the report or not.

```objectivec
[[BITHockeyManager sharedHockeyManager] configureWithIdentifier:@"APP_IDENTIFIER"];

[[BITHockeyManager sharedHockeyManager].crashManager setCrashManagerStatus: BITCrashManagerStatusAutoSend];

[[BITHockeyManager sharedHockeyManager] startManager];
```

The SDK is not sending the reports right when the crash happens deliberately, because if is not safe to implement such a mechanism while being async-safe (any Objective-C code is _NOT_ async-safe!) and not causing more danger like a deadlock of the device, than helping. We found that users do start the app again because most don't know what happened, and you will get by far most of the reports.

Sending the reports on startup is done asynchronously (non-blocking). This is the only safe way to ensure that the app won't be possibly killed by the iOS watchdog process, because startup could take too long and the app could not react to any user input when network conditions are bad or connectivity might be very slow.

#### 3.5.3 Mach Exception Handling

By default the SDK is using the safe and proven in-process BSD Signals for catching crashes. This option provides an option to enable catching fatal signals via a Mach exception server instead.

We strongly advice _NOT_ to enable Mach exception handler in release versions of your apps!

*Warning:* The Mach exception handler executes in-process, and will interfere with debuggers when they attempt to suspend all active threads (which will include the Mach exception handler). Mach-based handling should _NOT_ be used when a debugger is attached. The SDK will not enabled catching exceptions if the app is started with the debugger running. If you attach the debugger during runtime, this may cause issues the Mach exception handler is enabled!
 
```objectivec
[[BITHockeyManager sharedHockeyManager] configureWithIdentifier:@"APP_IDENTIFIER"];

[[BITHockeyManager sharedHockeyManager].crashManager setEnableMachExceptionHandler: YES];

[[BITHockeyManager sharedHockeyManager] startManager];
```

#### 3.5.4 Attach additional data

The `BITHockeyManagerDelegate` protocol provides methods to add additional data to a crash report:

1. UserID: `- (NSString *)userIDForHockeyManager:(BITHockeyManager *)hockeyManager componentManager:(BITHockeyBaseManager *)componentManager;`
2. UserName: `- (NSString *)userNameForHockeyManager:(BITHockeyManager *)hockeyManager componentManager:(BITHockeyBaseManager *)componentManager;`
3. UserEmail: `- (NSString *)userEmailForHockeyManager:(BITHockeyManager *)hockeyManager componentManager:(BITHockeyBaseManager *)componentManager;`

The `BITCrashManagerDelegate` protocol (which is automatically included in `BITHockeyManagerDelegate`) provides methods to add more crash specific data to a crash report:

1. Text attachments: `-(NSString *)applicationLogForCrashManager:(BITCrashManager *)crashManager`

  Check the following tutorial for an example on how to add CocoaLumberjack log data: [How to Add Application Specific Log Data on iOS or OS X](http://support.hockeyapp.net/kb/client-integration-ios-mac-os-x/how-to-add-application-specific-log-data-on-ios-or-os-x)
2. Binary attachments: `-(BITHockeyAttachment *)attachmentForCrashManager:(BITCrashManager *)crashManager`

Make sure to implement the protocol

```objectivec
@interface YourAppDelegate () <BITHockeyManagerDelegate> {}

@end
```

and set the delegate:

```objectivec
[[BITHockeyManager sharedHockeyManager] configureWithIdentifier:@"APP_IDENTIFIER"];

[[BITHockeyManager sharedHockeyManager] setDelegate: self];

[[BITHockeyManager sharedHockeyManager] startManager];
```


<a name="user-metrics"></a>
### 3.6 User Metrics

HockeyApp automatically provides you with nice intelligible and informative metrics about how your app is used and by whom.

Just in case you want to opt-out of this feature, there is a way to turn this functionality off:

```objectivec
[[BITHockeyManager sharedHockeyManager] configureWithIdentifier:@"APP_IDENTIFIER"];

[BITHockeyManager sharedHockeyManager].disableTelemetryManager = YES;

[[BITHockeyManager sharedHockeyManager] startManager];

```

<a name="feedback"></a>
### 3.7 Feedback

`BITFeedbackManager` lets your users communicate directly with you via the app and an integrated user interface. It provides a single threaded discussion with a user running your app. This feature is only enabled, if you integrate the actual view controllers into your app.
 
You should never create your own instance of `BITFeedbackManager` but use the one provided by the `[BITHockeyManager sharedHockeyManager]`:
 
```objectivec
[BITHockeyManager sharedHockeyManager].feedbackManager
```

Please check the [documentation](#documentation) of the `BITFeedbachManager` class on more information on how to leverage this feature.

<a name="storeupdates"></a>
### 3.8 Store Updates

This is the HockeySDK module for handling app updates when having your app released in the App Store.

When an update is detected, this module will show an alert asking the user if he/she wants to update or ignore this version. If update was chosen, it will open the apps page in the app store app.

By default this module is **NOT** enabled! To enable it use the following code:

```objectivec
[[BITHockeyManager sharedHockeyManager] configureWithIdentifier:@"APP_IDENTIFIER"];

[[BITHockeyManager sharedHockeyManager] setEnableStoreUpdateManager: YES];

[[BITHockeyManager sharedHockeyManager] startManager];
```

When this module is enabled and **NOT** running in an App Store build/environment, it won't do any checks!

Please check the [documentation](#documentation) of the `BITStoreUpdateManager` class on more information on how to leverage this feature and know about its limits.

<a name="betaupdates"></a>
### 3.9 In-App-Updates (Beta & Enterprise only)

The following options only show some of possibilities to interact and fine-tune the update feature when using Ad-Hoc or Enterprise provisioning profiles. For more please check the full documentation of the `BITUpdateManager` class in our [documentation](#documentation).

The feature handles version updates, presents update and version information in a App Store like user interface, collects usage information and provides additional authorization options when using Ad-Hoc provisioning profiles.

This module automatically disables itself when running in an App Store build by default!

This feature can be disabled manually as follows:

```objectivec
[[BITHockeyManager sharedHockeyManager] configureWithIdentifier:@"APP_IDENTIFIER"];

[[BITHockeyManager sharedHockeyManager] setDisableUpdateManager: YES]; //disable auto updating

[[BITHockeyManager sharedHockeyManager] startManager];
```

If you want to see beta analytics, use the beta distribution feature with in-app updates, restrict versions to specific users, or want to know who is actually testing your app, you need to follow the instructions on our guide [Authenticating Users on iOS](http://support.hockeyapp.net/kb/client-integration-ios-mac-os-x/authenticating-users-on-ios)

<a id="debug"></a>
### 3.10 Debug information

To check if data is send properly to HockeyApp and also see some additional SDK debug log data in the console, add the following line before `startManager`:

```objectivec
[[BITHockeyManager sharedHockeyManager] configureWithIdentifier:@"APP_IDENTIFIER"];

[[BITHockeyManager sharedHockeyManager] setDebugLogEnabled:YES];

[[BITHockeyManager sharedHockeyManager] startManager];
```

<a id="documentation"></a>
## 4. Documentation

<<<<<<< HEAD
Our documentation can be found on [HockeyApp](http://hockeyapp.net/help/sdk/ios/4.0.0-alpha.1/index.html).
=======
Our documentation can be found on [HockeyApp](http://hockeyapp.net/help/sdk/ios/3.8.6/index.html).
>>>>>>> 27be3810

<a id="troubleshooting"></a>
## 5.Troubleshooting

### Linker warnings

  Make sure that all mentioned frameworks and libraries are linked

### iTunes Connect rejection

  Make sure none of the following files are copied into your app bundle, check under app target, `Build Phases`, `Copy Bundle Resources` or in the `.app` bundle after building:

  - `HockeySDK.framework` (except if you build a dynamic framework version of the SDK yourself!)
<<<<<<< HEAD
  - `de.bitstadium.HockeySDK-iOS-4.0.0-alpha.1.docset`
=======
  - `de.bitstadium.HockeySDK-iOS-3.8.6.docset`
>>>>>>> 27be3810

### Feature are not working as expected

  Enable debug output to the console to see additional information from the SDK initializing the modules,  sending and receiving network requests and more by adding the following code before calling `startManager`:

  `[[BITHockeyManager sharedHockeyManager] setDebugLogEnabled: YES];`

<a id="contributing"></a>
## 6. Contributing

We're looking forward to your contributions via pull requests.

**Development environment**

* Mac running the latest version of OS X
* Get the latest Xcode from the Mac App Store
* [AppleDoc](https://github.com/tomaz/appledoc) 
* [CocoaPods](https://cocoapods.org/)

<a id="contributorlicense"></a>
## 7. Contributor License

You must sign a [Contributor License Agreement](https://cla.microsoft.com/) before submitting your pull request. To complete the Contributor License Agreement (CLA), you will need to submit a request via the [form](https://cla.microsoft.com/) and then electronically sign the CLA when you receive the email containing the link to the document. You need to sign the CLA only once to cover submission to any Microsoft OSS project. 

<a id="contact"></a>
## 8. Contact

If you have further questions or are running into trouble that cannot be resolved by any of the steps here, feel free to open a Github issue here or contact us at [support@hockeyapp.net](mailto:support@hockeyapp.net)<|MERGE_RESOLUTION|>--- conflicted
+++ resolved
@@ -1,12 +1,6 @@
-<<<<<<< HEAD
 ## Version 4.0.0-alpha.1
 
 - [Changelog](http://www.hockeyapp.net/help/sdk/ios/4.0.0-alpha.1/docs/docs/Changelog.html)
-=======
-## Version 3.8.6
-
-- [Changelog](http://www.hockeyapp.net/help/sdk/ios/3.8.6/docs/docs/Changelog.html)
->>>>>>> 27be3810
 
 ## Introduction
 
@@ -466,11 +460,7 @@
 <a id="documentation"></a>
 ## 4. Documentation
 
-<<<<<<< HEAD
 Our documentation can be found on [HockeyApp](http://hockeyapp.net/help/sdk/ios/4.0.0-alpha.1/index.html).
-=======
-Our documentation can be found on [HockeyApp](http://hockeyapp.net/help/sdk/ios/3.8.6/index.html).
->>>>>>> 27be3810
 
 <a id="troubleshooting"></a>
 ## 5.Troubleshooting
@@ -484,11 +474,7 @@
   Make sure none of the following files are copied into your app bundle, check under app target, `Build Phases`, `Copy Bundle Resources` or in the `.app` bundle after building:
 
   - `HockeySDK.framework` (except if you build a dynamic framework version of the SDK yourself!)
-<<<<<<< HEAD
   - `de.bitstadium.HockeySDK-iOS-4.0.0-alpha.1.docset`
-=======
-  - `de.bitstadium.HockeySDK-iOS-3.8.6.docset`
->>>>>>> 27be3810
 
 ### Feature are not working as expected
 
