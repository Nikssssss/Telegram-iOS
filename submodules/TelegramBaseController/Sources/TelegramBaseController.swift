import Foundation
import UIKit
import AsyncDisplayKit
import Display
import TelegramCore
import SyncCore
import SwiftSignalKit
import Postbox
import TelegramPresentationData
import TelegramUIPreferences
import UniversalMediaPlayer
import AccountContext
import OverlayStatusController
import PresentationDataUtils
import TelegramCallsUI

public enum MediaAccessoryPanelVisibility {
    case none
    case specific(size: ContainerViewLayoutSizeClass)
    case always
}

public enum LocationBroadcastPanelSource {
    case none
    case summary
    case peer(PeerId)
}

<<<<<<< HEAD
=======
public enum GroupCallPanelSource {
    case none
    case all
    case peer(PeerId)
}

final class GroupCallPanelData {
    let peerId: PeerId
    let info: GroupCallInfo
    let topParticipants: [GroupCallParticipantsContext.Participant]
    let participantCount: Int
    let numberOfActiveSpeakers: Int
    let groupCall: PresentationGroupCall?
    
    init(
        peerId: PeerId,
        info: GroupCallInfo,
        topParticipants: [GroupCallParticipantsContext.Participant],
        participantCount: Int,
        numberOfActiveSpeakers: Int,
        groupCall: PresentationGroupCall?
    ) {
        self.peerId = peerId
        self.info = info
        self.topParticipants = topParticipants
        self.participantCount = participantCount
        self.numberOfActiveSpeakers = numberOfActiveSpeakers
        self.groupCall = groupCall
    }
}

>>>>>>> dda38144
private func presentLiveLocationController(context: AccountContext, peerId: PeerId, controller: ViewController) {
    let presentImpl: (Message?) -> Void = { [weak controller] message in
        if let message = message, let strongController = controller {
            let _ = context.sharedContext.openChatMessage(OpenChatMessageParams(context: context, chatLocation: nil, chatLocationContextHolder: nil, message: message, standalone: false, reverseMessageGalleryOrder: false, navigationController: strongController.navigationController as? NavigationController, modal: true, dismissInput: {
                controller?.view.endEditing(true)
            }, present: { c, a in
                controller?.present(c, in: .window(.root), with: a, blockInteraction: true)
            }, transitionNode: { _, _ in
                return nil
            }, addToTransitionSurface: { _ in
            }, openUrl: { _ in
            }, openPeer: { peer, navigation in
            }, callPeer: { _, _ in
            }, enqueueMessage: { message in
                let _ = enqueueMessages(account: context.account, peerId: peerId, messages: [message]).start()
            }, sendSticker: nil,
            setupTemporaryHiddenMedia: { _, _, _ in
            }, chatAvatarHiddenMedia: { _, _ in
            }))
        }
    }
    if let id = context.liveLocationManager?.internalMessageForPeerId(peerId) {
        let _ = (context.account.postbox.transaction { transaction -> Message? in
            return transaction.getMessage(id)
        } |> deliverOnMainQueue).start(next: presentImpl)
    } else if let liveLocationManager = context.liveLocationManager {
        let _ = (liveLocationManager.summaryManager.peersBroadcastingTo(peerId: peerId)
        |> take(1)
        |> map { peersAndMessages -> Message? in
            return peersAndMessages?.first?.1
        } |> deliverOnMainQueue).start(next: presentImpl)
    }
}

open class TelegramBaseController: ViewController, KeyShortcutResponder {
    private let context: AccountContext
    
    public let mediaAccessoryPanelVisibility: MediaAccessoryPanelVisibility
    public let locationBroadcastPanelSource: LocationBroadcastPanelSource
    public let groupCallPanelSource: GroupCallPanelSource
    
    private var mediaStatusDisposable: Disposable?
    private var locationBroadcastDisposable: Disposable?
    private var currentGroupCallDisposable: Disposable?
    
    public private(set) var playlistStateAndType: (SharedMediaPlaylistItem, SharedMediaPlaylistItem?, SharedMediaPlaylistItem?, MusicPlaybackSettingsOrder, MediaManagerPlayerType, Account)?
    private var playlistLocation: SharedMediaPlaylistLocation?
    
    public var tempVoicePlaylistEnded: (() -> Void)?
    public var tempVoicePlaylistItemChanged: ((SharedMediaPlaylistItem?, SharedMediaPlaylistItem?) -> Void)?
    
    public var mediaAccessoryPanel: (MediaNavigationAccessoryPanel, MediaManagerPlayerType)?
    
    private var locationBroadcastMode: LocationBroadcastNavigationAccessoryPanelMode?
    private var locationBroadcastPeers: [Peer]?
    private var locationBroadcastMessages: [MessageId: Message]?
    private var locationBroadcastAccessoryPanel: LocationBroadcastNavigationAccessoryPanel?
    
    private var groupCallPanelData: GroupCallPanelData?
    private var groupCallAccessoryPanel: GroupCallNavigationAccessoryPanel?
    
    private var dismissingPanel: ASDisplayNode?
    
    private var presentationData: PresentationData
    private var presentationDataDisposable: Disposable?
    private var playlistPreloadDisposable: Disposable?
    
    override open var navigationHeight: CGFloat {
        return super.navigationHeight + self.additionalHeight
    }
    
    override open var navigationInsetHeight: CGFloat {
        return super.navigationInsetHeight + self.additionalHeight
    }
    
    override open var visualNavigationInsetHeight: CGFloat {
        return super.visualNavigationInsetHeight + self.additionalHeight
    }
    
    public var additionalHeight: CGFloat {
        var height: CGFloat = 0.0
        if let _ = self.groupCallAccessoryPanel {
            height += 50.0
        }
        if let _ = self.mediaAccessoryPanel {
            height += MediaNavigationAccessoryHeaderNode.minimizedHeight
        }
        if let _ = self.locationBroadcastAccessoryPanel {
            height += MediaNavigationAccessoryHeaderNode.minimizedHeight
        }
        return height
    }
    
    open var primaryNavigationHeight: CGFloat {
        return super.navigationHeight
    }
    
    public init(context: AccountContext, navigationBarPresentationData: NavigationBarPresentationData?, mediaAccessoryPanelVisibility: MediaAccessoryPanelVisibility, locationBroadcastPanelSource: LocationBroadcastPanelSource, groupCallPanelSource: GroupCallPanelSource) {
        self.context = context
        self.presentationData = context.sharedContext.currentPresentationData.with { $0 }
        self.mediaAccessoryPanelVisibility = mediaAccessoryPanelVisibility
        self.locationBroadcastPanelSource = locationBroadcastPanelSource
        self.groupCallPanelSource = groupCallPanelSource
        
        super.init(navigationBarPresentationData: navigationBarPresentationData)
        
        if case .none = mediaAccessoryPanelVisibility {
        } else {
            self.mediaStatusDisposable = (context.sharedContext.mediaManager.globalMediaPlayerState
            |> mapToSignal { playlistStateAndType -> Signal<(Account, SharedMediaPlayerItemPlaybackState, MediaManagerPlayerType)?, NoError> in
                if let (account, state, type) = playlistStateAndType {
                    switch state {
                        case let .state(state):
                            return .single((account, state, type))
                        case .loading:
                            return .single(nil) |> delay(0.2, queue: .mainQueue())
                    }
                } else {
                    return .single(nil)
                }
            }
            |> deliverOnMainQueue).start(next: { [weak self] playlistStateAndType in
                guard let strongSelf = self else {
                    return
                }
                if !arePlaylistItemsEqual(strongSelf.playlistStateAndType?.0, playlistStateAndType?.1.item) ||
                    !arePlaylistItemsEqual(strongSelf.playlistStateAndType?.1, playlistStateAndType?.1.previousItem) ||
                    !arePlaylistItemsEqual(strongSelf.playlistStateAndType?.2, playlistStateAndType?.1.nextItem) ||
                    strongSelf.playlistStateAndType?.3 != playlistStateAndType?.1.order || strongSelf.playlistStateAndType?.4 != playlistStateAndType?.2 {
                    var previousVoiceItem: SharedMediaPlaylistItem?
                    if let playlistStateAndType = strongSelf.playlistStateAndType, playlistStateAndType.4 == .voice {
                        previousVoiceItem = playlistStateAndType.0
                    }
                    
                    var updatedVoiceItem: SharedMediaPlaylistItem?
                    if let playlistStateAndType = playlistStateAndType, playlistStateAndType.2 == .voice {
                        updatedVoiceItem = playlistStateAndType.1.item
                    }
                    
                    strongSelf.tempVoicePlaylistItemChanged?(previousVoiceItem, updatedVoiceItem)
                    if let playlistStateAndType = playlistStateAndType {
                        strongSelf.playlistStateAndType = (playlistStateAndType.1.item, playlistStateAndType.1.previousItem, playlistStateAndType.1.nextItem, playlistStateAndType.1.order, playlistStateAndType.2, playlistStateAndType.0)
                    } else {
                        var voiceEnded = false
                        if strongSelf.playlistStateAndType?.4 == .voice {
                            voiceEnded = true
                        }
                        strongSelf.playlistStateAndType = nil
                        if voiceEnded {
                            strongSelf.tempVoicePlaylistEnded?()
                        }
                    }
                    strongSelf.requestLayout(transition: .animated(duration: 0.4, curve: .spring))
                }
                strongSelf.playlistLocation = playlistStateAndType?.1.playlistLocation
            })
        }
        
        if let liveLocationManager = context.liveLocationManager {
            switch locationBroadcastPanelSource {
                case .none:
                    self.locationBroadcastMode = nil
                case .summary, .peer:
                    let signal: Signal<([Peer]?, [MessageId: Message]?), NoError>
                    switch locationBroadcastPanelSource {
                        case let .peer(peerId):
                            self.locationBroadcastMode = .peer
                            signal = combineLatest(liveLocationManager.summaryManager.peersBroadcastingTo(peerId: peerId), liveLocationManager.summaryManager.broadcastingToMessages())
                            |> map { peersAndMessages, outgoingMessages in
                                var peers = peersAndMessages?.map { $0.0 }
                                for message in outgoingMessages.values {
                                    if message.id.peerId == peerId, let author = message.author {
                                        if peers == nil {
                                            peers = []
                                        }
                                        peers?.append(author)
                                    }
                                }
                                return (peers, outgoingMessages)
                            }
                        default:
                            self.locationBroadcastMode = .summary
                            signal = liveLocationManager.summaryManager.broadcastingToMessages()
                            |> map { messages -> ([Peer]?, [MessageId: Message]?) in
                                if messages.isEmpty {
                                    return (nil, nil)
                                } else {
                                    var peers: [Peer] = []
                                    for message in messages.values.sorted(by: { $0.index < $1.index }) {
                                        if let peer = message.peers[message.id.peerId] {
                                            peers.append(peer)
                                        }
                                    }
                                    return (peers, messages)
                                }
                            }
                        
                    }
                    
                    self.locationBroadcastDisposable = (signal
                    |> deliverOnMainQueue).start(next: { [weak self] peers, messages in
                        if let strongSelf = self {
                            var updated = false
                            if let current = strongSelf.locationBroadcastPeers, let peers = peers {
                                updated = !arePeerArraysEqual(current, peers)
                            } else if (strongSelf.locationBroadcastPeers != nil) != (peers != nil) {
                                updated = true
                            }
                            
                            strongSelf.locationBroadcastMessages = messages
                            
                            if updated {
                                let wasEmpty = strongSelf.locationBroadcastPeers == nil
                                strongSelf.locationBroadcastPeers = peers
                                if wasEmpty != (peers == nil) {
                                    strongSelf.requestLayout(transition: .animated(duration: 0.4, curve: .spring))
                                } else if let peers = peers, let locationBroadcastMode = strongSelf.locationBroadcastMode {
                                    var canClose = true
                                    if case let .peer(peerId) = strongSelf.locationBroadcastPanelSource, let messages = messages {
                                        canClose = false
                                        for messageId in messages.keys {
                                            if messageId.peerId == peerId {
                                                canClose = true
                                            }
                                        }
                                    }
                                    strongSelf.locationBroadcastAccessoryPanel?.update(peers: peers, mode: locationBroadcastMode, canClose: canClose)
                                }
                            }
                        }
                    })
            }
        }
        
        if let callManager = context.sharedContext.callManager {
            switch groupCallPanelSource {
            case .none:
                break
            default:
                let currentGroupCall: Signal<GroupCallPanelData?, NoError> = callManager.currentGroupCallSignal
                |> distinctUntilChanged(isEqual: { lhs, rhs in
                    return lhs?.internalId == rhs?.internalId
                })
                |> mapToSignal { call -> Signal<GroupCallPanelData?, NoError> in
                    guard let call = call else {
                        return .single(nil)
                    }
                    return call.summaryState
                    |> filter { $0 != nil }
                    |> take(1)
                    |> map { summary -> GroupCallPanelData? in
                        guard let summary = summary else {
                            return nil
                        }
                        return GroupCallPanelData(
                            peerId: call.peerId,
                            info: summary.info,
                            topParticipants: summary.topParticipants,
                            participantCount: summary.participantCount,
                            numberOfActiveSpeakers: 0,
                            groupCall: call
                        )
                    }
                }
                
                let availableGroupCall: Signal<GroupCallPanelData?, NoError>
                if case let .peer(peerId) = groupCallPanelSource {
                    availableGroupCall = context.account.viewTracker.peerView(peerId)
                    |> map { peerView -> CachedChannelData.ActiveCall? in
                        guard let cachedData = peerView.cachedData as? CachedChannelData else {
                            return nil
                        }
                        return cachedData.activeCall
                    }
                    |> distinctUntilChanged
                    |> mapToSignal { activeCall -> Signal<GroupCallPanelData?, NoError> in
                        guard let activeCall = activeCall else {
                            return .single(nil)
                        }
                        return getGroupCallParticipants(account: context.account, callId: activeCall.id, accessHash: activeCall.accessHash, offset: "", limit: 10)
                        |> map(Optional.init)
                        |> `catch` { _ -> Signal<GroupCallParticipantsContext.State?, NoError> in
                            return .single(nil)
                        }
                        |> mapToSignal { initialState -> Signal<GroupCallPanelData?, NoError> in
                            guard let initialState = initialState else {
                                return .single(nil)
                            }
                            
                            return Signal<GroupCallPanelData?, NoError> { subscriber in
                                let participantsContext = QueueLocalObject<GroupCallParticipantsContext>(queue: .mainQueue(), generate: {
                                    return GroupCallParticipantsContext(
                                        account: context.account,
                                        peerId: peerId,
                                        id: activeCall.id,
                                        accessHash: activeCall.accessHash,
                                        state: initialState
                                    )
                                })
                                
                                let disposable = MetaDisposable()
                                participantsContext.with { participantsContext in
                                    disposable.set(combineLatest(queue: .mainQueue(),
                                        participantsContext.state,
                                        participantsContext.numberOfActiveSpeakers
                                    ).start(next: { state, numberOfActiveSpeakers in
                                        var topParticipants: [GroupCallParticipantsContext.Participant] = []
                                        for participant in state.participants {
                                            if topParticipants.count >= 3 {
                                                break
                                            }
                                            topParticipants.append(participant)
                                        }
                                        let data = GroupCallPanelData(
                                            peerId: peerId,
                                            info: GroupCallInfo(id: activeCall.id, accessHash: activeCall.accessHash, participantCount: state.totalCount, clientParams: nil),
                                            topParticipants: topParticipants,
                                            participantCount: state.totalCount,
                                            numberOfActiveSpeakers: numberOfActiveSpeakers,
                                            groupCall: nil
                                        )
                                        subscriber.putNext(data)
                                    }))
                                }
                                
                                return ActionDisposable {
                                    disposable.dispose()
                                    participantsContext.with { _ in
                                    }
                                }
                            }
                            |> runOn(.mainQueue())
                        }
                    }
                } else {
                    availableGroupCall = .single(nil)
                }
                
                self.currentGroupCallDisposable = combineLatest(queue: .mainQueue(),
                    currentGroupCall,
                    availableGroupCall
                ).start(next: { [weak self] currentState, availableState in
                    guard let strongSelf = self else {
                        return
                    }
                    
                    let panelData = currentState ?? availableState
                    
                    let wasEmpty = strongSelf.groupCallPanelData == nil
                    strongSelf.groupCallPanelData = panelData
                    let isEmpty = strongSelf.groupCallPanelData == nil
                    if wasEmpty != isEmpty {
                        strongSelf.requestLayout(transition: .animated(duration: 0.4, curve: .spring))
                    } else if let groupCallPanelData = strongSelf.groupCallPanelData {
                        strongSelf.groupCallAccessoryPanel?.update(data: groupCallPanelData)
                    }
                })
            }
        }
        
        self.presentationDataDisposable = (context.sharedContext.presentationData
        |> deliverOnMainQueue).start(next: { [weak self] presentationData in
            if let strongSelf = self {
                let previousTheme = strongSelf.presentationData.theme
                let previousStrings = strongSelf.presentationData.strings
                
                strongSelf.presentationData = presentationData
                
                if previousTheme !== presentationData.theme || previousStrings !== presentationData.strings {
                    strongSelf.mediaAccessoryPanel?.0.containerNode.updatePresentationData(presentationData)
                    strongSelf.locationBroadcastAccessoryPanel?.updatePresentationData(presentationData)
                }
            }
        })
    }
    
    deinit {
        self.mediaStatusDisposable?.dispose()
        self.locationBroadcastDisposable?.dispose()
        self.currentGroupCallDisposable?.dispose()
        self.presentationDataDisposable?.dispose()
        self.playlistPreloadDisposable?.dispose()
    }
    
    required public init(coder aDecoder: NSCoder) {
        fatalError("init(coder:) has not been implemented")
    }
    
    override open func containerLayoutUpdated(_ layout: ContainerViewLayout, transition: ContainedViewLayoutTransition) {
        super.containerLayoutUpdated(layout, transition: transition)
        
        var navigationHeight = super.navigationHeight
        if !self.displayNavigationBar {
            navigationHeight = 0.0
        }
        
        var additionalHeight: CGFloat = 0.0
        
        if let groupCallPanelData = self.groupCallPanelData {
            let panelHeight: CGFloat = 50.0
            let panelFrame = CGRect(origin: CGPoint(x: 0.0, y: navigationHeight.isZero ? -panelHeight : (navigationHeight + additionalHeight + UIScreenPixel)), size: CGSize(width: layout.size.width, height: panelHeight))
            additionalHeight += panelHeight
            
            let groupCallAccessoryPanel: GroupCallNavigationAccessoryPanel
            if let current = self.groupCallAccessoryPanel {
                groupCallAccessoryPanel = current
                transition.updateFrame(node: groupCallAccessoryPanel, frame: panelFrame)
                groupCallAccessoryPanel.updateLayout(size: panelFrame.size, leftInset: layout.safeInsets.left, rightInset: layout.safeInsets.right, transition: transition)
            } else {
                let presentationData = self.context.sharedContext.currentPresentationData.with { $0 }
                groupCallAccessoryPanel = GroupCallNavigationAccessoryPanel(context: self.context, presentationData: presentationData, tapAction: { [weak self] in
                    guard let strongSelf = self else {
                        return
                    }
                    strongSelf.joinGroupCall(
                        peerId: groupCallPanelData.peerId,
                        info: groupCallPanelData.info,
                        sourcePanel: strongSelf.groupCallAccessoryPanel
                    )
                })
                if let navigationBar = self.navigationBar {
                    self.displayNode.insertSubnode(groupCallAccessoryPanel, aboveSubnode: navigationBar)
                } else {
                    self.displayNode.addSubnode(groupCallAccessoryPanel)
                }
                self.groupCallAccessoryPanel = groupCallAccessoryPanel
                groupCallAccessoryPanel.frame = panelFrame
                
                groupCallAccessoryPanel.update(data: groupCallPanelData)
                groupCallAccessoryPanel.updateLayout(size: panelFrame.size, leftInset: layout.safeInsets.left, rightInset: layout.safeInsets.right, transition: .immediate)
                if transition.isAnimated {
                    groupCallAccessoryPanel.animateIn(transition)
                }
            }
        } else if let groupCallAccessoryPanel = self.groupCallAccessoryPanel {
            self.groupCallAccessoryPanel = nil
            if transition.isAnimated {
                groupCallAccessoryPanel.animateOut(transition, completion: { [weak groupCallAccessoryPanel] in
                    groupCallAccessoryPanel?.removeFromSupernode()
                })
            } else {
                groupCallAccessoryPanel.removeFromSupernode()
            }
        }
        
        if let locationBroadcastPeers = self.locationBroadcastPeers, let locationBroadcastMode = self.locationBroadcastMode {
            let panelHeight = MediaNavigationAccessoryHeaderNode.minimizedHeight
            let panelFrame = CGRect(origin: CGPoint(x: 0.0, y: navigationHeight.isZero ? -panelHeight : (navigationHeight + additionalHeight + UIScreenPixel)), size: CGSize(width: layout.size.width, height: panelHeight))
            additionalHeight += panelHeight
            
            let locationBroadcastAccessoryPanel: LocationBroadcastNavigationAccessoryPanel
            if let current = self.locationBroadcastAccessoryPanel {
                locationBroadcastAccessoryPanel = current
                transition.updateFrame(node: locationBroadcastAccessoryPanel, frame: panelFrame)
                locationBroadcastAccessoryPanel.updateLayout(size: panelFrame.size, leftInset: layout.safeInsets.left, rightInset: layout.safeInsets.right, transition: transition)
            } else {
                let presentationData = self.context.sharedContext.currentPresentationData.with { $0 }
                locationBroadcastAccessoryPanel = LocationBroadcastNavigationAccessoryPanel(accountPeerId: self.context.account.peerId, theme: presentationData.theme, strings: presentationData.strings, nameDisplayOrder: presentationData.nameDisplayOrder, tapAction: { [weak self] in
                    if let strongSelf = self {
                        switch strongSelf.locationBroadcastPanelSource {
                            case .none:
                                break
                            case .summary:
                                if let locationBroadcastMessages = strongSelf.locationBroadcastMessages {
                                    let messages = locationBroadcastMessages.values.sorted(by: { $0.index > $1.index })
                                    
                                    if messages.count == 1 {
                                        presentLiveLocationController(context: strongSelf.context, peerId: messages[0].id.peerId, controller: strongSelf)
                                    } else {
                                        let presentationData = strongSelf.context.sharedContext.currentPresentationData.with { $0 }
                                        let controller = ActionSheetController(presentationData: presentationData)
                                        let dismissAction: () -> Void = { [weak controller] in
                                            controller?.dismissAnimated()
                                        }
                                        var items: [ActionSheetItem] = []
                                        if !messages.isEmpty {
                                            items.append(ActionSheetTextItem(title: presentationData.strings.LiveLocation_MenuChatsCount(Int32(messages.count))))
                                            for message in messages {
                                                if let peer = message.peers[message.id.peerId] {
                                                    var beginTimeAndTimeout: (Double, Double)?
                                                    for media in message.media {
                                                        if let media = media as? TelegramMediaMap, let timeout = media.liveBroadcastingTimeout {
                                                            beginTimeAndTimeout = (Double(message.timestamp), Double(timeout))
                                                        }
                                                    }
                                                    
                                                    if let beginTimeAndTimeout = beginTimeAndTimeout {
                                                        items.append(LocationBroadcastActionSheetItem(context: strongSelf.context, peer: peer, title: peer.displayTitle(strings: presentationData.strings, displayOrder: presentationData.nameDisplayOrder), beginTimestamp: beginTimeAndTimeout.0, timeout: beginTimeAndTimeout.1, strings: presentationData.strings, action: {
                                                            dismissAction()
                                                            if let strongSelf = self {
                                                                presentLiveLocationController(context: strongSelf.context, peerId: peer.id, controller: strongSelf)
                                                            }
                                                        }))
                                                    }
                                                }
                                            }
                                            items.append(ActionSheetButtonItem(title: presentationData.strings.LiveLocation_MenuStopAll, color: .destructive, action: {
                                                dismissAction()
                                                if let locationBroadcastPeers = strongSelf.locationBroadcastPeers {
                                                    for peer in locationBroadcastPeers {
                                                        self?.context.liveLocationManager?.cancelLiveLocation(peerId: peer.id)
                                                    }
                                                }
                                            }))
                                        }
                                        controller.setItemGroups([
                                            ActionSheetItemGroup(items: items),
                                            ActionSheetItemGroup(items: [ActionSheetButtonItem(title: presentationData.strings.Common_Cancel, action: { dismissAction() })])
                                            ])
                                        strongSelf.view.endEditing(true)
                                        strongSelf.present(controller, in: .window(.root), with: ViewControllerPresentationArguments(presentationAnimation: .modalSheet))
                                    }
                                }
                            case let .peer(peerId):
                                presentLiveLocationController(context: strongSelf.context, peerId: peerId, controller: strongSelf)
                        }
                    }
                }, close: { [weak self] in
                    if let strongSelf = self {
                        var closePeers: [Peer]?
                        var closePeerId: PeerId?
                        switch strongSelf.locationBroadcastPanelSource {
                            case .none:
                                break
                            case .summary:
                                if let locationBroadcastPeers = strongSelf.locationBroadcastPeers {
                                    if locationBroadcastPeers.count > 1 {
                                        closePeers = locationBroadcastPeers
                                    } else {
                                        closePeerId = locationBroadcastPeers.first?.id
                                    }
                                }
                            case let .peer(peerId):
                                closePeerId = peerId
                        }
                        let presentationData = strongSelf.context.sharedContext.currentPresentationData.with { $0 }
                        let controller = ActionSheetController(presentationData: presentationData)
                        let dismissAction: () -> Void = { [weak controller] in
                            controller?.dismissAnimated()
                        }
                        var items: [ActionSheetItem] = []
                        if let closePeers = closePeers, !closePeers.isEmpty {
                            items.append(ActionSheetTextItem(title: presentationData.strings.LiveLocation_MenuChatsCount(Int32(closePeers.count))))
                            for peer in closePeers {
                                items.append(ActionSheetButtonItem(title: peer.displayTitle(strings: presentationData.strings, displayOrder: presentationData.nameDisplayOrder), action: {
                                    dismissAction()
                                    if let strongSelf = self {
                                        presentLiveLocationController(context: strongSelf.context, peerId: peer.id, controller: strongSelf)
                                    }
                                }))
                            }
                            items.append(ActionSheetButtonItem(title: presentationData.strings.LiveLocation_MenuStopAll, color: .destructive, action: {
                                dismissAction()
                                for peer in closePeers {
                                    self?.context.liveLocationManager?.cancelLiveLocation(peerId: peer.id)
                                }
                            }))
                        } else if let closePeerId = closePeerId {
                            items.append(ActionSheetButtonItem(title: presentationData.strings.Map_StopLiveLocation, color: .destructive, action: {
                                dismissAction()
                                self?.context.liveLocationManager?.cancelLiveLocation(peerId: closePeerId)
                            }))
                        }
                        controller.setItemGroups([
                            ActionSheetItemGroup(items: items),
                            ActionSheetItemGroup(items: [ActionSheetButtonItem(title: presentationData.strings.Common_Cancel, action: { dismissAction() })])
                            ])
                        strongSelf.view.endEditing(true)
                        strongSelf.present(controller, in: .window(.root), with: ViewControllerPresentationArguments(presentationAnimation: .modalSheet))
                    }
                })
                if let navigationBar = self.navigationBar {
                    self.displayNode.insertSubnode(locationBroadcastAccessoryPanel, aboveSubnode: navigationBar)
                } else {
                    self.displayNode.addSubnode(locationBroadcastAccessoryPanel)
                }
                self.locationBroadcastAccessoryPanel = locationBroadcastAccessoryPanel
                locationBroadcastAccessoryPanel.frame = panelFrame
                
                var canClose = true
                if case let .peer(peerId) = self.locationBroadcastPanelSource, let messages = self.locationBroadcastMessages {
                    canClose = false
                    for messageId in messages.keys {
                        if messageId.peerId == peerId {
                            canClose = true
                        }
                    }
                }
                
                locationBroadcastAccessoryPanel.update(peers: locationBroadcastPeers, mode: locationBroadcastMode, canClose: canClose)
                locationBroadcastAccessoryPanel.updateLayout(size: panelFrame.size, leftInset: layout.safeInsets.left, rightInset: layout.safeInsets.right, transition: .immediate)
                if transition.isAnimated {
                    locationBroadcastAccessoryPanel.animateIn(transition)
                }
            }
        } else if let locationBroadcastAccessoryPanel = self.locationBroadcastAccessoryPanel {
            self.locationBroadcastAccessoryPanel = nil
            if transition.isAnimated {
                locationBroadcastAccessoryPanel.animateOut(transition, completion: { [weak locationBroadcastAccessoryPanel] in
                    locationBroadcastAccessoryPanel?.removeFromSupernode()
                })
            } else {
                locationBroadcastAccessoryPanel.removeFromSupernode()
            }
        }
        
        let mediaAccessoryPanelHidden: Bool
        switch self.mediaAccessoryPanelVisibility {
            case .always:
                mediaAccessoryPanelHidden = false
            case .none:
                mediaAccessoryPanelHidden = true
            case let .specific(size):
                mediaAccessoryPanelHidden = size != layout.metrics.widthClass
        }
        
        if let (item, previousItem, nextItem, order, type, _) = self.playlistStateAndType, !mediaAccessoryPanelHidden {
            let panelHeight = MediaNavigationAccessoryHeaderNode.minimizedHeight
            let panelFrame = CGRect(origin: CGPoint(x: 0.0, y: navigationHeight.isZero ? -panelHeight : (navigationHeight + additionalHeight)), size: CGSize(width: layout.size.width, height: panelHeight))
            if let (mediaAccessoryPanel, mediaType) = self.mediaAccessoryPanel, mediaType == type {
                transition.updateFrame(layer: mediaAccessoryPanel.layer, frame: panelFrame)
                mediaAccessoryPanel.updateLayout(size: panelFrame.size, leftInset: layout.safeInsets.left, rightInset: layout.safeInsets.right, transition: transition)
                switch order {
                    case .regular:
                        mediaAccessoryPanel.containerNode.headerNode.playbackItems = (item, previousItem, nextItem)
                    case .reversed:
                        mediaAccessoryPanel.containerNode.headerNode.playbackItems = (item, nextItem, previousItem)
                    case .random:
                        mediaAccessoryPanel.containerNode.headerNode.playbackItems = (item, nil, nil)
                }
                let delayedStatus = self.context.sharedContext.mediaManager.globalMediaPlayerState
                |> mapToSignal { value -> Signal<(Account, SharedMediaPlayerItemPlaybackStateOrLoading, MediaManagerPlayerType)?, NoError> in
                    guard let value = value else {
                        return .single(nil)
                    }
                    switch value.1 {
                        case .state:
                            return .single(value)
                        case .loading:
                            return .single(value) |> delay(0.1, queue: .mainQueue())
                    }
                }
                
                mediaAccessoryPanel.containerNode.headerNode.playbackStatus = delayedStatus
                |> map { state -> MediaPlayerStatus in
                    if let stateOrLoading = state?.1, case let .state(state) = stateOrLoading {
                        return state.status
                    } else {
                        return MediaPlayerStatus(generationTimestamp: 0.0, duration: 0.0, dimensions: CGSize(), timestamp: 0.0, baseRate: 1.0, seekId: 0, status: .paused, soundEnabled: true)
                    }
                }
            } else {
                if let (mediaAccessoryPanel, _) = self.mediaAccessoryPanel {
                    self.mediaAccessoryPanel = nil
                    self.dismissingPanel = mediaAccessoryPanel
                    mediaAccessoryPanel.animateOut(transition: transition, completion: { [weak self, weak mediaAccessoryPanel] in
                        mediaAccessoryPanel?.removeFromSupernode()
                        if let strongSelf = self, strongSelf.dismissingPanel === mediaAccessoryPanel {
                            strongSelf.dismissingPanel = nil
                        }
                    })
                }
                
                let mediaAccessoryPanel = MediaNavigationAccessoryPanel(context: self.context)
                mediaAccessoryPanel.containerNode.headerNode.displayScrubber = item.playbackData?.type != .instantVideo
                mediaAccessoryPanel.close = { [weak self] in
                    if let strongSelf = self, let (_, _, _, _, type, _) = strongSelf.playlistStateAndType {
                        strongSelf.context.sharedContext.mediaManager.setPlaylist(nil, type: type, control: SharedMediaPlayerControlAction.playback(.pause))
                    }
                }
                mediaAccessoryPanel.toggleRate = {
                    [weak self] in
                    guard let strongSelf = self else {
                        return
                    }
                    let _ = (strongSelf.context.sharedContext.accountManager.transaction { transaction -> AudioPlaybackRate in
                        let settings = transaction.getSharedData(ApplicationSpecificSharedDataKeys.musicPlaybackSettings) as? MusicPlaybackSettings ?? MusicPlaybackSettings.defaultSettings
                        
                        let nextRate: AudioPlaybackRate
                        switch settings.voicePlaybackRate {
                            case .x1:
                                nextRate = .x2
                            case .x2:
                                nextRate = .x1
                        }
                        transaction.updateSharedData(ApplicationSpecificSharedDataKeys.musicPlaybackSettings, { _ in
                            return settings.withUpdatedVoicePlaybackRate(nextRate)
                        })
                        return nextRate
                    }
                    |> deliverOnMainQueue).start(next: { baseRate in
                        guard let strongSelf = self, let (_, _, _, _, type, _) = strongSelf.playlistStateAndType else {
                            return
                        }
                        strongSelf.context.sharedContext.mediaManager.playlistControl(.setBaseRate(baseRate), type: type)
                    })
                }
                mediaAccessoryPanel.togglePlayPause = { [weak self] in
                    if let strongSelf = self, let (_, _, _, _, type, _) = strongSelf.playlistStateAndType {
                        strongSelf.context.sharedContext.mediaManager.playlistControl(.playback(.togglePlayPause), type: type)
                    }
                }
                mediaAccessoryPanel.playPrevious = { [weak self] in
                    if let strongSelf = self, let (_, _, _, _, type, _) = strongSelf.playlistStateAndType {
                        strongSelf.context.sharedContext.mediaManager.playlistControl(.next, type: type)
                    }
                }
                mediaAccessoryPanel.playNext = { [weak self] in
                    if let strongSelf = self, let (_, _, _, _, type, _) = strongSelf.playlistStateAndType {
                        strongSelf.context.sharedContext.mediaManager.playlistControl(.previous, type: type)
                    }
                }
                mediaAccessoryPanel.tapAction = { [weak self] in
                    guard let strongSelf = self, let _ = strongSelf.navigationController as? NavigationController, let (state, _, _, order, type, account) = strongSelf.playlistStateAndType else {
                        return
                    }
                    if let id = state.id as? PeerMessagesMediaPlaylistItemId {
                        if type == .music {
                            if let playlistLocation = strongSelf.playlistLocation as? PeerMessagesPlaylistLocation, case .custom = playlistLocation {
                                let controllerContext: AccountContext
                                if account.id == strongSelf.context.account.id {
                                    controllerContext = strongSelf.context
                                } else {
                                    controllerContext = strongSelf.context.sharedContext.makeTempAccountContext(account: account)
                                }
                                let controller = strongSelf.context.sharedContext.makeOverlayAudioPlayerController(context: controllerContext, peerId: id.messageId.peerId, type: type, initialMessageId: id.messageId, initialOrder: order, playlistLocation: playlistLocation, parentNavigationController: strongSelf.navigationController as? NavigationController)
                                strongSelf.displayNode.view.window?.endEditing(true)
                                strongSelf.present(controller, in: .window(.root))
                            } else {
                                let signal = strongSelf.context.sharedContext.messageFromPreloadedChatHistoryViewForLocation(id: id.messageId, location: ChatHistoryLocationInput(content: .InitialSearch(location: .id(id.messageId), count: 60, highlight: true), id: 0), context: strongSelf.context, chatLocation: .peer(id.messageId.peerId), subject: nil, chatLocationContextHolder: Atomic<ChatLocationContextHolder?>(value: nil), tagMask: MessageTags.music)
                                
                                var cancelImpl: (() -> Void)?
                                let presentationData = strongSelf.context.sharedContext.currentPresentationData.with { $0 }
                                let progressSignal = Signal<Never, NoError> { subscriber in
                                    let controller = OverlayStatusController(theme: presentationData.theme, type: .loading(cancelled: {
                                        cancelImpl?()
                                    }))
                                    self?.present(controller, in: .window(.root))
                                    return ActionDisposable { [weak controller] in
                                        Queue.mainQueue().async() {
                                            controller?.dismiss()
                                        }
                                    }
                                }
                                |> runOn(Queue.mainQueue())
                                |> delay(0.15, queue: Queue.mainQueue())
                                let progressDisposable = MetaDisposable()
                                var progressStarted = false
                                strongSelf.playlistPreloadDisposable?.dispose()
                                strongSelf.playlistPreloadDisposable = (signal
                                |> afterDisposed {
                                    Queue.mainQueue().async {
                                        progressDisposable.dispose()
                                    }
                                }
                                |> deliverOnMainQueue).start(next: { index in
                                    guard let strongSelf = self else {
                                        return
                                    }
                                    if let _ = index.0 {
                                        let controllerContext: AccountContext
                                        if account.id == strongSelf.context.account.id {
                                            controllerContext = strongSelf.context
                                        } else {
                                            controllerContext = strongSelf.context.sharedContext.makeTempAccountContext(account: account)
                                        }
                                        let controller = strongSelf.context.sharedContext.makeOverlayAudioPlayerController(context: controllerContext, peerId: id.messageId.peerId, type: type, initialMessageId: id.messageId, initialOrder: order, playlistLocation: nil, parentNavigationController: strongSelf.navigationController as? NavigationController)
                                        strongSelf.displayNode.view.window?.endEditing(true)
                                        strongSelf.present(controller, in: .window(.root))
                                    } else if index.1 {
                                        if !progressStarted {
                                            progressStarted = true
                                            progressDisposable.set(progressSignal.start())
                                        }
                                    }
                                }, completed: {
                                })
                                cancelImpl = {
                                    self?.playlistPreloadDisposable?.dispose()
                                }
                            }
                        } else {
                            strongSelf.context.sharedContext.navigateToChat(accountId: strongSelf.context.account.id, peerId: id.messageId.peerId, messageId: id.messageId)
                        }
                    }
                }
                mediaAccessoryPanel.frame = panelFrame
                if let dismissingPanel = self.dismissingPanel {
                    self.displayNode.insertSubnode(mediaAccessoryPanel, aboveSubnode: dismissingPanel)
                } else if let navigationBar = self.navigationBar {
                    self.displayNode.insertSubnode(mediaAccessoryPanel, belowSubnode: navigationBar)
                } else {
                    self.displayNode.addSubnode(mediaAccessoryPanel)
                }
                self.mediaAccessoryPanel = (mediaAccessoryPanel, type)
                mediaAccessoryPanel.updateLayout(size: panelFrame.size, leftInset: layout.safeInsets.left, rightInset: layout.safeInsets.right, transition: .immediate)
                switch order {
                    case .regular:
                        mediaAccessoryPanel.containerNode.headerNode.playbackItems = (item, previousItem, nextItem)
                    case .reversed:
                        mediaAccessoryPanel.containerNode.headerNode.playbackItems = (item, nextItem, previousItem)
                    case .random:
                        mediaAccessoryPanel.containerNode.headerNode.playbackItems = (item, nil, nil)
                }
                mediaAccessoryPanel.containerNode.headerNode.playbackStatus = self.context.sharedContext.mediaManager.globalMediaPlayerState
                |> map { state -> MediaPlayerStatus in
                    if let stateOrLoading = state?.1, case let .state(state) = stateOrLoading {
                        return state.status
                    } else {
                        return MediaPlayerStatus(generationTimestamp: 0.0, duration: 0.0, dimensions: CGSize(), timestamp: 0.0, baseRate: 1.0, seekId: 0, status: .paused, soundEnabled: true)
                    }
                }
                mediaAccessoryPanel.animateIn(transition: transition)
            }
        } else if let (mediaAccessoryPanel, _) = self.mediaAccessoryPanel {
            self.mediaAccessoryPanel = nil
            self.dismissingPanel = mediaAccessoryPanel
            mediaAccessoryPanel.animateOut(transition: transition, completion: { [weak self, weak mediaAccessoryPanel] in
                mediaAccessoryPanel?.removeFromSupernode()
                if let strongSelf = self, strongSelf.dismissingPanel === mediaAccessoryPanel {
                    strongSelf.dismissingPanel = nil
                }
            })
        }
    }
    
    open var keyShortcuts: [KeyShortcut] {
        return [KeyShortcut(input: UIKeyCommand.inputEscape, action: { [weak self] in
            if !(self?.navigationController?.topViewController is TabBarController) {
                _ = self?.navigationBar?.executeBack()
            }
        })]
    }
    
    private func joinGroupCall(peerId: PeerId, info: GroupCallInfo, sourcePanel: GroupCallNavigationAccessoryPanel?) {
        let callResult = self.context.sharedContext.callManager?.requestOrJoinGroupCall(context: self.context, peerId: peerId, initialCall: CachedChannelData.ActiveCall(id: info.id, accessHash: info.accessHash), endCurrentIfAny: false, sourcePanel: sourcePanel)
        if let callResult = callResult, case let .alreadyInProgress(currentPeerId) = callResult {
            if currentPeerId == peerId {
                self.context.sharedContext.navigateToCurrentCall(sourcePanel: sourcePanel)
            } else {
                let presentationData = self.context.sharedContext.currentPresentationData.with { $0 }
                let _ = (self.context.account.postbox.transaction { transaction -> (Peer?, Peer?) in
                    return (transaction.getPeer(peerId), currentPeerId.flatMap(transaction.getPeer))
                }
                |> deliverOnMainQueue).start(next: { [weak self] peer, current in
                    guard let strongSelf = self else {
                        return
                    }
                    guard let peer = peer else {
                        return
                    }
                    if let current = current {
                        strongSelf.present(textAlertController(context: strongSelf.context, title: presentationData.strings.Call_CallInProgressTitle, text: presentationData.strings.Call_CallInProgressMessage(current.compactDisplayTitle, peer.compactDisplayTitle).0, actions: [TextAlertAction(type: .defaultAction, title: presentationData.strings.Common_Cancel, action: {}), TextAlertAction(type: .genericAction, title: presentationData.strings.Common_OK, action: {
                            if let strongSelf = self {
                                let _ = strongSelf.context.sharedContext.callManager?.requestOrJoinGroupCall(context: strongSelf.context, peerId: peerId, initialCall: CachedChannelData.ActiveCall(id: info.id, accessHash: info.accessHash), endCurrentIfAny: true, sourcePanel: sourcePanel)
                            }
                        })]), in: .window(.root))
                    } else {
                        strongSelf.present(textAlertController(context: strongSelf.context, title: presentationData.strings.Call_CallInProgressTitle, text: presentationData.strings.Call_ExternalCallInProgressMessage, actions: [TextAlertAction(type: .genericAction, title: presentationData.strings.Common_OK, action: {
                        })]), in: .window(.root))
                    }
                })
            }
        }
    }
}<|MERGE_RESOLUTION|>--- conflicted
+++ resolved
@@ -26,40 +26,6 @@
     case peer(PeerId)
 }
 
-<<<<<<< HEAD
-=======
-public enum GroupCallPanelSource {
-    case none
-    case all
-    case peer(PeerId)
-}
-
-final class GroupCallPanelData {
-    let peerId: PeerId
-    let info: GroupCallInfo
-    let topParticipants: [GroupCallParticipantsContext.Participant]
-    let participantCount: Int
-    let numberOfActiveSpeakers: Int
-    let groupCall: PresentationGroupCall?
-    
-    init(
-        peerId: PeerId,
-        info: GroupCallInfo,
-        topParticipants: [GroupCallParticipantsContext.Participant],
-        participantCount: Int,
-        numberOfActiveSpeakers: Int,
-        groupCall: PresentationGroupCall?
-    ) {
-        self.peerId = peerId
-        self.info = info
-        self.topParticipants = topParticipants
-        self.participantCount = participantCount
-        self.numberOfActiveSpeakers = numberOfActiveSpeakers
-        self.groupCall = groupCall
-    }
-}
-
->>>>>>> dda38144
 private func presentLiveLocationController(context: AccountContext, peerId: PeerId, controller: ViewController) {
     let presentImpl: (Message?) -> Void = { [weak controller] message in
         if let message = message, let strongController = controller {
@@ -319,7 +285,7 @@
                             info: summary.info,
                             topParticipants: summary.topParticipants,
                             participantCount: summary.participantCount,
-                            numberOfActiveSpeakers: 0,
+                            numberOfActiveSpeakers: summary.numberOfActiveSpeakers,
                             groupCall: call
                         )
                     }
