import Foundation
import UIKit
import Display
import ComponentFlow
import AppBundle
import TextFieldComponent
import BundleIconComponent
import AccountContext
import TelegramPresentationData
import ChatPresentationInterfaceState
import LottieComponent

public final class MessageInputPanelComponent: Component {
    public enum Style {
        case story
        case editor
    }
    public final class ExternalState {
        public fileprivate(set) var isEditing: Bool = false
        public fileprivate(set) var hasText: Bool = false
        
        public init() {
        }
    }
    
    public let externalState: ExternalState
    public let context: AccountContext
    public let theme: PresentationTheme
    public let strings: PresentationStrings
    public let style: Style
    public let placeholder: String
    public let presentController: (ViewController) -> Void
    public let sendMessageAction: () -> Void
    public let setMediaRecordingActive: ((Bool, Bool, Bool) -> Void)?
    public let lockMediaRecording: (() -> Void)?
    public let stopAndPreviewMediaRecording: (() -> Void)?
    public let discardMediaRecordingPreview: (() -> Void)?
    public let attachmentAction: (() -> Void)?
    public let reactionAction: ((UIView) -> Void)?
    public let timeoutAction: ((UIView) -> Void)?
    public let audioRecorder: ManagedAudioRecorder?
    public let videoRecordingStatus: InstantVideoControllerRecordingStatus?
<<<<<<< HEAD
    public let timeoutValue: Int32?
    public let timeoutSelected: Bool
=======
    public let isRecordingLocked: Bool
    public let recordedAudioPreview: ChatRecordedMediaPreview?
    public let wasRecordingDismissed: Bool
>>>>>>> efdfffea
    public let displayGradient: Bool
    public let bottomInset: CGFloat
    
    public init(
        externalState: ExternalState,
        context: AccountContext,
        theme: PresentationTheme,
        strings: PresentationStrings,
        style: Style,
        placeholder: String,
        presentController: @escaping (ViewController) -> Void,
        sendMessageAction: @escaping () -> Void,
        setMediaRecordingActive: ((Bool, Bool, Bool) -> Void)?,
        lockMediaRecording: (() -> Void)?,
        stopAndPreviewMediaRecording: (() -> Void)?,
        discardMediaRecordingPreview: (() -> Void)?,
        attachmentAction: (() -> Void)?,
        reactionAction: ((UIView) -> Void)?,
        timeoutAction: ((UIView) -> Void)?,
        audioRecorder: ManagedAudioRecorder?,
        videoRecordingStatus: InstantVideoControllerRecordingStatus?,
<<<<<<< HEAD
        timeoutValue: Int32?,
        timeoutSelected: Bool,
=======
        isRecordingLocked: Bool,
        recordedAudioPreview: ChatRecordedMediaPreview?,
        wasRecordingDismissed: Bool,
>>>>>>> efdfffea
        displayGradient: Bool,
        bottomInset: CGFloat
    ) {
        self.externalState = externalState
        self.context = context
        self.theme = theme
        self.strings = strings
        self.style = style
        self.placeholder = placeholder
        self.presentController = presentController
        self.sendMessageAction = sendMessageAction
        self.setMediaRecordingActive = setMediaRecordingActive
        self.lockMediaRecording = lockMediaRecording
        self.stopAndPreviewMediaRecording = stopAndPreviewMediaRecording
        self.discardMediaRecordingPreview = discardMediaRecordingPreview
        self.attachmentAction = attachmentAction
        self.reactionAction = reactionAction
        self.timeoutAction = timeoutAction
        self.audioRecorder = audioRecorder
        self.videoRecordingStatus = videoRecordingStatus
<<<<<<< HEAD
        self.timeoutValue = timeoutValue
        self.timeoutSelected = timeoutSelected
=======
        self.isRecordingLocked = isRecordingLocked
        self.wasRecordingDismissed = wasRecordingDismissed
        self.recordedAudioPreview = recordedAudioPreview
>>>>>>> efdfffea
        self.displayGradient = displayGradient
        self.bottomInset = bottomInset
    }
    
    public static func ==(lhs: MessageInputPanelComponent, rhs: MessageInputPanelComponent) -> Bool {
        if lhs.externalState !== rhs.externalState {
            return false
        }
        if lhs.context !== rhs.context {
            return false
        }
        if lhs.theme !== rhs.theme {
            return false
        }
        if lhs.strings !== rhs.strings {
            return false
        }
        if lhs.style != rhs.style {
            return false
        }
        if lhs.placeholder != rhs.placeholder {
            return false
        }
        if lhs.audioRecorder !== rhs.audioRecorder {
            return false
        }
        if lhs.videoRecordingStatus !== rhs.videoRecordingStatus {
            return false
        }
<<<<<<< HEAD
        if lhs.timeoutValue != rhs.timeoutValue {
            return false
        }
        if lhs.timeoutSelected != rhs.timeoutSelected {
=======
        if lhs.isRecordingLocked != rhs.isRecordingLocked {
            return false
        }
        if lhs.wasRecordingDismissed != rhs.wasRecordingDismissed {
            return false
        }
        if lhs.recordedAudioPreview !== rhs.recordedAudioPreview {
>>>>>>> efdfffea
            return false
        }
        if lhs.displayGradient != rhs.displayGradient {
            return false
        }
        if lhs.bottomInset != rhs.bottomInset {
            return false
        }
        return true
    }
    
    public enum SendMessageInput {
        case text(String)
    }
    
    public final class View: UIView {
        private let fieldBackgroundView: BlurredBackgroundView
        private let vibrancyEffectView: UIVisualEffectView
        private let gradientView: UIImageView
        private let bottomGradientView: UIView
        
        private let placeholder = ComponentView<Empty>()
        private let vibrancyPlaceholder = ComponentView<Empty>()
        
        private let textField = ComponentView<Empty>()
        private let textFieldExternalState = TextFieldComponent.ExternalState()
        
        private let attachmentButton = ComponentView<Empty>()
        private var deleteMediaPreviewButton: ComponentView<Empty>?
        private let inputActionButton = ComponentView<Empty>()
        private let stickerButton = ComponentView<Empty>()
        private let reactionButton = ComponentView<Empty>()
        private let timeoutButton = ComponentView<Empty>()
        
        private var mediaRecordingVibrancyContainer: UIView
        private var mediaRecordingPanel: ComponentView<Empty>?
        private weak var dismissingMediaRecordingPanel: UIView?
        
        private var mediaPreviewPanel: ComponentView<Empty>?
        
        private var currentMediaInputIsVoice: Bool = true
        private var mediaCancelFraction: CGFloat = 0.0
        
        private var component: MessageInputPanelComponent?
        private weak var state: EmptyComponentState?
        
        override init(frame: CGRect) {
            self.fieldBackgroundView = BlurredBackgroundView(color: UIColor(white: 0.0, alpha: 0.5), enableBlur: true)
            
            let style: UIBlurEffect.Style = .dark
            let blurEffect = UIBlurEffect(style: style)
            let vibrancyEffect = UIVibrancyEffect(blurEffect: blurEffect)
            let vibrancyEffectView = UIVisualEffectView(effect: vibrancyEffect)
            self.vibrancyEffectView = vibrancyEffectView
            
            self.mediaRecordingVibrancyContainer = UIView()
            self.vibrancyEffectView.contentView.addSubview(self.mediaRecordingVibrancyContainer)
            
            self.gradientView = UIImageView()
            self.bottomGradientView = UIView()
            
            super.init(frame: frame)
            
            self.addSubview(self.bottomGradientView)
            self.addSubview(self.gradientView)
            self.fieldBackgroundView.addSubview(self.vibrancyEffectView)
            self.addSubview(self.fieldBackgroundView)
        }
        
        required init?(coder: NSCoder) {
            fatalError("init(coder:) has not been implemented")
        }
        
        public func getSendMessageInput() -> SendMessageInput {
            guard let textFieldView = self.textField.view as? TextFieldComponent.View else {
                return .text("")
            }
            
            return .text(textFieldView.getText())
        }
        
        public func getAttachmentButtonView() -> UIView? {
            guard let attachmentButtonView = self.attachmentButton.view else {
                return nil
            }
            return attachmentButtonView
        }
        
        public func clearSendMessageInput() {
            if let textFieldView = self.textField.view as? TextFieldComponent.View {
                textFieldView.setText(string: "")
            }
        }
        
        override public func hitTest(_ point: CGPoint, with event: UIEvent?) -> UIView? {
            let result = super.hitTest(point, with: event)
            
            return result
        }
        
        func update(component: MessageInputPanelComponent, availableSize: CGSize, state: EmptyComponentState, environment: Environment<Empty>, transition: Transition) -> CGSize {
            var insets = UIEdgeInsets(top: 14.0, left: 7.0, bottom: 6.0, right: 7.0)
            
            if let _ = component.attachmentAction {
                insets.left = 41.0
            }
            if let _ = component.setMediaRecordingActive {
                insets.right = 41.0
            }
            
            let mediaInsets = UIEdgeInsets(top: insets.top, left: 7.0, bottom: insets.bottom, right: insets.right)
            
            let baseFieldHeight: CGFloat = 40.0
            
            self.component = component
            self.state = state

            let hasMediaRecording = component.audioRecorder != nil || component.videoRecordingStatus != nil
            let hasMediaEditing = component.recordedAudioPreview != nil
            
            let topGradientHeight: CGFloat = 32.0
            if self.gradientView.image == nil {
                let baseAlpha: CGFloat = 0.7
                
                self.gradientView.image = generateImage(CGSize(width: insets.left + insets.right + baseFieldHeight, height: topGradientHeight + insets.top + baseFieldHeight + insets.bottom), rotatedContext: { size, context in
                    context.clear(CGRect(origin: CGPoint(), size: size))
                    
                    var locations: [CGFloat] = []
                    var colors: [CGColor] = []
                    let numStops = 10
                    for i in 0 ..< numStops {
                        let step = 1.0 - CGFloat(i) / CGFloat(numStops - 1)
                        locations.append((1.0 - step))
                        let alphaStep: CGFloat = pow(step, 1.5)
                        colors.append(UIColor.black.withAlphaComponent(alphaStep * baseAlpha).cgColor)
                    }
                    
                    if let gradient = CGGradient(colorsSpace: context.colorSpace, colors: colors as CFArray, locations: &locations) {
                        context.drawLinearGradient(gradient, start: CGPoint(x: 0.0, y: size.height), end: CGPoint(x: 0.0, y: 0.0), options: CGGradientDrawingOptions())
                    }
                    
                    context.setBlendMode(.copy)
                    context.setFillColor(UIColor.clear.cgColor)
                    context.fillEllipse(in: CGRect(origin: CGPoint(x: insets.left, y: topGradientHeight + insets.top), size: CGSize(width: baseFieldHeight, height: baseFieldHeight)).insetBy(dx: 3.0, dy: 3.0))
                })?.resizableImage(withCapInsets: UIEdgeInsets(top: topGradientHeight + insets.top + baseFieldHeight * 0.5, left: insets.left + baseFieldHeight * 0.5, bottom: insets.bottom + baseFieldHeight * 0.5, right: insets.right + baseFieldHeight * 0.5))
                
                self.bottomGradientView.backgroundColor = UIColor.black.withAlphaComponent(baseAlpha)
            }
            
            let availableTextFieldSize = CGSize(width: availableSize.width - insets.left - insets.right, height: availableSize.height - insets.top - insets.bottom)
            
            self.textField.parentState = state
            let textFieldSize = self.textField.update(
                transition: .immediate,
                component: AnyComponent(TextFieldComponent(
                    externalState: self.textFieldExternalState,
                    placeholder: ""
                )),
                environment: {},
                containerSize: availableTextFieldSize
            )
            
            let placeholderSize = self.placeholder.update(
                transition: .immediate,
                component: AnyComponent(Text(
                    text: component.placeholder,
                    font: Font.regular(17.0),
                    color: UIColor(rgb: 0xffffff, alpha: 0.3)
                )),
                environment: {},
                containerSize: availableTextFieldSize
            )
            
            let _ = self.vibrancyPlaceholder.update(
                transition: .immediate,
                component: AnyComponent(Text(
                    text: component.placeholder,
                    font: Font.regular(17.0),
                    color: .white
                )),
                environment: {},
                containerSize: availableTextFieldSize
            )
            if self.textFieldExternalState.isEditing {
                insets.right = 41.0
            }
            
            let fieldFrame = CGRect(origin: CGPoint(x: insets.left, y: insets.top), size: CGSize(width: availableSize.width - insets.left - insets.right, height: textFieldSize.height))
            
            let fieldBackgroundFrame: CGRect
            if hasMediaRecording {
                fieldBackgroundFrame = CGRect(origin: CGPoint(x: mediaInsets.left, y: insets.top), size: CGSize(width: availableSize.width - mediaInsets.left - mediaInsets.right, height: textFieldSize.height))
            } else {
                fieldBackgroundFrame = fieldFrame
            }
            
            transition.setFrame(view: self.vibrancyEffectView, frame: CGRect(origin: CGPoint(), size: fieldBackgroundFrame.size))
            
            transition.setFrame(view: self.fieldBackgroundView, frame: fieldBackgroundFrame)
            self.fieldBackgroundView.update(size: fieldBackgroundFrame.size, cornerRadius: baseFieldHeight * 0.5, transition: transition.containedViewLayoutTransition)
            
            let gradientFrame = CGRect(origin: CGPoint(x: fieldBackgroundFrame.minX - fieldFrame.minX, y: -topGradientHeight), size: CGSize(width: availableSize.width - (fieldBackgroundFrame.minX - fieldFrame.minX), height: topGradientHeight + fieldBackgroundFrame.maxY + insets.bottom))
            transition.setFrame(view: self.gradientView, frame: gradientFrame)
            transition.setFrame(view: self.bottomGradientView, frame: CGRect(origin: CGPoint(x: 0.0, y: gradientFrame.maxY), size: CGSize(width: availableSize.width, height: component.bottomInset)))
            transition.setAlpha(view: self.gradientView, alpha: component.displayGradient ? 1.0 : 0.0)
            transition.setAlpha(view: self.bottomGradientView, alpha: component.displayGradient ? 1.0 : 0.0)

            let placeholderOriginX: CGFloat
            if self.textFieldExternalState.isEditing || component.style == .story {
                placeholderOriginX = 16.0
            } else {
                placeholderOriginX = floorToScreenPixels((availableSize.width - placeholderSize.width) / 2.0)
            }
            let placeholderFrame = CGRect(origin: CGPoint(x: placeholderOriginX, y: floor((fieldBackgroundFrame.height - placeholderSize.height) * 0.5)), size: placeholderSize)
            if let placeholderView = self.placeholder.view, let vibrancyPlaceholderView = self.vibrancyPlaceholder.view {
                if vibrancyPlaceholderView.superview == nil {
                    vibrancyPlaceholderView.layer.anchorPoint = CGPoint()
                    self.vibrancyEffectView.contentView.addSubview(vibrancyPlaceholderView)
                }
                transition.setPosition(view: vibrancyPlaceholderView, position: placeholderFrame.origin)
                vibrancyPlaceholderView.bounds = CGRect(origin: CGPoint(), size: placeholderFrame.size)
                
                if placeholderView.superview == nil {
                    placeholderView.isUserInteractionEnabled = false
                    placeholderView.layer.anchorPoint = CGPoint()
                    self.fieldBackgroundView.addSubview(placeholderView)
                }
                transition.setPosition(view: placeholderView, position: placeholderFrame.origin)
                placeholderView.bounds = CGRect(origin: CGPoint(), size: placeholderFrame.size)
                
                transition.setAlpha(view: placeholderView, alpha: (hasMediaRecording || hasMediaEditing) ? 0.0 : 1.0)
                transition.setAlpha(view: vibrancyPlaceholderView, alpha: (hasMediaRecording || hasMediaEditing) ? 0.0 : 1.0)
            }
            
            let size = CGSize(width: availableSize.width, height: textFieldSize.height + insets.top + insets.bottom)
            
            if let textFieldView = self.textField.view {
                if textFieldView.superview == nil {
                    self.addSubview(textFieldView)
                }
                transition.setFrame(view: textFieldView, frame: CGRect(origin: CGPoint(x: fieldBackgroundFrame.minX, y: fieldBackgroundFrame.maxY - textFieldSize.height), size: textFieldSize))
                transition.setAlpha(view: textFieldView, alpha: (hasMediaRecording || hasMediaEditing) ? 0.0 : 1.0)
            }
            
            if component.attachmentAction != nil {
                let attachmentButtonMode: MessageInputActionButtonComponent.Mode
                attachmentButtonMode = .attach
                
                let attachmentButtonSize = self.attachmentButton.update(
                    transition: transition,
                    component: AnyComponent(MessageInputActionButtonComponent(
                        mode: attachmentButtonMode,
                        action: { [weak self] mode, action, sendAction in
                            guard let self, let component = self.component, case .up = action else {
                                return
                            }
                            
                            switch mode {
                            case .delete:
                                break
                            case .attach:
                                component.attachmentAction?()
                            default:
                                break
                            }
                        },
                        switchMediaInputMode: {
                        },
                        updateMediaCancelFraction: { _ in
                        },
                        lockMediaRecording: {
                        },
                        stopAndPreviewMediaRecording: {
                        },
                        context: component.context,
                        theme: component.theme,
                        strings: component.strings,
                        presentController: component.presentController,
                        audioRecorder: nil,
                        videoRecordingStatus: nil
                    )),
                    environment: {},
                    containerSize: CGSize(width: 33.0, height: baseFieldHeight)
                )
                if let attachmentButtonView = self.attachmentButton.view {
                    if attachmentButtonView.superview == nil {
                        self.addSubview(attachmentButtonView)
                    }
                    let attachmentButtonFrame = CGRect(origin: CGPoint(x: floor((insets.left - attachmentButtonSize.width) * 0.5) + (fieldBackgroundFrame.minX - fieldFrame.minX), y: size.height - insets.bottom - baseFieldHeight + floor((baseFieldHeight - attachmentButtonSize.height) * 0.5)), size: attachmentButtonSize)
                    transition.setPosition(view: attachmentButtonView, position: attachmentButtonFrame.center)
                    transition.setBounds(view: attachmentButtonView, bounds: CGRect(origin: CGPoint(), size: attachmentButtonFrame.size))
                    transition.setAlpha(view: attachmentButtonView, alpha: (hasMediaRecording || hasMediaEditing) ? 0.0 : 1.0)
                    transition.setScale(view: attachmentButtonView, scale: hasMediaEditing ? 0.001 : 1.0)
                }
            }
            
            if hasMediaEditing {
                let deleteMediaPreviewButton: ComponentView<Empty>
                var deleteMediaPreviewButtonTransition = transition
                if let current = self.deleteMediaPreviewButton {
                    deleteMediaPreviewButton = current
                } else {
                    if !transition.animation.isImmediate {
                        deleteMediaPreviewButtonTransition = .immediate
                    }
                    deleteMediaPreviewButton = ComponentView()
                    self.deleteMediaPreviewButton = deleteMediaPreviewButton
                }
                let buttonSize = CGSize(width: 40.0, height: 40.0)
                let deleteMediaPreviewButtonFrame = CGRect(origin: CGPoint(x: 1.0 + (fieldBackgroundFrame.minX - fieldFrame.minX), y: 3.0 + floor((size.height - buttonSize.height) * 0.5)), size: CGSize(width: buttonSize.width, height: buttonSize.height))
                let _ = deleteMediaPreviewButton.update(
                    transition: deleteMediaPreviewButtonTransition,
                    component: AnyComponent(Button(
                        content: AnyComponent(LottieComponent(
                            content: LottieComponent.AppBundleContent(name: "BinBlue"),
                            color: .white,
                            startingPosition: .begin
                        )),
                        action: { [weak self] in
                            guard let self, let component = self.component else {
                                return
                            }
                            component.discardMediaRecordingPreview?()
                        }
                    ).minSize(buttonSize)),
                    environment: {},
                    containerSize: buttonSize
                )
                if let deleteMediaPreviewButtonView = deleteMediaPreviewButton.view {
                    if deleteMediaPreviewButtonView.superview == nil {
                        self.addSubview(deleteMediaPreviewButtonView)
                        transition.animateAlpha(view: deleteMediaPreviewButtonView, from: 0.0, to: 1.0)
                        transition.animatePosition(view: deleteMediaPreviewButtonView, from: CGPoint(x: mediaInsets.left - insets.left, y: 0.0), to: CGPoint(), additive: true)
                    }
                    deleteMediaPreviewButtonTransition.setFrame(view: deleteMediaPreviewButtonView, frame: deleteMediaPreviewButtonFrame)
                }
            } else if let deleteMediaPreviewButton = self.deleteMediaPreviewButton {
                self.deleteMediaPreviewButton = nil
                if let deleteMediaPreviewButtonView = deleteMediaPreviewButton.view {
                    if component.wasRecordingDismissed, let deleteMediaPreviewButtonView = deleteMediaPreviewButtonView as? Button.View, let animationView = deleteMediaPreviewButtonView.content as? LottieComponent.View {
                        if let attachmentButtonView = self.attachmentButton.view {
                            attachmentButtonView.isHidden = true
                        }
                        animationView.playOnce(completion: { [weak self, weak deleteMediaPreviewButtonView] in
                            guard let self, let deleteMediaPreviewButtonView else {
                                return
                            }
                            let transition = Transition(animation: .curve(duration: 0.3, curve: .spring))
                            transition.setAlpha(view: deleteMediaPreviewButtonView, alpha: 0.0, completion: { [weak deleteMediaPreviewButtonView] _ in
                                deleteMediaPreviewButtonView?.removeFromSuperview()
                            })
                            transition.setScale(view: deleteMediaPreviewButtonView, scale: 0.001)
                            
                            if let attachmentButtonView = self.attachmentButton.view {
                                attachmentButtonView.isHidden = false
                                
                                transition.animateAlpha(view: attachmentButtonView, from: 0.0, to: attachmentButtonView.alpha)
                                transition.animateScale(view: attachmentButtonView, from: 0.001, to: 1.0)
                            }
                        })
                    } else {
                        transition.setAlpha(view: deleteMediaPreviewButtonView, alpha: 0.0, completion: { [weak deleteMediaPreviewButtonView] _ in
                            deleteMediaPreviewButtonView?.removeFromSuperview()
                        })
                        transition.setScale(view: deleteMediaPreviewButtonView, scale: 0.001)
                    }
                }
            }
            
            let inputActionButtonMode: MessageInputActionButtonComponent.Mode
            if case .editor = component.style {
                inputActionButtonMode = self.textFieldExternalState.isEditing ? .apply : .none
            } else {
                if hasMediaEditing {
                    inputActionButtonMode = .send
                } else {
                    inputActionButtonMode = self.textFieldExternalState.hasText ? .send : (self.currentMediaInputIsVoice ? .voiceInput : .videoInput)
                }
            }
            let inputActionButtonSize = self.inputActionButton.update(
                transition: transition,
                component: AnyComponent(MessageInputActionButtonComponent(
                    mode: inputActionButtonMode,
                    action: { [weak self] mode, action, sendAction in
                        guard let self, let component = self.component else {
                            return
                        }
                        
                        switch mode {
                        case .none:
                            break
                        case .send:
                            if case .up = action {
                                if component.recordedAudioPreview != nil {
                                    component.sendMessageAction()
                                } else if case .text("") = self.getSendMessageInput() {
                                } else {
                                    component.sendMessageAction()
                                }
                            }
                        case .apply:
                            if case .up = action {
                                self.component?.sendMessageAction()
                            }
                        case .voiceInput, .videoInput:
                            component.setMediaRecordingActive?(action == .down, mode == .videoInput, sendAction)
                        default:
                            break
                        }
                    },
                    switchMediaInputMode: { [weak self] in
                        guard let self else {
                            return
                        }
                        self.currentMediaInputIsVoice = !self.currentMediaInputIsVoice
                        self.state?.updated(transition: Transition(animation: .curve(duration: 0.4, curve: .spring)))
                    },
                    updateMediaCancelFraction: { [weak self] mediaCancelFraction in
                        guard let self else {
                            return
                        }
                        if self.mediaCancelFraction != mediaCancelFraction {
                            self.mediaCancelFraction = mediaCancelFraction
                            self.state?.updated(transition: .immediate)
                        }
                    },
                    lockMediaRecording: { [weak self] in
                        guard let self, let component = self.component else {
                            return
                        }
                        component.lockMediaRecording?()
                    },
                    stopAndPreviewMediaRecording: { [weak self] in
                        guard let self, let component = self.component else {
                            return
                        }
                        component.stopAndPreviewMediaRecording?()
                    },
                    context: component.context,
                    theme: component.theme,
                    strings: component.strings,
                    presentController: component.presentController,
                    audioRecorder: component.audioRecorder,
                    videoRecordingStatus: component.videoRecordingStatus
                )),
                environment: {},
                containerSize: CGSize(width: 33.0, height: 33.0)
            )
            if let inputActionButtonView = self.inputActionButton.view {
                if inputActionButtonView.superview == nil {
                    self.addSubview(inputActionButtonView)
                }
                let inputActionButtonOriginX: CGFloat
                if component.setMediaRecordingActive != nil || self.textFieldExternalState.isEditing {
                    inputActionButtonOriginX = size.width - insets.right + floorToScreenPixels((insets.right - inputActionButtonSize.width) * 0.5)
                } else {
                    inputActionButtonOriginX = size.width
                }
                transition.setFrame(view: inputActionButtonView, frame: CGRect(origin: CGPoint(x: inputActionButtonOriginX, y: size.height - insets.bottom - baseFieldHeight + floorToScreenPixels((baseFieldHeight - inputActionButtonSize.height) * 0.5)), size: inputActionButtonSize))
            }
        
            var fieldIconNextX = fieldBackgroundFrame.maxX - 2.0
            if case .story = component.style {
                let stickerButtonSize = self.stickerButton.update(
                    transition: transition,
                    component: AnyComponent(Button(
                        content: AnyComponent(BundleIconComponent(
                            name: "Chat/Input/Text/AccessoryIconStickers",
                            tintColor: .white
                        )),
                        action: { [weak self] in
                            guard let self else {
                                return
                            }
                            self.component?.attachmentAction?()
                        }
                    ).minSize(CGSize(width: 32.0, height: 32.0))),
                    environment: {},
                    containerSize: CGSize(width: 32.0, height: 32.0)
                )
                if let stickerButtonView = self.stickerButton.view {
                    if stickerButtonView.superview == nil {
                        self.addSubview(stickerButtonView)
                    }
                    let stickerIconFrame = CGRect(origin: CGPoint(x: fieldIconNextX - stickerButtonSize.width, y: fieldBackgroundFrame.minY + floor((fieldBackgroundFrame.height - stickerButtonSize.height) * 0.5)), size: stickerButtonSize)
                    transition.setPosition(view: stickerButtonView, position: stickerIconFrame.center)
                    transition.setBounds(view: stickerButtonView, bounds: CGRect(origin: CGPoint(), size: stickerIconFrame.size))
                    
                    transition.setAlpha(view: stickerButtonView, alpha: (self.textFieldExternalState.hasText || hasMediaRecording || hasMediaEditing) ? 0.0 : 1.0)
                    transition.setScale(view: stickerButtonView, scale: (self.textFieldExternalState.hasText || hasMediaRecording || hasMediaEditing) ? 0.1 : 1.0)
                    
                    fieldIconNextX -= stickerButtonSize.width + 2.0
                }
            }
            
            if let reactionAction = component.reactionAction {
                let reactionButtonSize = self.reactionButton.update(
                    transition: transition,
                    component: AnyComponent(Button(
                        content: AnyComponent(BundleIconComponent(
                            name: "Chat/Input/Text/AccessoryIconReaction",
                            tintColor: .white
                        )),
                        action: { [weak self] in
                            guard let self, let reactionButtonView = self.reactionButton.view else {
                                return
                            }
                            reactionAction(reactionButtonView)
                        }
                    ).minSize(CGSize(width: 32.0, height: 32.0))),
                    environment: {},
                    containerSize: CGSize(width: 32.0, height: 32.0)
                )
                if let reactionButtonView = self.reactionButton.view {
                    if reactionButtonView.superview == nil {
                        self.addSubview(reactionButtonView)
                    }
                    let reactionIconFrame = CGRect(origin: CGPoint(x: fieldIconNextX - reactionButtonSize.width, y: fieldBackgroundFrame.minY + 1.0 + floor((fieldBackgroundFrame.height - reactionButtonSize.height) * 0.5)), size: reactionButtonSize)
                    transition.setPosition(view: reactionButtonView, position: reactionIconFrame.center)
                    transition.setBounds(view: reactionButtonView, bounds: CGRect(origin: CGPoint(), size: reactionIconFrame.size))
                    
                    transition.setAlpha(view: reactionButtonView, alpha: (self.textFieldExternalState.hasText || hasMediaRecording || hasMediaEditing) ? 0.0 : 1.0)
                    transition.setScale(view: reactionButtonView, scale: (self.textFieldExternalState.hasText || hasMediaRecording || hasMediaEditing) ? 0.1 : 1.0)
                    
                    fieldIconNextX -= reactionButtonSize.width + 2.0
                }
            }
            
            if let timeoutAction = component.timeoutAction, let timeoutValue = component.timeoutValue {
                func generateIcon(value: Int32) -> UIImage? {
                    let image = UIImage(bundleImageName: "Media Editor/Timeout")!
                    let string = "\(value)"
                    let valueString = NSAttributedString(string: "\(value)", font: Font.with(size: string.count == 1 ? 12.0 : 10.0, design: .round, weight: .semibold), textColor: .white, paragraphAlignment: .center)
                   
                    return generateImage(image.size, contextGenerator: { size, context in
                        let bounds = CGRect(origin: CGPoint(), size: size)
                        context.clear(bounds)
                        
                        if let cgImage = image.cgImage {
                            context.draw(cgImage, in: CGRect(origin: .zero, size: size))
                        }
                        
                        let valuePath = CGMutablePath()
                        valuePath.addRect(bounds.offsetBy(dx: 0.0, dy: -3.0 - UIScreenPixel))
                        let valueFramesetter = CTFramesetterCreateWithAttributedString(valueString as CFAttributedString)
                        let valyeFrame = CTFramesetterCreateFrame(valueFramesetter, CFRangeMake(0, valueString.length), valuePath, nil)
                        CTFrameDraw(valyeFrame, context)
                    })?.withRenderingMode(.alwaysTemplate)
                }
                
                let icon = generateIcon(value: timeoutValue)
                let timeoutButtonSize = self.timeoutButton.update(
                    transition: transition,
                    component: AnyComponent(Button(
                        content: AnyComponent(Image(image: icon, tintColor: component.timeoutSelected ? UIColor(rgb: 0x007aff) : UIColor(white: 1.0, alpha: 0.5), size: CGSize(width: 20.0, height: 20.0))),
                        action: { [weak self] in
                            guard let self, let timeoutButtonView = self.timeoutButton.view else {
                                return
                            }
                            timeoutAction(timeoutButtonView)
                        }
                    ).minSize(CGSize(width: 32.0, height: 32.0))),
                    environment: {},
                    containerSize: CGSize(width: 32.0, height: 32.0)
                )
                if let timeoutButtonView = self.timeoutButton.view {
                    if timeoutButtonView.superview == nil {
                        self.addSubview(timeoutButtonView)
                    }
                    let timeoutIconFrame = CGRect(origin: CGPoint(x: fieldIconNextX - timeoutButtonSize.width, y: fieldFrame.minY + 1.0 + floor((fieldFrame.height - timeoutButtonSize.height) * 0.5)), size: timeoutButtonSize)
                    transition.setPosition(view: timeoutButtonView, position: timeoutIconFrame.center)
                    transition.setBounds(view: timeoutButtonView, bounds: CGRect(origin: CGPoint(), size: timeoutIconFrame.size))
                    
                    transition.setAlpha(view: timeoutButtonView, alpha: self.textFieldExternalState.isEditing ? 0.0 : 1.0)
                    transition.setScale(view: timeoutButtonView, scale: self.textFieldExternalState.isEditing ? 0.1 : 1.0)
                    
                    fieldIconNextX -= timeoutButtonSize.width + 2.0
                }
            }
            
            self.fieldBackgroundView.updateColor(color: self.textFieldExternalState.isEditing || component.style == .editor ? UIColor(white: 0.0, alpha: 0.5) : UIColor(white: 1.0, alpha: 0.09), transition: transition.containedViewLayoutTransition)
            if let placeholder = self.placeholder.view, let vibrancyPlaceholderView = self.vibrancyPlaceholder.view {
                placeholder.isHidden = self.textFieldExternalState.hasText
                vibrancyPlaceholderView.isHidden = placeholder.isHidden
            }
            
            component.externalState.isEditing = self.textFieldExternalState.isEditing
            component.externalState.hasText = self.textFieldExternalState.hasText
            
            if hasMediaRecording {
                if let dismissingMediaRecordingPanel = self.dismissingMediaRecordingPanel {
                    self.dismissingMediaRecordingPanel = nil
                    transition.setAlpha(view: dismissingMediaRecordingPanel, alpha: 0.0, completion: { [weak dismissingMediaRecordingPanel] _ in
                        dismissingMediaRecordingPanel?.removeFromSuperview()
                    })
                }
                
                let mediaRecordingPanel: ComponentView<Empty>
                var mediaRecordingPanelTransition = transition
                if let current = self.mediaRecordingPanel {
                    mediaRecordingPanel = current
                } else {
                    mediaRecordingPanelTransition = .immediate
                    mediaRecordingPanel = ComponentView()
                    self.mediaRecordingPanel = mediaRecordingPanel
                }
                
                let _ = mediaRecordingPanel.update(
                    transition: mediaRecordingPanelTransition,
                    component: AnyComponent(MediaRecordingPanelComponent(
                        theme: component.theme,
                        strings: component.strings,
                        audioRecorder: component.audioRecorder,
                        videoRecordingStatus: component.videoRecordingStatus,
                        isRecordingLocked: component.isRecordingLocked,
                        cancelFraction: self.mediaCancelFraction,
                        inputInsets: insets,
                        insets: mediaInsets,
                        cancelAction: { [weak self] in
                            guard let self, let component = self.component else {
                                return
                            }
                            component.setMediaRecordingActive?(false, false, false)
                        }
                    )),
                    environment: {},
                    containerSize: size
                )
                if let mediaRecordingPanelView = mediaRecordingPanel.view as? MediaRecordingPanelComponent.View {
                    var animateIn = false
                    if mediaRecordingPanelView.superview == nil {
                        animateIn = true
                        self.insertSubview(mediaRecordingPanelView, aboveSubview: self.fieldBackgroundView)
                        
                        self.mediaRecordingVibrancyContainer.addSubview(mediaRecordingPanelView.vibrancyContainer)
                    }
                    mediaRecordingPanelTransition.setFrame(view: mediaRecordingPanelView, frame: CGRect(origin: CGPoint(), size: size))
                    
                    transition.setFrame(view: self.mediaRecordingVibrancyContainer, frame: CGRect(origin: CGPoint(x: -fieldBackgroundFrame.minX, y: -fieldBackgroundFrame.minY), size: size))
                    
                    if animateIn && !transition.animation.isImmediate {
                        mediaRecordingPanelView.animateIn()
                    }
                }
            } else {
                if let mediaRecordingPanel = self.mediaRecordingPanel {
                    self.mediaRecordingPanel = nil
                    
                    if let dismissingMediaRecordingPanel = self.dismissingMediaRecordingPanel {
                        self.dismissingMediaRecordingPanel = nil
                        transition.setAlpha(view: dismissingMediaRecordingPanel, alpha: 0.0, completion: { [weak dismissingMediaRecordingPanel] _ in
                            dismissingMediaRecordingPanel?.removeFromSuperview()
                        })
                    }
                    
                    self.dismissingMediaRecordingPanel = mediaRecordingPanel.view
                    
                    if let mediaRecordingPanelView = mediaRecordingPanel.view as? MediaRecordingPanelComponent.View {
                        let wasRecordingDismissed = component.wasRecordingDismissed
                        if wasRecordingDismissed, let attachmentButtonView = self.attachmentButton.view {
                            attachmentButtonView.isHidden = true
                        }
                        mediaRecordingPanelView.animateOut(transition: transition, dismissRecording: wasRecordingDismissed, completion: { [weak self, weak mediaRecordingPanelView] in
                            let transition = Transition(animation: .curve(duration: 0.3, curve: .spring))
                            
                            if let mediaRecordingPanelView = mediaRecordingPanelView {
                                transition.setAlpha(view: mediaRecordingPanelView, alpha: 0.0, completion: { [weak mediaRecordingPanelView] _ in
                                    mediaRecordingPanelView?.removeFromSuperview()
                                })
                            }
                            
                            guard let self else {
                                return
                            }
                            if wasRecordingDismissed, self.mediaRecordingPanel == nil, let attachmentButtonView = self.attachmentButton.view {
                                attachmentButtonView.isHidden = false
                                
                                transition.animateAlpha(view: attachmentButtonView, from: 0.0, to: attachmentButtonView.alpha)
                                transition.animateScale(view: attachmentButtonView, from: 0.001, to: 1.0)
                            }
                        })
                    }
                }
            }
            
            if let recordedAudioPreview = component.recordedAudioPreview {
                let mediaPreviewPanel: ComponentView<Empty>
                var mediaPreviewPanelTransition = transition
                if let current = self.mediaPreviewPanel {
                    mediaPreviewPanel = current
                } else {
                    mediaPreviewPanelTransition = .immediate
                    mediaPreviewPanel = ComponentView()
                    self.mediaPreviewPanel = mediaPreviewPanel
                }
                
                let _ = mediaPreviewPanel.update(
                    transition: mediaPreviewPanelTransition,
                    component: AnyComponent(MediaPreviewPanelComponent(
                        context: component.context,
                        theme: component.theme,
                        strings: component.strings,
                        mediaPreview: recordedAudioPreview,
                        insets: insets
                    )),
                    environment: {},
                    containerSize: size
                )
                if let mediaPreviewPanelView = mediaPreviewPanel.view as? MediaPreviewPanelComponent.View {
                    var animateIn = false
                    if mediaPreviewPanelView.superview == nil {
                        animateIn = true
                        self.insertSubview(mediaPreviewPanelView, aboveSubview: self.fieldBackgroundView)
                        
                        self.mediaRecordingVibrancyContainer.addSubview(mediaPreviewPanelView.vibrancyContainer)
                    }
                    mediaPreviewPanelTransition.setFrame(view: mediaPreviewPanelView, frame: CGRect(origin: CGPoint(), size: size))
                    
                    transition.setFrame(view: self.mediaRecordingVibrancyContainer, frame: CGRect(origin: CGPoint(x: -fieldBackgroundFrame.minX, y: -fieldBackgroundFrame.minY), size: size))
                    
                    if animateIn && !transition.animation.isImmediate {
                        mediaPreviewPanelView.animateIn()
                    }
                }
            } else {
                if let mediaPreviewPanel = self.mediaPreviewPanel {
                    self.mediaPreviewPanel = nil
                    
                    if let mediaPreviewPanelView = mediaPreviewPanel.view as? MediaPreviewPanelComponent.View {
                        mediaPreviewPanelView.animateOut(transition: transition, completion: { [weak mediaPreviewPanelView] in
                            mediaPreviewPanelView?.removeFromSuperview()
                        })
                    }
                }
            }
            
            return size
        }
    }
    
    public func makeView() -> View {
        return View(frame: CGRect())
    }
    
    public func update(view: View, availableSize: CGSize, state: EmptyComponentState, environment: Environment<Empty>, transition: Transition) -> CGSize {
        return view.update(component: self, availableSize: availableSize, state: state, environment: environment, transition: transition)
    }
}<|MERGE_RESOLUTION|>--- conflicted
+++ resolved
@@ -40,14 +40,11 @@
     public let timeoutAction: ((UIView) -> Void)?
     public let audioRecorder: ManagedAudioRecorder?
     public let videoRecordingStatus: InstantVideoControllerRecordingStatus?
-<<<<<<< HEAD
-    public let timeoutValue: Int32?
-    public let timeoutSelected: Bool
-=======
     public let isRecordingLocked: Bool
     public let recordedAudioPreview: ChatRecordedMediaPreview?
     public let wasRecordingDismissed: Bool
->>>>>>> efdfffea
+    public let timeoutValue: Int32?
+    public let timeoutSelected: Bool
     public let displayGradient: Bool
     public let bottomInset: CGFloat
     
@@ -69,14 +66,11 @@
         timeoutAction: ((UIView) -> Void)?,
         audioRecorder: ManagedAudioRecorder?,
         videoRecordingStatus: InstantVideoControllerRecordingStatus?,
-<<<<<<< HEAD
-        timeoutValue: Int32?,
-        timeoutSelected: Bool,
-=======
         isRecordingLocked: Bool,
         recordedAudioPreview: ChatRecordedMediaPreview?,
         wasRecordingDismissed: Bool,
->>>>>>> efdfffea
+        timeoutValue: Int32?,
+        timeoutSelected: Bool,
         displayGradient: Bool,
         bottomInset: CGFloat
     ) {
@@ -97,14 +91,11 @@
         self.timeoutAction = timeoutAction
         self.audioRecorder = audioRecorder
         self.videoRecordingStatus = videoRecordingStatus
-<<<<<<< HEAD
-        self.timeoutValue = timeoutValue
-        self.timeoutSelected = timeoutSelected
-=======
         self.isRecordingLocked = isRecordingLocked
         self.wasRecordingDismissed = wasRecordingDismissed
         self.recordedAudioPreview = recordedAudioPreview
->>>>>>> efdfffea
+        self.timeoutValue = timeoutValue
+        self.timeoutSelected = timeoutSelected
         self.displayGradient = displayGradient
         self.bottomInset = bottomInset
     }
@@ -134,20 +125,19 @@
         if lhs.videoRecordingStatus !== rhs.videoRecordingStatus {
             return false
         }
-<<<<<<< HEAD
+        if lhs.isRecordingLocked != rhs.isRecordingLocked {
+            return false
+        }
+        if lhs.wasRecordingDismissed != rhs.wasRecordingDismissed {
+            return false
+        }
+        if lhs.recordedAudioPreview !== rhs.recordedAudioPreview {
+            return false
+        }
         if lhs.timeoutValue != rhs.timeoutValue {
             return false
         }
         if lhs.timeoutSelected != rhs.timeoutSelected {
-=======
-        if lhs.isRecordingLocked != rhs.isRecordingLocked {
-            return false
-        }
-        if lhs.wasRecordingDismissed != rhs.wasRecordingDismissed {
-            return false
-        }
-        if lhs.recordedAudioPreview !== rhs.recordedAudioPreview {
->>>>>>> efdfffea
             return false
         }
         if lhs.displayGradient != rhs.displayGradient {
@@ -702,7 +692,7 @@
                 let timeoutButtonSize = self.timeoutButton.update(
                     transition: transition,
                     component: AnyComponent(Button(
-                        content: AnyComponent(Image(image: icon, tintColor: component.timeoutSelected ? UIColor(rgb: 0x007aff) : UIColor(white: 1.0, alpha: 0.5), size: CGSize(width: 20.0, height: 20.0))),
+                        content: AnyComponent(Image(image: icon, tintColor: component.timeoutSelected ? UIColor(rgb: 0xf8d74a) : UIColor(white: 1.0, alpha: 0.5), size: CGSize(width: 20.0, height: 20.0))),
                         action: { [weak self] in
                             guard let self, let timeoutButtonView = self.timeoutButton.view else {
                                 return
