import Foundation
import UIKit
import Display
import TelegramPresentationData
import ComponentFlow
import ComponentDisplayAdapters
import AppBundle
import ViewControllerComponent
import AccountContext
import TelegramCore
import Postbox
import SwiftSignalKit
import EntityKeyboard
import MultilineTextComponent
import Markdown
import ButtonComponent
import PremiumUI
import UndoUI
import BundleIconComponent
import AnimatedTextComponent
import TextFormat
import AudioToolbox
import PremiumLockButtonSubtitleComponent
import ListSectionComponent
import ListItemSliderSelectorComponent

final class PeerAllowedReactionsScreenComponent: Component {
    typealias EnvironmentType = ViewControllerComponentContainer.Environment
    
    let context: AccountContext
    let peerId: EnginePeer.Id
    let initialContent: PeerAllowedReactionsScreen.Content

    init(
        context: AccountContext,
        peerId: EnginePeer.Id,
        initialContent: PeerAllowedReactionsScreen.Content
    ) {
        self.context = context
        self.peerId = peerId
        self.initialContent = initialContent
    }

    static func ==(lhs: PeerAllowedReactionsScreenComponent, rhs: PeerAllowedReactionsScreenComponent) -> Bool {
        if lhs.context !== rhs.context {
            return false
        }
        if lhs.peerId != rhs.peerId {
            return false
        }

        return true
    }
    
    final class View: UIView, UIScrollViewDelegate {
        private let scrollView: UIScrollView
        private let switchItem = ComponentView<Empty>()
        private let switchInfoText = ComponentView<Empty>()
        private var reactionsTitleText: ComponentView<Empty>?
        private var reactionsInfoText: ComponentView<Empty>?
        private var reactionInput: ComponentView<Empty>?
        private var reactionCountSection: ComponentView<Empty>?
        private let actionButton = ComponentView<Empty>()
        
        private var reactionSelectionControl: ComponentView<Empty>?
        
        private var isUpdating: Bool = false
        
        private var component: PeerAllowedReactionsScreenComponent?
        private(set) weak var state: EmptyComponentState?
        private var environment: EnvironmentType?
        
        private var boostStatus: ChannelBoostStatus?
        private var boostStatusDisposable: Disposable?
        
        private var isEnabled: Bool = false
        private var availableReactions: AvailableReactions?
        private var enabledReactions: [EmojiComponentReactionItem]?
        private var allowedReactionCount: Int = 11
        private var appliedReactionSettings: PeerReactionSettings?
        
        private var emojiContent: EmojiPagerContentComponent?
        private var emojiContentDisposable: Disposable?
        private var caretPosition: Int?
        
        private var displayInput: Bool = false
        private var recenterOnCaret: Bool = false
        
        private var isApplyingSettings: Bool = false
        private var applyDisposable: Disposable?
        
        private var resolveStickersBotDisposable: Disposable?
        
        private weak var currentUndoController: UndoOverlayController?
        
        override init(frame: CGRect) {
            self.scrollView = UIScrollView()
            self.scrollView.showsVerticalScrollIndicator = true
            self.scrollView.showsHorizontalScrollIndicator = false
            self.scrollView.scrollsToTop = false
            self.scrollView.delaysContentTouches = false
            self.scrollView.canCancelContentTouches = true
            self.scrollView.contentInsetAdjustmentBehavior = .never
            self.scrollView.alwaysBounceVertical = true
            
            super.init(frame: frame)
            
            self.scrollView.delegate = self
            self.addSubview(self.scrollView)
        }
        
        required init?(coder: NSCoder) {
            fatalError("init(coder:) has not been implemented")
        }
        
        deinit {
            self.emojiContentDisposable?.dispose()
            self.applyDisposable?.dispose()
            self.boostStatusDisposable?.dispose()
            self.resolveStickersBotDisposable?.dispose()
        }

        func scrollToTop() {
            self.scrollView.setContentOffset(CGPoint(), animated: true)
        }
        
        func attemptNavigation(complete: @escaping () -> Void) -> Bool {
            guard let component = self.component else {
                return true
            }
            if self.isApplyingSettings {
                return true
            }
            guard var enabledReactions = self.enabledReactions else {
                return true
            }
            if !self.isEnabled {
                enabledReactions.removeAll()
            }
            guard let availableReactions = self.availableReactions else {
                return true
            }
            
            let allowedReactions: PeerAllowedReactions
            if self.isEnabled {
                if Set(availableReactions.reactions.filter({ $0.isEnabled }).map(\.value)) == Set(enabledReactions.map(\.reaction)) {
                    allowedReactions = .all
                } else {
                    allowedReactions = .limited(enabledReactions.map(\.reaction))
                }
            } else {
                allowedReactions = .empty
            }
            
            let reactionSettings = PeerReactionSettings(allowedReactions: allowedReactions, maxReactionCount: Int32(self.allowedReactionCount))
            
            if self.appliedReactionSettings != reactionSettings {
                if case .empty = allowedReactions {
                    self.applySettings(standalone: true)
                } else {
                    let presentationData = component.context.sharedContext.currentPresentationData.with { $0 }
                    self.environment?.controller()?.present(standardTextAlertController(theme: AlertControllerTheme(presentationData: presentationData), title: presentationData.strings.ChannelReactions_UnsavedChangesAlertTitle, text: presentationData.strings.ChannelReactions_UnsavedChangesAlertText, actions: [
                        TextAlertAction(type: .genericAction, title: presentationData.strings.ChannelReactions_UnsavedChangesAlertDiscard, action: { [weak self] in
                            guard let self else {
                                return
                            }
                            self.environment?.controller()?.dismiss()
                        }),
                        TextAlertAction(type: .defaultAction, title: presentationData.strings.ChannelReactions_UnsavedChangesAlertApply, action: { [weak self] in
                            guard let self else {
                                return
                            }
                            self.applySettings(standalone: false)
                        })
                    ]), in: .window(.root))
                    
                    return false
                }
            }
            
            return true
        }
        
        func scrollViewDidScroll(_ scrollView: UIScrollView) {
            self.updateScrolling(transition: .immediate)
        }
        
        private func updateScrolling(transition: Transition) {
            let navigationAlphaDistance: CGFloat = 16.0
            let navigationAlpha: CGFloat = max(0.0, min(1.0, self.scrollView.contentOffset.y / navigationAlphaDistance))
            if let controller = self.environment?.controller(), let navigationBar = controller.navigationBar {
                transition.setAlpha(layer: navigationBar.backgroundNode.layer, alpha: navigationAlpha)
                transition.setAlpha(layer: navigationBar.stripeNode.layer, alpha: navigationAlpha)
            }
        }
        
        private func applySettings(standalone: Bool) {
            guard let component = self.component else {
                return
            }
            if self.isApplyingSettings {
                return
            }
            guard var enabledReactions = self.enabledReactions else {
                return
            }
            if !self.isEnabled {
                enabledReactions.removeAll()
            }
            
            guard let availableReactions = self.availableReactions else {
                return
            }
            
            let customReactions = enabledReactions.filter({ item in
                switch item.reaction {
                case .custom:
                    return true
                case .builtin:
                    return false
                }
            })
            
            if let boostStatus = self.boostStatus, !customReactions.isEmpty, customReactions.count > boostStatus.level {
                self.displayPremiumScreen(reactionCount: customReactions.count)
                return
            }
            
            self.isApplyingSettings = true
            self.state?.updated(transition: .immediate)
            
            self.applyDisposable?.dispose()
            
            let allowedReactions: PeerAllowedReactions
            if self.isEnabled {
                if Set(availableReactions.reactions.filter({ $0.isEnabled }).map(\.value)) == Set(enabledReactions.map(\.reaction)) {
                    allowedReactions = .all
                } else if enabledReactions.isEmpty {
                    allowedReactions = .empty
                } else {
                    allowedReactions = .limited(enabledReactions.map(\.reaction))
                }
            } else {
                allowedReactions = .empty
            }
<<<<<<< HEAD
            let applyDisposable = (component.context.engine.peers.updatePeerAllowedReactions(peerId: component.peerId, allowedReactions: allowedReactions, reactionsLimit: nil)
=======
            
            let reactionSettings = PeerReactionSettings(allowedReactions: allowedReactions, maxReactionCount: Int32(self.allowedReactionCount))
            
            let applyDisposable = (component.context.engine.peers.updatePeerReactionSettings(peerId: component.peerId, reactionSettings: reactionSettings)
>>>>>>> 53f6799f
            |> deliverOnMainQueue).start(error: { [weak self] error in
                guard let self, let component = self.component else {
                    return
                }
                self.isApplyingSettings = false
                self.state?.updated(transition: .immediate)
                
                if !standalone {
                    switch error {
                    case .boostRequired:
                        self.displayPremiumScreen(reactionCount: customReactions.count)
                    case .generic:
                        let presentationData = component.context.sharedContext.currentPresentationData.with { $0 }
                        self.environment?.controller()?.present(standardTextAlertController(theme: AlertControllerTheme(presentationData: presentationData), title: nil, text: presentationData.strings.Login_UnknownError, actions: [TextAlertAction(type: .defaultAction, title: presentationData.strings.Common_OK, action: {})]), in: .window(.root))
                    }
                }
            }, completed: { [weak self] in
                guard let self else {
                    return
                }
                self.appliedReactionSettings = reactionSettings
                if !standalone {
                    self.environment?.controller()?.dismiss()
                }
            })
            
            if standalone {
                let _ = applyDisposable
            } else {
                self.applyDisposable = applyDisposable
            }
        }
        
        private func displayPremiumScreen(reactionCount: Int) {
            guard let component = self.component else {
                return
            }
            
            let _ = (component.context.engine.data.get(TelegramEngine.EngineData.Item.Peer.Peer(id: component.peerId))
            |> deliverOnMainQueue).startStandalone(next: { [weak self] peer in
                guard let self, let component = self.component, let peer, let status = self.boostStatus else {
                    return
                }
                
                let premiumConfiguration = PremiumConfiguration.with(appConfiguration: component.context.currentAppConfiguration.with { $0 })
                
                let link = status.url
                let controller = PremiumLimitScreen(context: component.context, subject: .storiesChannelBoost(peer: peer, boostSubject: .channelReactions(reactionCount: reactionCount), isCurrent: true, level: Int32(status.level), currentLevelBoosts: Int32(status.currentLevelBoosts), nextLevelBoosts: status.nextLevelBoosts.flatMap(Int32.init), link: link, myBoostCount: 0, canBoostAgain: false), count: Int32(status.boosts), action: { [weak self] in
                    guard let self, let component = self.component else {
                        return true
                    }
                            
                    UIPasteboard.general.string = link
                    let presentationData = component.context.sharedContext.currentPresentationData.with { $0 }
                    self.environment?.controller()?.present(UndoOverlayController(presentationData: presentationData, content: .linkCopied(text: presentationData.strings.ChannelBoost_BoostLinkCopied), elevatedLayout: false, position: .bottom, animateInAsReplacement: false, action: { _ in return false }), in: .current)
                    return true
                }, openStats: { [weak self] in
                    guard let self else {
                        return
                    }
                    self.openBoostStats()
                }, openGift: premiumConfiguration.giveawayGiftsPurchaseAvailable ? { [weak self] in
                    guard let self, let component = self.component else {
                        return
                    }
                    let controller = createGiveawayController(context: component.context, peerId: component.peerId, subject: .generic)
                    self.environment?.controller()?.push(controller)
                } : nil)
                self.environment?.controller()?.push(controller)
                
                HapticFeedback().impact(.light)
            })
        }
        
        private func openBoostStats() {
            guard let component = self.component, let boostStatus = self.boostStatus else {
                return
            }
            let statsController = component.context.sharedContext.makeChannelStatsController(context: component.context, updatedPresentationData: nil, peerId: component.peerId, boosts: true, boostStatus: boostStatus)
            self.environment?.controller()?.push(statsController)
        }
        
        func update(component: PeerAllowedReactionsScreenComponent, availableSize: CGSize, state: EmptyComponentState, environment: Environment<EnvironmentType>, transition: Transition) -> CGSize {
            self.isUpdating = true
            defer {
                self.isUpdating = false
            }
            
            let environment = environment[EnvironmentType.self].value
            let themeUpdated = self.environment?.theme !== environment.theme
            self.environment = environment
            
            self.component = component
            self.state = state
            
            let topInset: CGFloat = 24.0
            let bottomInset: CGFloat = 8.0
            let sideInset: CGFloat = 16.0 + environment.safeInsets.left
            let textSideInset: CGFloat = 16.0
            
            let enabledReactions: [EmojiComponentReactionItem]
            if let current = self.enabledReactions {
                enabledReactions = current
            } else {
                enabledReactions = component.initialContent.enabledReactions
                self.enabledReactions = enabledReactions
                self.availableReactions = component.initialContent.availableReactions
                self.isEnabled = component.initialContent.isEnabled
                self.appliedReactionSettings = component.initialContent.reactionSettings
                self.allowedReactionCount = (component.initialContent.reactionSettings?.maxReactionCount).flatMap(Int.init) ?? 11
            }
            var caretPosition = self.caretPosition ?? enabledReactions.count
            caretPosition = max(0, min(enabledReactions.count, caretPosition))
            self.caretPosition = caretPosition
            
            if self.emojiContentDisposable == nil {
                let emojiContent = EmojiPagerContentComponent.emojiInputData(
                    context: component.context,
                    animationCache: component.context.animationCache,
                    animationRenderer: component.context.animationRenderer,
                    isStandalone: false,
                    subject: .reactionList,
                    hasTrending: false,
                    topReactionItems: [],
                    areUnicodeEmojiEnabled: false,
                    areCustomEmojiEnabled: true,
                    chatPeerId: nil,
                    selectedItems: Set(),
                    backgroundIconColor: nil,
                    hasSearch: false,
                    forceHasPremium: true
                )
                self.emojiContentDisposable = (emojiContent
                |> deliverOnMainQueue).start(next: { [weak self] emojiContent in
                    guard let self else {
                        return
                    }
                    self.emojiContent = emojiContent
                    
                    emojiContent.inputInteractionHolder.inputInteraction = EmojiPagerContentComponent.InputInteraction(
                        performItemAction: { [weak self] _, item, _, _, _, _ in
                            guard let self, var enabledReactions = self.enabledReactions else {
                                return
                            }
                            if self.isApplyingSettings {
                                return
                            }
                            guard let itemFile = item.itemFile else {
                                return
                            }
                            
                            AudioServicesPlaySystemSound(0x450)
                            
                            if let index = enabledReactions.firstIndex(where: { $0.file.fileId.id == itemFile.fileId.id }) {
                                enabledReactions.remove(at: index)
                                if let caretPosition = self.caretPosition, caretPosition > index {
                                    self.caretPosition = max(0, caretPosition - 1)
                                }
                            } else {
                                if enabledReactions.count >= 100 {
                                    let presentationData = component.context.sharedContext.currentPresentationData.with { $0 }
                                    
                                    var animateAsReplacement = false
                                    if let currentUndoController = self.currentUndoController {
                                        currentUndoController.dismiss()
                                        animateAsReplacement = true
                                    }
                                    
                                    let undoController = UndoOverlayController(presentationData: presentationData, content: .info(title: nil, text: presentationData.strings.ChannelReactions_ToastMaxReactionsReached, timeout: nil, customUndoText: nil), elevatedLayout: false, position: .bottom, animateInAsReplacement: animateAsReplacement, action: { _ in return false })
                                    self.currentUndoController = undoController
                                    self.environment?.controller()?.present(undoController, in: .current)
                                    return
                                }
                                
                                let reaction: MessageReaction.Reaction
                                if let availableReactions = self.availableReactions, let reactionItem = availableReactions.reactions.filter({ $0.isEnabled }).first(where: { $0.selectAnimation.fileId.id == itemFile.fileId.id }) {
                                    reaction = reactionItem.value
                                } else {
                                    reaction = .custom(itemFile.fileId.id)
                                    
                                    if let boostStatus = self.boostStatus {
                                        let enabledCustomReactions = enabledReactions.filter({ item in
                                            switch item.reaction {
                                            case .custom:
                                                return true
                                            case .builtin:
                                                return false
                                            }
                                        })
                                        
                                        let nextCustomReactionCount = enabledCustomReactions.count + 1
                                        if nextCustomReactionCount > boostStatus.level {
                                            let presentationData = component.context.sharedContext.currentPresentationData.with { $0 }
                                            
                                            var animateAsReplacement = false
                                            if let currentUndoController = self.currentUndoController {
                                                currentUndoController.dismiss()
                                                animateAsReplacement = true
                                            }
                                            
                                            let text = presentationData.strings.ChannelReactions_ToastLevelBoostRequiredTemplate(presentationData.strings.ChannelReactions_ToastLevelBoostRequiredTemplateLevel(Int32(nextCustomReactionCount)), presentationData.strings.ChannelReactions_ToastLevelBoostRequiredTemplateEmojiCount(Int32(nextCustomReactionCount))).string
                                            let undoController = UndoOverlayController(presentationData: presentationData, content: .customEmoji(context: component.context, file: itemFile, loop: false, title: nil, text: text, undoText: nil, customAction: nil), elevatedLayout: false, position: .bottom, animateInAsReplacement: animateAsReplacement, action: { _ in return false })
                                            self.currentUndoController = undoController
                                            self.environment?.controller()?.present(undoController, in: .current)
                                        }
                                    }
                                }
                                let item = EmojiComponentReactionItem(reaction: reaction, file: itemFile)
                                
                                if let caretPosition = self.caretPosition, caretPosition < enabledReactions.count {
                                    enabledReactions.insert(item, at: caretPosition)
                                    self.caretPosition = caretPosition + 1
                                } else {
                                    enabledReactions.append(item)
                                    self.caretPosition = enabledReactions.count
                                }
                                self.recenterOnCaret = true
                            }
                            self.enabledReactions = enabledReactions
                            if !self.isUpdating {
                                self.state?.updated(transition: .spring(duration: 0.25))
                            }
                        },
                        deleteBackwards: {
                        },
                        openStickerSettings: {
                        },
                        openFeatured: {
                        },
                        openSearch: {
                        },
                        addGroupAction: { _, _, _ in
                        },
                        clearGroup: { _ in
                        },
                        editAction: { _ in
                        },
                        pushController: { c in
                        },
                        presentController: { c in
                        },
                        presentGlobalOverlayController: { c in
                        },
                        navigationController: {
                            return nil
                        },
                        requestUpdate: { _ in
                        },
                        updateSearchQuery: { _ in
                        },
                        updateScrollingToItemGroup: {
                        },
                        onScroll: {},
                        chatPeerId: nil,
                        peekBehavior: nil,
                        customLayout: nil,
                        externalBackground: nil,
                        externalExpansionView: nil,
                        customContentView: nil,
                        useOpaqueTheme: true,
                        hideBackground: false,
                        stateContext: nil,
                        addImage: nil
                    )
                    
                    if !self.isUpdating {
                        self.state?.updated(transition: .immediate)
                    }
                })
            }
            
            if self.boostStatusDisposable == nil {
                self.boostStatusDisposable = (component.context.engine.peers.getChannelBoostStatus(peerId: component.peerId)
                |> deliverOnMainQueue).start(next: { [weak self] boostStatus in
                    guard let self else {
                        return
                    }
                    self.boostStatus = boostStatus
                    if !self.isUpdating {
                        self.state?.updated(transition: .immediate)
                    }
                })
            }
            
            if themeUpdated {
                self.backgroundColor = environment.theme.list.blocksBackgroundColor
            }
            
            var contentHeight: CGFloat = 0.0
            contentHeight += environment.navigationHeight
            contentHeight += topInset
            
            let switchSize = self.switchItem.update(
                transition: transition,
                component: AnyComponent(ListSwitchItemComponent(
                    theme: environment.theme,
                    title: environment.strings.PeerInfo_AllowedReactions_AllowAllText,
                    value: self.isEnabled,
                    valueUpdated: { [weak self] value in
                        guard let self else {
                            return
                        }
                        if self.isEnabled != value {
                            self.isEnabled = value
                            
                            if self.isEnabled {
                                if var enabledReactions = self.enabledReactions, enabledReactions.isEmpty {
                                    if let availableReactions = self.availableReactions {
                                        for reactionItem in availableReactions.reactions.filter({ $0.isEnabled }) {
                                            enabledReactions.append(EmojiComponentReactionItem(reaction: reactionItem.value, file: reactionItem.selectAnimation))
                                        }
                                    }
                                    self.enabledReactions = enabledReactions
                                    self.caretPosition = enabledReactions.count
                                }
                            } else {
                                self.displayInput = false
                            }
                            
                            self.state?.updated(transition: .easeInOut(duration: 0.25))
                        }
                    }
                )),
                environment: {},
                containerSize: CGSize(width: availableSize.width - sideInset * 2.0, height: .greatestFiniteMagnitude)
            )
            let switchFrame = CGRect(origin: CGPoint(x: sideInset, y: contentHeight), size: switchSize)
            if let switchView = self.switchItem.view {
                if switchView.superview == nil {
                    self.scrollView.addSubview(switchView)
                }
                transition.setFrame(view: switchView, frame: switchFrame)
            }
            contentHeight += switchSize.height
            contentHeight += 7.0
            
            let switchInfoTextSize = self.switchInfoText.update(
                transition: .immediate,
                component: AnyComponent(MultilineTextComponent(
                    text: .plain(NSAttributedString(
                        string: environment.strings.ChannelReactions_GeneralInfoLabel,
                        font: Font.regular(13.0),
                        textColor: environment.theme.list.freeTextColor
                    )),
                    maximumNumberOfLines: 0
                )),
                environment: {},
                containerSize: CGSize(width: availableSize.width - sideInset * 2.0 - textSideInset * 2.0, height: .greatestFiniteMagnitude)
            )
            let switchInfoTextFrame = CGRect(origin: CGPoint(x: sideInset + textSideInset, y: contentHeight), size: switchInfoTextSize)
            if let switchInfoTextView = self.switchInfoText.view {
                if switchInfoTextView.superview == nil {
                    switchInfoTextView.layer.anchorPoint = CGPoint()
                    self.scrollView.addSubview(switchInfoTextView)
                }
                transition.setPosition(view: switchInfoTextView, position: switchInfoTextFrame.origin)
                switchInfoTextView.bounds = CGRect(origin: CGPoint(), size: switchInfoTextFrame.size)
            }
            contentHeight += switchInfoTextSize.height
            contentHeight += 37.0
            
            if self.isEnabled {
                var animateIn = false
                
                let reactionsTitleText: ComponentView<Empty>
                if let current = self.reactionsTitleText {
                    reactionsTitleText = current
                } else {
                    reactionsTitleText = ComponentView()
                    self.reactionsTitleText = reactionsTitleText
                    animateIn = true
                }
                
                let reactionsTitleTextSize = reactionsTitleText.update(
                    transition: .immediate,
                    component: AnyComponent(MultilineTextComponent(
                        text: .plain(NSAttributedString(
                            string: environment.strings.ChannelReactions_ReactionsSectionTitle,
                            font: Font.regular(13.0),
                            textColor: environment.theme.list.freeTextColor
                        )),
                        maximumNumberOfLines: 0
                    )),
                    environment: {},
                    containerSize: CGSize(width: availableSize.width - sideInset * 2.0 - textSideInset * 2.0, height: .greatestFiniteMagnitude)
                )
                let reactionsTitleTextFrame = CGRect(origin: CGPoint(x: sideInset + textSideInset, y: contentHeight), size: reactionsTitleTextSize)
                if let reactionsTitleTextView = reactionsTitleText.view {
                    if reactionsTitleTextView.superview == nil {
                        reactionsTitleTextView.layer.anchorPoint = CGPoint()
                        self.scrollView.addSubview(reactionsTitleTextView)
                    }
                    
                    if animateIn {
                        reactionsTitleTextView.frame = reactionsTitleTextFrame
                        if !transition.animation.isImmediate {
                            reactionsTitleTextView.layer.animateAlpha(from: 0.0, to: 1.0, duration: 0.2)
                        }
                    } else {
                        transition.setPosition(view: reactionsTitleTextView, position: reactionsTitleTextFrame.origin)
                        reactionsTitleTextView.bounds = CGRect(origin: CGPoint(), size: reactionsTitleTextFrame.size)
                    }
                }
                contentHeight += reactionsTitleTextSize.height
                contentHeight += 6.0
                
                let reactionInput: ComponentView<Empty>
                if let current = self.reactionInput {
                    reactionInput = current
                } else {
                    reactionInput = ComponentView()
                    self.reactionInput = reactionInput
                }
                
                let reactionInputSize = reactionInput.update(
                    transition: animateIn ? .immediate : transition,
                    component: AnyComponent(EmojiListInputComponent(
                        context: component.context,
                        theme: environment.theme,
                        placeholder: environment.strings.ChannelReactions_InputPlaceholder,
                        reactionItems: enabledReactions,
                        isInputActive: self.displayInput,
                        caretPosition: caretPosition,
                        activateInput: { [weak self] in
                            guard let self else {
                                return
                            }
                            if self.emojiContent != nil && !self.displayInput {
                                self.displayInput = true
                                self.recenterOnCaret = true
                                self.state?.updated(transition: .spring(duration: 0.5))
                            }
                        },
                        setCaretPosition: { [weak self] value in
                            guard let self else {
                                return
                            }
                            if self.caretPosition != value {
                                self.caretPosition = value
                                self.state?.updated(transition: .immediate)
                            }
                        }
                    )),
                    environment: {},
                    containerSize: CGSize(width: availableSize.width - sideInset * 2.0, height: .greatestFiniteMagnitude)
                )
                let reactionInputFrame = CGRect(origin: CGPoint(x: sideInset, y: contentHeight), size: reactionInputSize)
                if let reactionInputView = reactionInput.view {
                    if reactionInputView.superview == nil {
                        self.scrollView.addSubview(reactionInputView)
                    }
                    if animateIn {
                        reactionInputView.frame = reactionInputFrame
                        if !transition.animation.isImmediate {
                            reactionInputView.layer.animateAlpha(from: 0.0, to: 1.0, duration: 0.2)
                        }
                    } else {
                        transition.setFrame(view: reactionInputView, frame: reactionInputFrame)
                    }
                }
                contentHeight += reactionInputSize.height
                contentHeight += 7.0
                
                let reactionsInfoText: ComponentView<Empty>
                if let current = self.reactionsInfoText {
                    reactionsInfoText = current
                } else {
                    reactionsInfoText = ComponentView()
                    self.reactionsInfoText = reactionsInfoText
                }
                
                let body = MarkdownAttributeSet(font: UIFont.systemFont(ofSize: 13.0), textColor: environment.theme.list.freeTextColor)
                let link = MarkdownAttributeSet(font: UIFont.systemFont(ofSize: 13.0), textColor: environment.theme.list.itemAccentColor, additionalAttributes: [:])
                let attributes = MarkdownAttributes(body: body, bold: body, link: link, linkAttribute: { contents in
                    return (TelegramTextAttributes.URL, contents)
                })
                let reactionsInfoTextSize = reactionsInfoText.update(
                    transition: .immediate,
                    component: AnyComponent(MultilineTextComponent(
                        text: .markdown(text: environment.strings.ChannelReactions_ReactionsInfoLabel, attributes: attributes),
                        maximumNumberOfLines: 0,
                        highlightAction: { attributes in
                            if let _ = attributes[NSAttributedString.Key(rawValue: TelegramTextAttributes.URL)] {
                                return NSAttributedString.Key(rawValue: TelegramTextAttributes.URL)
                            } else {
                                return nil
                            }
                        },
                        tapAction: { [weak self] attributes, _ in
                            guard let self, let component = self.component, attributes[NSAttributedString.Key(rawValue: TelegramTextAttributes.URL)] != nil else {
                                return
                            }
                            self.resolveStickersBotDisposable?.dispose()
                            self.resolveStickersBotDisposable = (component.context.engine.peers.resolvePeerByName(name: "stickers")
                            |> mapToSignal { result -> Signal<EnginePeer?, NoError> in
                                guard case let .result(result) = result else {
                                    return .complete()
                                }
                                return .single(result)
                            }
                            |> deliverOnMainQueue).start(next: { [weak self] peer in
                                guard let self, let component = self.component, let peer else {
                                    return
                                }
                                guard let navigationController = self.environment?.controller()?.navigationController as? NavigationController else {
                                    return
                                }
                                component.context.sharedContext.navigateToChatController(NavigateToChatControllerParams(
                                    navigationController: navigationController,
                                    context: component.context,
                                    chatLocation: .peer(peer),
                                    keepStack: .always
                                ))
                            })
                        }
                    )),
                    environment: {},
                    containerSize: CGSize(width: availableSize.width - sideInset * 2.0 - textSideInset * 2.0, height: .greatestFiniteMagnitude)
                )
                let reactionsInfoTextFrame = CGRect(origin: CGPoint(x: sideInset + textSideInset, y: contentHeight), size: reactionsInfoTextSize)
                if let reactionsInfoTextView = reactionsInfoText.view {
                    if reactionsInfoTextView.superview == nil {
                        reactionsInfoTextView.layer.anchorPoint = CGPoint()
                        self.scrollView.addSubview(reactionsInfoTextView)
                    }
                    if animateIn {
                        reactionsInfoTextView.frame = reactionsInfoTextFrame
                        if !transition.animation.isImmediate {
                            reactionsInfoTextView.layer.animateAlpha(from: 0.0, to: 1.0, duration: 0.2)
                        }
                    } else {
                        transition.setPosition(view: reactionsInfoTextView, position: reactionsInfoTextFrame.origin)
                        reactionsInfoTextView.bounds = CGRect(origin: CGPoint(), size: reactionsInfoTextFrame.size)
                    }
                }
                contentHeight += reactionsInfoTextSize.height
                contentHeight += 6.0
                
                contentHeight += 32.0
                
                let reactionCountSection: ComponentView<Empty>
                if let current = self.reactionCountSection {
                    reactionCountSection = current
                } else {
                    reactionCountSection = ComponentView()
                    self.reactionCountSection = reactionCountSection
                }
                
                let reactionCountValueList = (1 ... 11).map { i -> String in
                    return "\(i)"
                }
                //TODO:localize
                let sliderTitle: String
                if self.allowedReactionCount == 1 {
                    sliderTitle = "1 reaction"
                } else {
                    sliderTitle = "\(self.allowedReactionCount) reactions"
                }
                let reactionCountSectionSize = reactionCountSection.update(
                    transition: transition,
                    component: AnyComponent(ListSectionComponent(
                        theme: environment.theme,
                        header: AnyComponent(MultilineTextComponent(
                            text: .plain(NSAttributedString(
                                string: "MAXIMUM REACTIONS PER POST",
                                font: Font.regular(13.0),
                                textColor: environment.theme.list.freeTextColor
                            )),
                            maximumNumberOfLines: 0
                        )),
                        footer: AnyComponent(MultilineTextComponent(
                            text: .plain(NSAttributedString(
                                string: "Limit the number of different reactions that can be added to a post, including already published posts.",
                                font: Font.regular(13.0),
                                textColor: environment.theme.list.freeTextColor
                            )),
                            maximumNumberOfLines: 0
                        )),
                        items: [
                            AnyComponentWithIdentity(id: 0, component: AnyComponent(ListItemSliderSelectorComponent(
                                theme: environment.theme,
                                values: reactionCountValueList.map { item in
                                    return item
                                },
                                markPositions: false,
                                selectedIndex: max(0, min(reactionCountValueList.count - 1, self.allowedReactionCount - 1)),
                                title: sliderTitle,
                                selectedIndexUpdated: { [weak self] index in
                                    guard let self else {
                                        return
                                    }
                                    let index = max(1, min(reactionCountValueList.count, index + 1))
                                    self.allowedReactionCount = index
                                    self.state?.updated(transition: .immediate)
                                }
                            )))
                        ],
                        displaySeparators: false
                    )),
                    environment: {},
                    containerSize: CGSize(width: availableSize.width - sideInset * 2.0, height: 10000.0)
                )
                let reactionCountSectionFrame = CGRect(origin: CGPoint(x: sideInset, y: contentHeight), size: reactionCountSectionSize)
                if let reactionCountSectionView = reactionCountSection.view {
                    if reactionCountSectionView.superview == nil {
                        self.scrollView.addSubview(reactionCountSectionView)
                    }
                    if animateIn {
                        reactionCountSectionView.frame = reactionCountSectionFrame
                        if !transition.animation.isImmediate {
                            reactionCountSectionView.layer.animateAlpha(from: 0.0, to: 1.0, duration: 0.2)
                        }
                    } else {
                        transition.setFrame(view: reactionCountSectionView, frame: reactionCountSectionFrame)
                    }
                }
                contentHeight += reactionCountSectionSize.height
            } else {
                if let reactionsTitleText = self.reactionsTitleText {
                    self.reactionsTitleText = nil
                    if let reactionsTitleTextView = reactionsTitleText.view {
                        if !transition.animation.isImmediate {
                            reactionsTitleTextView.layer.animateAlpha(from: 1.0, to: 0.0, duration: 0.2, removeOnCompletion: false, completion: { [weak reactionsTitleTextView] _ in
                                reactionsTitleTextView?.removeFromSuperview()
                            })
                        } else {
                            reactionsTitleTextView.removeFromSuperview()
                        }
                    }
                }
                
                if let reactionInput = self.reactionInput {
                    self.reactionInput = nil
                    if let reactionInputView = reactionInput.view {
                        if !transition.animation.isImmediate {
                            reactionInputView.layer.animateAlpha(from: 1.0, to: 0.0, duration: 0.2, removeOnCompletion: false, completion: { [weak reactionInputView] _ in
                                reactionInputView?.removeFromSuperview()
                            })
                        } else {
                            reactionInputView.removeFromSuperview()
                        }
                    }
                }
                
                if let reactionsInfoText = self.reactionsInfoText {
                    self.reactionsInfoText = nil
                    if let reactionsInfoTextView = reactionsInfoText.view {
                        if !transition.animation.isImmediate {
                            reactionsInfoTextView.layer.animateAlpha(from: 1.0, to: 0.0, duration: 0.2, removeOnCompletion: false, completion: { [weak reactionsInfoTextView] _ in
                                reactionsInfoTextView?.removeFromSuperview()
                            })
                        } else {
                            reactionsInfoTextView.removeFromSuperview()
                        }
                    }
                }
                
                if let reactionCountSection = self.reactionCountSection {
                    self.reactionCountSection = nil
                    if let reactionCountSectionView = reactionCountSection.view {
                        if !transition.animation.isImmediate {
                            reactionCountSectionView.layer.animateAlpha(from: 1.0, to: 0.0, duration: 0.2, removeOnCompletion: false, completion: { [weak reactionCountSectionView] _ in
                                reactionCountSectionView?.removeFromSuperview()
                            })
                        } else {
                            reactionCountSectionView.removeFromSuperview()
                        }
                    }
                }
            }
            
            var buttonContents: [AnyComponentWithIdentity<Empty>] = []
            buttonContents.append(AnyComponentWithIdentity(id: AnyHashable(0 as Int), component: AnyComponent(
                Text(text: environment.strings.ChannelReactions_SaveAction, font: Font.semibold(17.0), color: environment.theme.list.itemCheckColors.foregroundColor)
            )))
            
            let customReactionCount = self.isEnabled ? enabledReactions.filter({ item in
                switch item.reaction {
                case .custom:
                    return true
                case .builtin:
                    return false
                }
            }).count : 0
            
            if let boostStatus = self.boostStatus, customReactionCount > boostStatus.level {
                buttonContents.append(AnyComponentWithIdentity(id: AnyHashable(1 as Int), component: AnyComponent(PremiumLockButtonSubtitleComponent(
                    count: customReactionCount,
                    theme: environment.theme,
                    strings: environment.strings
                ))))
            }
            
            let buttonSize = self.actionButton.update(
                transition: transition,
                component: AnyComponent(ButtonComponent(
                    background: ButtonComponent.Background(
                        color: environment.theme.list.itemCheckColors.fillColor,
                        foreground: environment.theme.list.itemCheckColors.foregroundColor,
                        pressedColor: environment.theme.list.itemCheckColors.fillColor.withMultipliedAlpha(0.8)
                    ),
                    content: AnyComponentWithIdentity(id: AnyHashable(0 as Int), component: AnyComponent(
                        VStack(buttonContents, spacing: 3.0)
                    )),
                    isEnabled: true,
                    tintWhenDisabled: false,
                    displaysProgress: self.isApplyingSettings,
                    action: { [weak self] in
                        guard let self else {
                            return
                        }
                        self.applySettings(standalone: false)
                    }
                )),
                environment: {},
                containerSize: CGSize(width: availableSize.width - sideInset * 2.0, height: 50.0)
            )
            contentHeight += buttonSize.height
            
            var inputHeight: CGFloat = 0.0
            if self.displayInput, let emojiContent = self.emojiContent {
                let reactionSelectionControl: ComponentView<Empty>
                var animateIn = false
                if let current = self.reactionSelectionControl {
                    reactionSelectionControl = current
                } else {
                    animateIn = true
                    reactionSelectionControl = ComponentView()
                    self.reactionSelectionControl = reactionSelectionControl
                }
                let reactionSelectionControlSize = reactionSelectionControl.update(
                    transition: animateIn ? .immediate : transition,
                    component: AnyComponent(EmojiSelectionComponent(
                        theme: environment.theme,
                        strings: environment.strings,
                        sideInset: environment.safeInsets.left,
                        bottomInset: environment.safeInsets.bottom,
                        deviceMetrics: environment.deviceMetrics,
                        emojiContent: emojiContent.withSelectedItems(Set(enabledReactions.map(\.file.fileId))),
                        stickerContent: nil,
                        backgroundIconColor: nil,
                        backgroundColor: environment.theme.list.itemBlocksBackgroundColor,
                        separatorColor: environment.theme.list.itemBlocksSeparatorColor,
                        backspace: enabledReactions.isEmpty ? nil : { [weak self] in
                            guard let self, var enabledReactions = self.enabledReactions, !enabledReactions.isEmpty else {
                                return
                            }
                            if let caretPosition = self.caretPosition, caretPosition < enabledReactions.count {
                                if caretPosition > 0 {
                                    enabledReactions.remove(at: caretPosition - 1)
                                    self.caretPosition = caretPosition - 1
                                    self.recenterOnCaret = true
                                }
                            } else {
                                enabledReactions.removeLast()
                                self.caretPosition = enabledReactions.count
                                self.recenterOnCaret = true
                            }
                            self.enabledReactions = enabledReactions
                            if !self.isUpdating {
                                self.state?.updated(transition: .spring(duration: 0.25))
                            }
                        }
                    )),
                    environment: {},
                    containerSize: CGSize(width: availableSize.width, height: min(340.0, max(50.0, availableSize.height - 200.0)))
                )
                let reactionSelectionControlFrame = CGRect(origin: CGPoint(x: 0.0, y: availableSize.height - reactionSelectionControlSize.height), size: reactionSelectionControlSize)
                if let reactionSelectionControlView = reactionSelectionControl.view {
                    if reactionSelectionControlView.superview == nil {
                        self.addSubview(reactionSelectionControlView)
                    }
                    if animateIn {
                        reactionSelectionControlView.frame = reactionSelectionControlFrame
                        transition.animatePosition(view: reactionSelectionControlView, from: CGPoint(x: 0.0, y: reactionSelectionControlFrame.height), to: CGPoint(), additive: true)
                    } else {
                        transition.setFrame(view: reactionSelectionControlView, frame: reactionSelectionControlFrame)
                    }
                }
                inputHeight = reactionSelectionControlSize.height
            } else if let reactionSelectionControl = self.reactionSelectionControl {
                self.reactionSelectionControl = nil
                if let reactionSelectionControlView = reactionSelectionControl.view {
                    transition.setPosition(view: reactionSelectionControlView, position: CGPoint(x: reactionSelectionControlView.center.x, y: availableSize.height + reactionSelectionControlView.bounds.height * 0.5), completion: { [weak reactionSelectionControlView] _ in
                        reactionSelectionControlView?.removeFromSuperview()
                    })
                }
            }
            
            let buttonY: CGFloat
            
            if self.displayInput {
                contentHeight += bottomInset + 8.0
                contentHeight += inputHeight
                
                buttonY = availableSize.height - bottomInset - 8.0 - inputHeight - buttonSize.height
            } else {
                contentHeight += bottomInset
                contentHeight += environment.safeInsets.bottom
                
                buttonY = availableSize.height - bottomInset - environment.safeInsets.bottom - buttonSize.height
            }
            
            let buttonFrame = CGRect(origin: CGPoint(x: sideInset, y: buttonY), size: buttonSize)
            if let buttonView = self.actionButton.view {
                if buttonView.superview == nil {
                    self.addSubview(buttonView)
                }
                transition.setFrame(view: buttonView, frame: buttonFrame)
                transition.setAlpha(view: buttonView, alpha: self.isEnabled ? 1.0 : 0.0)
            }
            
            let contentSize = CGSize(width: availableSize.width, height: contentHeight)
            if self.scrollView.frame != CGRect(origin: CGPoint(), size: availableSize) {
                self.scrollView.frame = CGRect(origin: CGPoint(), size: availableSize)
            }
            if self.scrollView.contentSize != contentSize {
                self.scrollView.contentSize = contentSize
            }
            let scrollInsets = UIEdgeInsets(top: environment.navigationHeight, left: 0.0, bottom: environment.safeInsets.bottom, right: 0.0)
            if self.scrollView.scrollIndicatorInsets != scrollInsets {
                self.scrollView.scrollIndicatorInsets = scrollInsets
            }
            
            if self.recenterOnCaret {
                self.recenterOnCaret = false
                
                if let reactionInputView = self.reactionInput?.view as? EmojiListInputComponent.View, let localCaretRect = reactionInputView.caretRect() {
                    let caretRect = reactionInputView.convert(localCaretRect, to: self.scrollView)
                    var scrollViewBounds = self.scrollView.bounds
                    let minButtonDistance: CGFloat = 16.0
                    if -scrollViewBounds.minY + caretRect.maxY > buttonFrame.minY - minButtonDistance {
                        scrollViewBounds.origin.y = -(buttonFrame.minY - minButtonDistance - caretRect.maxY)
                        if scrollViewBounds.origin.y < 0.0 {
                            scrollViewBounds.origin.y = 0.0
                        }
                    }
                    if self.scrollView.bounds != scrollViewBounds {
                        transition.setBounds(view: self.scrollView, bounds: scrollViewBounds)
                    }
                }
            }
            
            self.updateScrolling(transition: transition)
            
            return availableSize
        }
    }
    
    func makeView() -> View {
        return View()
    }
    
    func update(view: View, availableSize: CGSize, state: EmptyComponentState, environment: Environment<EnvironmentType>, transition: Transition) -> CGSize {
        return view.update(component: self, availableSize: availableSize, state: state, environment: environment, transition: transition)
    }
}

public class PeerAllowedReactionsScreen: ViewControllerComponentContainer {
    public final class Content: Equatable {
        public let isEnabled: Bool
        public let enabledReactions: [EmojiComponentReactionItem]
        public let availableReactions: AvailableReactions?
        public let reactionSettings: PeerReactionSettings?
        
        init(
            isEnabled: Bool,
            enabledReactions: [EmojiComponentReactionItem],
            availableReactions: AvailableReactions?,
            reactionSettings: PeerReactionSettings?
        ) {
            self.isEnabled = isEnabled
            self.enabledReactions = enabledReactions
            self.availableReactions = availableReactions
            self.reactionSettings = reactionSettings
        }
        
        public static func ==(lhs: Content, rhs: Content) -> Bool {
            if lhs === rhs {
                return true
            }
            if lhs.isEnabled != rhs.isEnabled {
                return false
            }
            if lhs.enabledReactions != rhs.enabledReactions {
                return false
            }
            if lhs.availableReactions != rhs.availableReactions {
                return false
            }
            if lhs.reactionSettings != rhs.reactionSettings {
                return false
            }
            return true
        }
    }
    
    private let context: AccountContext
    private var isDismissed: Bool = false
    
    public init(
        context: AccountContext,
        peerId: EnginePeer.Id,
        initialContent: Content
    ) {
        self.context = context
        
        super.init(context: context, component: PeerAllowedReactionsScreenComponent(
            context: context,
            peerId: peerId,
            initialContent: initialContent
        ), navigationBarAppearance: .default, theme: .default)
        
        self.title = context.sharedContext.currentPresentationData.with({ $0 }).strings.ChannelReactions_Reactions
        
        self.scrollToTop = { [weak self] in
            guard let self, let componentView = self.node.hostView.componentView as? PeerAllowedReactionsScreenComponent.View else {
                return
            }
            componentView.scrollToTop()
        }
        
        self.attemptNavigation = { [weak self] complete in
            guard let self, let componentView = self.node.hostView.componentView as? PeerAllowedReactionsScreenComponent.View else {
                return true
            }
            
            return componentView.attemptNavigation(complete: complete)
        }
    }
    
    required public init(coder aDecoder: NSCoder) {
        fatalError("init(coder:) has not been implemented")
    }
    
    deinit {
    }
    
    @objc private func cancelPressed() {
        self.dismiss()
    }
    
    override public func containerLayoutUpdated(_ layout: ContainerViewLayout, transition: ContainedViewLayoutTransition) {
        super.containerLayoutUpdated(layout, transition: transition)
    }
    
    public static func content(context: AccountContext, peerId: EnginePeer.Id) -> Signal<Content, NoError> {
        return combineLatest(
            context.engine.stickers.availableReactions(),
            context.account.postbox.combinedView(keys: [.cachedPeerData(peerId: peerId)])
        )
        |> mapToSignal { availableReactions, combinedView -> Signal<Content, NoError> in
            guard let cachedDataView = combinedView.views[.cachedPeerData(peerId: peerId)] as? CachedPeerDataView, let cachedData = cachedDataView.cachedPeerData as? CachedChannelData else {
                return .complete()
            }
            
            var reactions: [MessageReaction.Reaction] = []
            var isEnabled = false
            
            let reactionSettings = cachedData.reactionSettings.knownValue
            if let reactionSettings {
                switch reactionSettings.allowedReactions {
                case .all:
                    isEnabled = true
                    if let availableReactions {
                        reactions = availableReactions.reactions.filter({ $0.isEnabled }).map(\.value)
                    }
                case let .limited(list):
                    isEnabled = true
                    reactions.append(contentsOf: list)
                case .empty:
                    isEnabled = false
                }
            }
            
            var missingReactionFiles: [Int64] = []
            for reaction in reactions {
                if let availableReactions, let _ = availableReactions.reactions.filter({ $0.isEnabled }).first(where: { $0.value == reaction }) {
                } else {
                    if case let .custom(fileId) = reaction {
                        if !missingReactionFiles.contains(fileId) {
                            missingReactionFiles.append(fileId)
                        }
                    }
                }
            }
            
            return context.engine.stickers.resolveInlineStickers(fileIds: missingReactionFiles)
            |> map { files -> Content in
                var result: [EmojiComponentReactionItem] = []
                
                for reaction in reactions {
                    if let availableReactions, let item = availableReactions.reactions.filter({ $0.isEnabled }).first(where: { $0.value == reaction }) {
                        result.append(EmojiComponentReactionItem(reaction: reaction, file: item.selectAnimation))
                    } else {
                        if case let .custom(fileId) = reaction {
                            if let file = files[fileId] {
                                result.append(EmojiComponentReactionItem(reaction: reaction, file: file))
                            }
                        }
                    }
                }
                
                return Content(isEnabled: isEnabled, enabledReactions: result, availableReactions: availableReactions, reactionSettings: reactionSettings)
            }
        }
        |> distinctUntilChanged
    }
}<|MERGE_RESOLUTION|>--- conflicted
+++ resolved
@@ -243,14 +243,9 @@
             } else {
                 allowedReactions = .empty
             }
-<<<<<<< HEAD
-            let applyDisposable = (component.context.engine.peers.updatePeerAllowedReactions(peerId: component.peerId, allowedReactions: allowedReactions, reactionsLimit: nil)
-=======
-            
             let reactionSettings = PeerReactionSettings(allowedReactions: allowedReactions, maxReactionCount: Int32(self.allowedReactionCount))
             
             let applyDisposable = (component.context.engine.peers.updatePeerReactionSettings(peerId: component.peerId, reactionSettings: reactionSettings)
->>>>>>> 53f6799f
             |> deliverOnMainQueue).start(error: { [weak self] error in
                 guard let self, let component = self.component else {
                     return
