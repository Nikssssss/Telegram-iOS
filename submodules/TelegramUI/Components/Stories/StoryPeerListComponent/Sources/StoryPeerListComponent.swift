import Foundation
import UIKit
import Display
import ComponentFlow
import AppBundle
import BundleIconComponent
import AccountContext
import TelegramCore
import SwiftSignalKit
import TelegramPresentationData

public final class StoryPeerListComponent: Component {
    public final class ExternalState {
        public fileprivate(set) var collapsedWidth: CGFloat = 0.0
        
        public init() {
        }
    }
    
    public let externalState: ExternalState
    public let context: AccountContext
    public let theme: PresentationTheme
    public let strings: PresentationStrings
    public let storySubscriptions: EngineStorySubscriptions?
    public let collapseFraction: CGFloat
    public let uploadProgress: Float?
    public let peerAction: (EnginePeer?) -> Void
    public let contextPeerAction: (ContextExtractedContentContainingNode, ContextGesture, EnginePeer) -> Void
    
    public init(
        externalState: ExternalState,
        context: AccountContext,
        theme: PresentationTheme,
        strings: PresentationStrings,
        storySubscriptions: EngineStorySubscriptions?,
        collapseFraction: CGFloat,
<<<<<<< HEAD
        uploadProgress: Float?,
        peerAction: @escaping (EnginePeer?) -> Void
=======
        peerAction: @escaping (EnginePeer?) -> Void,
        contextPeerAction: @escaping (ContextExtractedContentContainingNode, ContextGesture, EnginePeer) -> Void
>>>>>>> 417ccfd5
    ) {
        self.externalState = externalState
        self.context = context
        self.theme = theme
        self.strings = strings
        self.storySubscriptions = storySubscriptions
        self.collapseFraction = collapseFraction
        self.uploadProgress = uploadProgress
        self.peerAction = peerAction
        self.contextPeerAction = contextPeerAction
    }
    
    public static func ==(lhs: StoryPeerListComponent, rhs: StoryPeerListComponent) -> Bool {
        if lhs.context !== rhs.context {
            return false
        }
        if lhs.theme !== rhs.theme {
            return false
        }
        if lhs.strings !== rhs.strings {
            return false
        }
        if lhs.storySubscriptions != rhs.storySubscriptions {
            return false
        }
        if lhs.collapseFraction != rhs.collapseFraction {
            return false
        }
        if lhs.uploadProgress != rhs.uploadProgress {
            return false
        }
        return true
    }
    
    private final class ScrollView: UIScrollView {
        override func touchesShouldCancel(in view: UIView) -> Bool {
            return true
        }
    }
    
    private final class VisibleItem {
        let view = ComponentView<Empty>()
        
        init() {
        }
    }
    
    private struct ItemLayout {
        let containerSize: CGSize
        let containerInsets: UIEdgeInsets
        let itemSize: CGSize
        let itemSpacing: CGFloat
        let itemCount: Int
        
        let contentSize: CGSize
        
        init(
            containerSize: CGSize,
            containerInsets: UIEdgeInsets,
            itemSize: CGSize,
            itemSpacing: CGFloat,
            itemCount: Int
        ) {
            self.containerSize = containerSize
            self.containerInsets = containerInsets
            self.itemSize = itemSize
            self.itemSpacing = itemSpacing
            self.itemCount = itemCount
            
            self.contentSize = CGSize(width: containerInsets.left + containerInsets.right + CGFloat(itemCount) * itemSize.width + CGFloat(max(0, itemCount - 1)) * itemSpacing, height: containerSize.height)
        }
        
        func frame(at index: Int) -> CGRect {
            return CGRect(origin: CGPoint(x: self.containerInsets.left + (self.itemSize.width + self.itemSpacing) * CGFloat(index), y: self.containerInsets.top), size: self.itemSize)
        }
    }
    
    public final class View: UIView, UIScrollViewDelegate {
        private let collapsedButton: HighlightableButton
        private let scrollView: ScrollView
        
        private var ignoreScrolling: Bool = false
        private var itemLayout: ItemLayout?
        
        private var sortedItems: [EngineStorySubscriptions.Item] = []
        private var visibleItems: [EnginePeer.Id: VisibleItem] = [:]
        
        private var component: StoryPeerListComponent?
        private weak var state: EmptyComponentState?
        
        private var requestedLoadMoreToken: String?
        private let loadMoreDisposable = MetaDisposable()
        
        public override init(frame: CGRect) {
            self.collapsedButton = HighlightableButton()
            
            self.scrollView = ScrollView()
            self.scrollView.delaysContentTouches = false
            if #available(iOSApplicationExtension 11.0, iOS 11.0, *) {
                self.scrollView.contentInsetAdjustmentBehavior = .never
            }
            self.scrollView.showsVerticalScrollIndicator = false
            self.scrollView.showsHorizontalScrollIndicator = false
            self.scrollView.alwaysBounceVertical = false
            self.scrollView.alwaysBounceHorizontal = true
            
            super.init(frame: frame)
            
            self.scrollView.delegate = self
            self.addSubview(self.scrollView)
            self.addSubview(self.collapsedButton)
            
            self.collapsedButton.highligthedChanged = { [weak self] highlighted in
                guard let self else {
                    return
                }
                if highlighted {
                    self.layer.allowsGroupOpacity = true
                    self.alpha = 0.6
                } else {
                    self.alpha = 1.0
                    self.layer.animateAlpha(from: 0.6, to: 1.0, duration: 0.25, completion: { [weak self] finished in
                        guard let self, finished else {
                            return
                        }
                        self.layer.allowsGroupOpacity = false
                    })
                }
            }
            self.collapsedButton.addTarget(self, action: #selector(self.collapsedButtonPressed), for: .touchUpInside)
        }
        
        required public init?(coder: NSCoder) {
            preconditionFailure()
        }
        
        deinit {
            self.loadMoreDisposable.dispose()
        }
        
        @objc private func collapsedButtonPressed() {
            guard let component = self.component else {
                return
            }
            component.peerAction(nil)
        }
        
        public func transitionViewForItem(peerId: EnginePeer.Id) -> UIView? {
            if self.collapsedButton.isUserInteractionEnabled {
                return nil
            }
            if let visibleItem = self.visibleItems[peerId], let itemView = visibleItem.view.view as? StoryPeerListItemComponent.View {
                return itemView.transitionView()
            }
            return nil
        }
        
        public func scrollViewDidScroll(_ scrollView: UIScrollView) {
            if !self.ignoreScrolling {
                self.updateScrolling(transition: .immediate, keepVisibleUntilCompletion: false)
            }
        }
        
        private func updateScrolling(transition: Transition, keepVisibleUntilCompletion: Bool) {
            guard let component = self.component, let itemLayout = self.itemLayout else {
                return
            }
            
            var hasStories: Bool = false
            if let storySubscriptions = component.storySubscriptions, !storySubscriptions.items.isEmpty {
                hasStories = true
            }
            let _ = hasStories
            
            let collapseStartIndex = 1
            
            let collapsedItemWidth: CGFloat = 24.0
            let collapsedItemDistance: CGFloat = 14.0
            let collapsedItemCount: CGFloat = CGFloat(min(self.sortedItems.count - collapseStartIndex, 3))
            var collapsedContentWidth: CGFloat = 0.0
            if collapsedItemCount > 0 {
                collapsedContentWidth = 1.0 * collapsedItemWidth + (collapsedItemDistance) * max(0.0, collapsedItemCount - 1.0)
            }
            
            let collapseEndIndex = collapseStartIndex + max(0, Int(collapsedItemCount) - 1)
            
            let collapsedContentOrigin: CGFloat
            let collapsedItemOffsetY: CGFloat
            let itemScale: CGFloat
            
            collapsedContentOrigin = floor((itemLayout.containerSize.width - collapsedContentWidth) * 0.5)
            itemScale = 1.0
            collapsedItemOffsetY = 0.0
            
            component.externalState.collapsedWidth = collapsedContentWidth
            
            let visibleBounds = self.scrollView.bounds
            
            var validIds: [EnginePeer.Id] = []
            for i in 0 ..< self.sortedItems.count {
                let itemSet = self.sortedItems[i]
                let peer = itemSet.peer
                
                let regularItemFrame = itemLayout.frame(at: i)
                if !visibleBounds.intersects(regularItemFrame) {
                    /*if keepVisibleUntilCompletion && self.visibleItems[itemSet.peerId] != nil {
                    } else {*/
                        continue
                    //}
                }
                
                validIds.append(itemSet.peer.id)
                
                let visibleItem: VisibleItem
                var itemTransition = transition
                if let current = self.visibleItems[itemSet.peer.id] {
                    visibleItem = current
                } else {
                    itemTransition = .immediate
                    visibleItem = VisibleItem()
                    self.visibleItems[itemSet.peer.id] = visibleItem
                }
                
                var hasUnseen = false
                hasUnseen = itemSet.hasUnseen
                
                var hasItems = true
                var itemProgress: Float?
                if peer.id == component.context.account.peerId {
                    if let storySubscriptions = component.storySubscriptions, let accountItem = storySubscriptions.accountItem {
                        hasItems = accountItem.storyCount != 0
                    } else {
                        hasItems = false
                    }
                    itemProgress = component.uploadProgress
                }
                
                let collapsedItemFrame = CGRect(origin: CGPoint(x: collapsedContentOrigin + CGFloat(i - collapseStartIndex) * collapsedItemDistance, y: regularItemFrame.minY + collapsedItemOffsetY), size: CGSize(width: collapsedItemWidth, height: regularItemFrame.height))
                
                let itemFrame = regularItemFrame.interpolate(to: collapsedItemFrame, amount: component.collapseFraction)
                
                var leftItemFrame: CGRect?
                var rightItemFrame: CGRect?
                
                var itemAlpha: CGFloat = 1.0
                
                if i >= collapseStartIndex && i <= collapseEndIndex {
                    if i != collapseStartIndex {
                        let regularLeftItemFrame = itemLayout.frame(at: i - 1)
                        let collapsedLeftItemFrame = CGRect(origin: CGPoint(x: collapsedContentOrigin + CGFloat(i - collapseStartIndex - 1) * collapsedItemDistance, y: regularLeftItemFrame.minY), size: CGSize(width: collapsedItemWidth, height: regularLeftItemFrame.height))
                        leftItemFrame = regularLeftItemFrame.interpolate(to: collapsedLeftItemFrame, amount: component.collapseFraction)
                    }
                    if i != collapseEndIndex {
                        let regularRightItemFrame = itemLayout.frame(at: i - 1)
                        let collapsedRightItemFrame = CGRect(origin: CGPoint(x: collapsedContentOrigin + CGFloat(i - collapseStartIndex - 1) * collapsedItemDistance, y: regularRightItemFrame.minY), size: CGSize(width: collapsedItemWidth, height: regularRightItemFrame.height))
                        rightItemFrame = regularRightItemFrame.interpolate(to: collapsedRightItemFrame, amount: component.collapseFraction)
                    }
                } else {
                    itemAlpha = pow(1.0 - component.collapseFraction, 1.5)
                }
                
                var leftNeighborDistance: CGFloat?
                var rightNeighborDistance: CGFloat?
                
                if let leftItemFrame {
                    leftNeighborDistance = abs(leftItemFrame.midX - itemFrame.midX)
                }
                if let rightItemFrame {
                    rightNeighborDistance = abs(rightItemFrame.midX - itemFrame.midX)
                }
                
                let _ = visibleItem.view.update(
                    transition: itemTransition,
                    component: AnyComponent(StoryPeerListItemComponent(
                        context: component.context,
                        theme: component.theme,
                        strings: component.strings,
                        peer: peer,
                        hasUnseen: hasUnseen,
                        hasItems: hasItems,
                        progress: itemProgress,
                        collapseFraction: component.collapseFraction,
                        collapsedWidth: collapsedItemWidth,
                        leftNeighborDistance: leftNeighborDistance,
                        rightNeighborDistance: rightNeighborDistance,
                        action: component.peerAction,
                        contextGesture: component.contextPeerAction
                    )),
                    environment: {},
                    containerSize: itemLayout.itemSize
                )
                
                if let itemView = visibleItem.view.view {
                    if itemView.superview == nil {
                        self.scrollView.addSubview(itemView)
                    }
                    itemView.layer.zPosition = 1000.0 - CGFloat(i) * 0.01
                    itemTransition.setFrame(view: itemView, frame: itemFrame)
                    itemTransition.setAlpha(view: itemView, alpha: itemAlpha)
                    itemTransition.setScale(view: itemView, scale: itemScale)
                }
            }
            
            var removedIds: [EnginePeer.Id] = []
            for (id, visibleItem) in self.visibleItems {
                if !validIds.contains(id) {
                    removedIds.append(id)
                    if let itemView = visibleItem.view.view {
                        if keepVisibleUntilCompletion && !transition.animation.isImmediate {
                            transition.attachAnimation(view: itemView, id: "keep", completion: { [weak itemView] _ in
                                itemView?.removeFromSuperview()
                            })
                        } else {
                            itemView.removeFromSuperview()
                        }
                    }
                }
            }
            for id in removedIds {
                self.visibleItems.removeValue(forKey: id)
            }
            
            transition.setFrame(view: self.collapsedButton, frame: CGRect(origin: CGPoint(x: collapsedContentOrigin, y: 6.0), size: CGSize(width: collapsedContentWidth, height: 44.0 - 4.0)))
        }
        
        override public func hitTest(_ point: CGPoint, with event: UIEvent?) -> UIView? {
            guard let result = super.hitTest(point, with: event) else {
                return nil
            }
            if self.collapsedButton.isUserInteractionEnabled {
                if result !== self.collapsedButton {
                    return nil
                }
            } else {
                if !result.isDescendant(of: self.scrollView) {
                    return nil
                }
            }
            return result
        }
        
        func update(component: StoryPeerListComponent, availableSize: CGSize, state: EmptyComponentState, environment: Environment<Empty>, transition: Transition) -> CGSize {
            if self.component != nil {
                if component.collapseFraction != 0.0 && self.scrollView.bounds.minX != 0.0 {
                    self.ignoreScrolling = true
                    
                    let scrollingDistance = self.scrollView.bounds.minX
                    self.scrollView.bounds = CGRect(origin: CGPoint(), size: self.scrollView.bounds.size)
                    let tempTransition = Transition(animation: .curve(duration: 0.3, curve: .spring))
                    self.updateScrolling(transition: tempTransition, keepVisibleUntilCompletion: true)
                    tempTransition.animateBoundsOrigin(view: self.scrollView, from: CGPoint(x: scrollingDistance, y: 0.0), to: CGPoint(), additive: true)
                    
                    self.ignoreScrolling = false
                }
            }
            
            self.component = component
            self.state = state
            
            if let storySubscriptions = component.storySubscriptions, let hasMoreToken = storySubscriptions.hasMoreToken {
                if self.requestedLoadMoreToken != hasMoreToken {
                    self.requestedLoadMoreToken = hasMoreToken
                    if let storySubscriptionsContext = component.context.account.storySubscriptionsContext {
                        storySubscriptionsContext.loadMore()
                    }
                }
            }
            
            self.collapsedButton.isUserInteractionEnabled = component.collapseFraction >= 1.0 - .ulpOfOne
            
            self.sortedItems.removeAll(keepingCapacity: true)
            if let storySubscriptions = component.storySubscriptions {
                if let accountItem = storySubscriptions.accountItem {
                    self.sortedItems.append(accountItem)
                }
                
                for itemSet in storySubscriptions.items {
                    if itemSet.peer.id == component.context.account.peerId {
                        continue
                    }
                    self.sortedItems.append(itemSet)
                }
            }
            
            let itemLayout = ItemLayout(
                containerSize: availableSize,
                containerInsets: UIEdgeInsets(top: 0.0, left: 10.0, bottom: 0.0, right: 10.0),
                itemSize: CGSize(width: 60.0, height: 77.0),
                itemSpacing: 24.0,
                itemCount: self.sortedItems.count
            )
            self.itemLayout = itemLayout
            
            self.ignoreScrolling = true
            
            transition.setFrame(view: self.scrollView, frame: CGRect(origin: CGPoint(), size: availableSize))
            if self.scrollView.contentSize != itemLayout.contentSize {
                self.scrollView.contentSize = itemLayout.contentSize
            }
            
            self.ignoreScrolling = false
            self.updateScrolling(transition: transition, keepVisibleUntilCompletion: false)
            
            return availableSize
        }
    }
    
    public func makeView() -> View {
        return View(frame: CGRect())
    }
    
    public func update(view: View, availableSize: CGSize, state: EmptyComponentState, environment: Environment<Empty>, transition: Transition) -> CGSize {
        return view.update(component: self, availableSize: availableSize, state: state, environment: environment, transition: transition)
    }
}<|MERGE_RESOLUTION|>--- conflicted
+++ resolved
@@ -34,13 +34,9 @@
         strings: PresentationStrings,
         storySubscriptions: EngineStorySubscriptions?,
         collapseFraction: CGFloat,
-<<<<<<< HEAD
         uploadProgress: Float?,
-        peerAction: @escaping (EnginePeer?) -> Void
-=======
         peerAction: @escaping (EnginePeer?) -> Void,
         contextPeerAction: @escaping (ContextExtractedContentContainingNode, ContextGesture, EnginePeer) -> Void
->>>>>>> 417ccfd5
     ) {
         self.externalState = externalState
         self.context = context
