--- conflicted
+++ resolved
@@ -3156,11 +3156,7 @@
                     break
                 }
             }, sendFile: nil,
-<<<<<<< HEAD
-            sendSticker: { _, _, _ in
-=======
-            sendSticker: { f, sourceNode, sourceRect in
->>>>>>> e170f2fe
+        sendSticker: { _, _, _ in
             return false
         }, requestMessageActionUrlAuth: nil,
         joinVoiceChat: { peerId, invite, call in
@@ -3271,10 +3267,6 @@
         cancelImpl = { [weak self] in
             self?.resolvePeerByNameDisposable?.set(nil)
         }
-<<<<<<< HEAD
-        
-=======
->>>>>>> e170f2fe
         disposable.set((resolveSignal
         |> take(1)
         |> mapToSignal { peer -> Signal<Peer?, NoError> in
