import UIKit
import SwiftSignalKit
import Display
import TelegramCore
import UserNotifications
import Intents
import Postbox
import PushKit
import AsyncDisplayKit
import TelegramUIPreferences
import TelegramPresentationData
import TelegramCallsUI
import TelegramVoip
import BuildConfig
import BuildConfigExtra
import DeviceCheck
import AccountContext
import OverlayStatusController
import UndoUI
import LegacyUI
import PassportUI
import WatchBridge
import SettingsUI
import AppBundle
import UrlHandling
import OpenSSLEncryptionProvider
import AppLock
import PresentationDataUtils
import TelegramIntents
import AccountUtils
import CoreSpotlight
import TelegramAudio
import DebugSettingsUI
import BackgroundTasks
import UIKitRuntimeUtils
import StoreKit
import PhoneNumberFormat
import AuthorizationUI
<<<<<<< HEAD
import ManagedFile
=======
import DeviceProximity
>>>>>>> d5b2d433

#if canImport(AppCenter)
import AppCenter
import AppCenterCrashes
#endif

private let handleVoipNotifications = false

private var testIsLaunched = false

private func isKeyboardWindow(window: NSObject) -> Bool {
    let typeName = NSStringFromClass(type(of: window))
    if #available(iOS 9.0, *) {
        if typeName.hasPrefix("UI") && typeName.hasSuffix("RemoteKeyboardWindow") {
            return true
        }
    } else {
        if typeName.hasPrefix("UI") && typeName.hasSuffix("TextEffectsWindow") {
            return true
        }
    }
    return false
}

private func isKeyboardView(view: NSObject) -> Bool {
    let typeName = NSStringFromClass(type(of: view))
    if typeName.hasPrefix("UI") && typeName.hasSuffix("InputSetHostView") {
        return true
    }
    return false
}

private func isKeyboardViewContainer(view: NSObject) -> Bool {
    let typeName = NSStringFromClass(type(of: view))
    if typeName.hasPrefix("UI") && typeName.hasSuffix("InputSetContainerView") {
        return true
    }
    return false
}

private class ApplicationStatusBarHost: StatusBarHost {
    private let application = UIApplication.shared
    
    var isApplicationInForeground: Bool {
        switch self.application.applicationState {
        case .background:
            return false
        default:
            return true
        }
    }
    
    var statusBarFrame: CGRect {
        return self.application.statusBarFrame
    }
    var statusBarStyle: UIStatusBarStyle {
        get {
            return self.application.statusBarStyle
        } set(value) {
            self.setStatusBarStyle(value, animated: false)
        }
    }
    
    func setStatusBarStyle(_ style: UIStatusBarStyle, animated: Bool) {
        if self.shouldChangeStatusBarStyle?(style) ?? true {
            self.application.internalSetStatusBarStyle(style, animated: animated)
        }
    }
    
    var shouldChangeStatusBarStyle: ((UIStatusBarStyle) -> Bool)?
    
    func setStatusBarHidden(_ value: Bool, animated: Bool) {
        self.application.internalSetStatusBarHidden(value, animation: animated ? .fade : .none)
    }
    
    var keyboardWindow: UIWindow? {
        if #available(iOS 16.0, *) {
            return UIApplication.shared.internalGetKeyboard()
        }
        
        for window in UIApplication.shared.windows {
            if isKeyboardWindow(window: window) {
                return window
            }
        }
        return nil
    }
    
    var keyboardView: UIView? {
        guard let keyboardWindow = self.keyboardWindow else {
            return nil
        }
        
        for view in keyboardWindow.subviews {
            if isKeyboardViewContainer(view: view) {
                for subview in view.subviews {
                    if isKeyboardView(view: subview) {
                        return subview
                    }
                }
            }
        }
        return nil
    }
}

private func legacyDocumentsPath() -> String {
    return NSSearchPathForDirectoriesInDomains(.documentDirectory, .userDomainMask, true)[0] + "/legacy"
}

protocol SupportedStartCallIntent {
    @available(iOS 10.0, *)
    var contacts: [INPerson]? { get }
}

@available(iOS 10.0, *)
extension INStartAudioCallIntent: SupportedStartCallIntent {}

protocol SupportedStartVideoCallIntent {
    @available(iOS 10.0, *)
    var contacts: [INPerson]? { get }
}

@available(iOS 10.0, *)
extension INStartVideoCallIntent: SupportedStartVideoCallIntent {}

private enum QueuedWakeup: Int32 {
    case call
    case backgroundLocation
}

final class SharedApplicationContext {
    let sharedContext: SharedAccountContextImpl
    let notificationManager: SharedNotificationManager
    let wakeupManager: SharedWakeupManager
    let overlayMediaController: ViewController & OverlayMediaController
    
    init(sharedContext: SharedAccountContextImpl, notificationManager: SharedNotificationManager, wakeupManager: SharedWakeupManager) {
        self.sharedContext = sharedContext
        self.notificationManager = notificationManager
        self.wakeupManager = wakeupManager
        self.overlayMediaController = OverlayMediaControllerImpl()
    }
}

private struct AccountManagerState {
    struct NotificationKey {
        var accountId: AccountRecordId
        var id: Data
        var key: Data
    }

    var notificationKeys: [NotificationKey]
}

private func extractAccountManagerState(records: AccountRecordsView<TelegramAccountManagerTypes>) -> AccountManagerState {
    return AccountManagerState(
        notificationKeys: records.records.compactMap { record -> AccountManagerState.NotificationKey? in
            for attribute in record.attributes {
                if case let .backupData(backupData) = attribute {
                    if let notificationEncryptionKeyId = backupData.data?.notificationEncryptionKeyId, let notificationEncryptionKey = backupData.data?.notificationEncryptionKey {
                        return AccountManagerState.NotificationKey(
                            accountId: record.id,
                            id: notificationEncryptionKeyId,
                            key: notificationEncryptionKey
                        )
                    }
                }
            }
            return nil
        }
    )
}

@objc(AppDelegate) class AppDelegate: UIResponder, UIApplicationDelegate, PKPushRegistryDelegate, UNUserNotificationCenterDelegate, URLSessionDelegate, URLSessionTaskDelegate {
    @objc var window: UIWindow?
    var nativeWindow: (UIWindow & WindowHost)?
    var mainWindow: Window1!
    private var dataImportSplash: LegacyDataImportSplash?
    
    private var buildConfig: BuildConfig?
    let episodeId = arc4random()
    
    private let isInForegroundPromise = ValuePromise<Bool>(false, ignoreRepeated: true)
    private var isInForegroundValue = false
    private let isActivePromise = ValuePromise<Bool>(false, ignoreRepeated: true)
    private var isActiveValue = false
    let hasActiveAudioSession = Promise<Bool>(false)
    
    private let sharedContextPromise = Promise<SharedApplicationContext>()
    private let watchCommunicationManagerPromise = Promise<WatchCommunicationManager?>()

    private var accountManager: AccountManager<TelegramAccountManagerTypes>?
    private var accountManagerState: AccountManagerState?
    
    private var contextValue: AuthorizedApplicationContext?
    private let context = Promise<AuthorizedApplicationContext?>()
    private let contextDisposable = MetaDisposable()
    
    private var authContextValue: UnauthorizedApplicationContext?
    private let authContext = Promise<UnauthorizedApplicationContext?>()
    private let authContextDisposable = MetaDisposable()
    
    private let logoutDisposable = MetaDisposable()
    
    private let openNotificationSettingsWhenReadyDisposable = MetaDisposable()
    private let openChatWhenReadyDisposable = MetaDisposable()
    private let openUrlWhenReadyDisposable = MetaDisposable()
    
    private let badgeDisposable = MetaDisposable()
    private let quickActionsDisposable = MetaDisposable()
    
    private var pushRegistry: PKPushRegistry?
    
    private let notificationAuthorizationDisposable = MetaDisposable()
    
    private var replyFromNotificationsDisposables = DisposableSet()
    private var watchedCallsDisposables = DisposableSet()
    
    private var _notificationTokenPromise: Promise<Data>?
    private let voipTokenPromise = Promise<Data>()
    
    private var firebaseSecrets: [String: String] = [:] {
        didSet {
            if self.firebaseSecrets != oldValue {
                self.firebaseSecretStream.set(.single(self.firebaseSecrets))
            }
        }
    }
    private let firebaseSecretStream = Promise<[String: String]>([:])
    
    private var urlSessions: [URLSession] = []
    private func urlSession(identifier: String) -> URLSession {
        if let existingSession = self.urlSessions.first(where: { $0.configuration.identifier == identifier }) {
            return existingSession
        }
        
        let baseAppBundleId = Bundle.main.bundleIdentifier!
        let appGroupName = "group.\(baseAppBundleId)"

        let configuration = URLSessionConfiguration.background(withIdentifier: identifier)
        configuration.sharedContainerIdentifier = appGroupName
        configuration.isDiscretionary = false
        let session = URLSession(configuration: configuration, delegate: self, delegateQueue: .main)
        self.urlSessions.append(session)
        return session
    }
    
    private var pendingUrlSessionBackgroundEventsCompletion: (() -> Void)?
    
    private var notificationTokenPromise: Promise<Data> {
        if let current = self._notificationTokenPromise {
            return current
        } else {
            let promise = Promise<Data>()
            self._notificationTokenPromise = promise
            
            return promise
        }
    }
    
    private var clearNotificationsManager: ClearNotificationsManager?
    
    private let idleTimerExtensionSubscribers = Bag<Void>()
    
    private var alertActions: (primary: (() -> Void)?, other: (() -> Void)?)?
    
    private let deviceToken = Promise<Data?>(nil)
        
    func application(_ application: UIApplication, didFinishLaunchingWithOptions launchOptions: [UIApplication.LaunchOptionsKey: Any]? = nil) -> Bool {
        precondition(!testIsLaunched)
        testIsLaunched = true
        
        let _ = voipTokenPromise.get().start(next: { token in
            self.deviceToken.set(.single(token))
        })
        
        let launchStartTime = CFAbsoluteTimeGetCurrent()
        
        let statusBarHost = ApplicationStatusBarHost()
        let (window, hostView) = nativeWindowHostView()
        self.mainWindow = Window1(hostView: hostView, statusBarHost: statusBarHost)
        if let traitCollection = window.rootViewController?.traitCollection {
            if #available(iOS 13.0, *) {
                switch traitCollection.userInterfaceStyle {
                case .light, .unspecified:
                    hostView.containerView.backgroundColor = UIColor.white
                default:
                    hostView.containerView.backgroundColor = UIColor.black
                }
            } else {
                hostView.containerView.backgroundColor = UIColor.white
            }
        } else {
            hostView.containerView.backgroundColor = UIColor.white
        }
        self.window = window
        self.nativeWindow = window
        
        let launchIconSize = CGSize(width: 99.0, height: 99.0)
        let launchIconView = UIImageView(image: UIImage(bundleImageName: "Components/LaunchLogo"))
        launchIconView.autoresizingMask = [.flexibleTopMargin, .flexibleLeftMargin, .flexibleRightMargin, .flexibleBottomMargin]
        launchIconView.frame = CGRect(origin: CGPoint(x: floorToScreenPixels((hostView.containerView.frame.width - launchIconSize.width) / 2.0), y: floorToScreenPixels((hostView.containerView.frame.height - launchIconSize.height) / 2.0)), size: launchIconSize)
        hostView.containerView.addSubview(launchIconView)
        
        let clearNotificationsManager = ClearNotificationsManager(getNotificationIds: { completion in
            if #available(iOS 10.0, *) {
                UNUserNotificationCenter.current().getDeliveredNotifications(completionHandler: { notifications in
                    var result: [(String, NotificationManagedNotificationRequestId)] = []
                    for notification in notifications {
                        if let requestId = NotificationManagedNotificationRequestId(string: notification.request.identifier) {
                            result.append((notification.request.identifier, requestId))
                        } else {
                            let payload = notification.request.content.userInfo
                            var notificationRequestId: NotificationManagedNotificationRequestId?
                            
                            var peerId: PeerId?
                            if let fromId = payload["from_id"] {
                                let fromIdValue = fromId as! NSString
                                peerId = PeerId(namespace: Namespaces.Peer.CloudUser, id: PeerId.Id._internalFromInt64Value(Int64(fromIdValue as String) ?? 0))
                            } else if let fromId = payload["chat_id"] {
                                let fromIdValue = fromId as! NSString
                                peerId = PeerId(namespace: Namespaces.Peer.CloudGroup, id: PeerId.Id._internalFromInt64Value(Int64(fromIdValue as String) ?? 0))
                            } else if let fromId = payload["channel_id"] {
                                let fromIdValue = fromId as! NSString
                                peerId = PeerId(namespace: Namespaces.Peer.CloudChannel, id: PeerId.Id._internalFromInt64Value(Int64(fromIdValue as String) ?? 0))
                            }
                            
                            if let msgId = payload["msg_id"] {
                                let msgIdValue = msgId as! NSString
                                if let peerId = peerId {
                                    notificationRequestId = .messageId(MessageId(peerId: peerId, namespace: Namespaces.Message.Cloud, id: Int32(msgIdValue.intValue)))
                                }
                            }
                            
                            if let notificationRequestId = notificationRequestId {
                                result.append((notification.request.identifier, notificationRequestId))
                            }
                        }
                    }
                    completion.f(result)
                })
            } else {
                var result: [(String, NotificationManagedNotificationRequestId)] = []
                if let notifications = UIApplication.shared.scheduledLocalNotifications {
                    for notification in notifications {
                        if let userInfo = notification.userInfo, let id = userInfo["id"] as? String {
                            if let requestId = NotificationManagedNotificationRequestId(string: id) {
                                result.append((id, requestId))
                            }
                        }
                    }
                }
                completion.f(result)
            }
        }, removeNotificationIds: { ids in
            if #available(iOS 10.0, *) {
                UNUserNotificationCenter.current().removeDeliveredNotifications(withIdentifiers: ids)
            } else {
                if let notifications = UIApplication.shared.scheduledLocalNotifications {
                    for notification in notifications {
                        if let userInfo = notification.userInfo, let id = userInfo["id"] as? String {
                            if ids.contains(id) {
                                UIApplication.shared.cancelLocalNotification(notification)
                            }
                        }
                    }
                }
            }
        }, getPendingNotificationIds: { completion in
            if #available(iOS 10.0, *) {
                UNUserNotificationCenter.current().getPendingNotificationRequests(completionHandler: { requests in
                    var result: [(String, NotificationManagedNotificationRequestId)] = []
                    for request in requests {
                        if let requestId = NotificationManagedNotificationRequestId(string: request.identifier) {
                            result.append((request.identifier, requestId))
                        }
                    }
                    completion.f(result)
                })
            } else {
                var result: [(String, NotificationManagedNotificationRequestId)] = []
                if let notifications = UIApplication.shared.scheduledLocalNotifications {
                    for notification in notifications {
                        if let userInfo = notification.userInfo, let id = userInfo["id"] as? String {
                            if let requestId = NotificationManagedNotificationRequestId(string: id) {
                                result.append((id, requestId))
                            }
                        }
                    }
                }
                completion.f(result)
            }
        }, removePendingNotificationIds: { ids in
            if #available(iOS 10.0, *) {
                UNUserNotificationCenter.current().removePendingNotificationRequests(withIdentifiers: ids)
            } else {
                if let notifications = UIApplication.shared.scheduledLocalNotifications {
                    for notification in notifications {
                        if let userInfo = notification.userInfo, let id = userInfo["id"] as? String {
                            if ids.contains(id) {
                                UIApplication.shared.cancelLocalNotification(notification)
                            }
                        }
                    }
                }
            }
        })
        self.clearNotificationsManager = clearNotificationsManager
        
        let appVersion = (Bundle.main.infoDictionary?["CFBundleShortVersionString"] as? String) ?? "unknown"
        
        let baseAppBundleId = Bundle.main.bundleIdentifier!
        let appGroupName = "group.\(baseAppBundleId)"
        let maybeAppGroupUrl = FileManager.default.containerURL(forSecurityApplicationGroupIdentifier: appGroupName)
        
        let buildConfig = BuildConfig(baseAppBundleId: baseAppBundleId)
        self.buildConfig = buildConfig
        let signatureDict = BuildConfigExtra.signatureDict()
        
        let apiId: Int32 = buildConfig.apiId
        let apiHash: String = buildConfig.apiHash
        let languagesCategory = "ios"
        
        let autolockDeadine: Signal<Int32?, NoError>
        if #available(iOS 10.0, *) {
            autolockDeadine = .single(nil)
        } else {
            autolockDeadine = self.context.get()
            |> mapToSignal { context -> Signal<Int32?, NoError> in
                guard let context = context else {
                    return .single(nil)
                }
                return context.context.sharedContext.appLockContext.autolockDeadline
            }
        }
        
        let networkArguments = NetworkInitializationArguments(apiId: apiId, apiHash: apiHash, languagesCategory: languagesCategory, appVersion: appVersion, voipMaxLayer: PresentationCallManagerImpl.voipMaxLayer, voipVersions: PresentationCallManagerImpl.voipVersions(includeExperimental: true, includeReference: false).map { version, supportsVideo -> CallSessionManagerImplementationVersion in
            CallSessionManagerImplementationVersion(version: version, supportsVideo: supportsVideo)
        }, appData: self.deviceToken.get()
        |> map { token in
            let data = buildConfig.bundleData(withAppToken: token, signatureDict: signatureDict)
            if let data = data, let _ = String(data: data, encoding: .utf8) {
            } else {
                Logger.shared.log("data", "can't deserialize")
            }
            return data
        }, autolockDeadine: autolockDeadine, encryptionProvider: OpenSSLEncryptionProvider(), resolvedDeviceName: nil)
        
        guard let appGroupUrl = maybeAppGroupUrl else {
            self.mainWindow?.presentNative(UIAlertController(title: nil, message: "Error 2", preferredStyle: .alert))
            return true
        }
        
        var isDebugConfiguration = false
        #if DEBUG
        isDebugConfiguration = true
        #endif
        
        if Bundle.main.appStoreReceiptURL?.lastPathComponent == "sandboxReceipt" {
            isDebugConfiguration = true
        }
        
        if isDebugConfiguration || buildConfig.isInternalBuild {
            LoggingSettings.defaultSettings = LoggingSettings(logToFile: true, logToConsole: false, redactSensitiveData: true)
        } else {
            LoggingSettings.defaultSettings = LoggingSettings(logToFile: false, logToConsole: false, redactSensitiveData: true)
        }
        
        let rootPath = rootPathForBasePath(appGroupUrl.path)
        performAppGroupUpgrades(appGroupPath: appGroupUrl.path, rootPath: rootPath)
        
        let deviceSpecificEncryptionParameters = BuildConfig.deviceSpecificEncryptionParameters(rootPath, baseAppBundleId: baseAppBundleId)
        let encryptionParameters = ValueBoxEncryptionParameters(forceEncryptionIfNoSet: false, key: ValueBoxEncryptionParameters.Key(data: deviceSpecificEncryptionParameters.key)!, salt: ValueBoxEncryptionParameters.Salt(data: deviceSpecificEncryptionParameters.salt)!)
        
        TempBox.initializeShared(basePath: rootPath, processType: "app", launchSpecificId: Int64.random(in: Int64.min ... Int64.max))
        
        let legacyLogs: [String] = [
            "broadcast-logs",
            "siri-logs",
            "widget-logs",
            "notificationcontent-logs",
            "notification-logs"
        ]
        for item in legacyLogs {
            let _ = try? FileManager.default.removeItem(atPath: "\(rootPath)/\(item)")
        }
        
        let logsPath = rootPath + "/logs/app-logs"
        let _ = try? FileManager.default.createDirectory(atPath: logsPath, withIntermediateDirectories: true, attributes: nil)
        Logger.setSharedLogger(Logger(rootPath: rootPath, basePath: logsPath))

        setManagedAudioSessionLogger({ s in
            Logger.shared.log("ManagedAudioSession", s)
            Logger.shared.shortLog("ManagedAudioSession", s)
        })
        
        if let contents = try? FileManager.default.contentsOfDirectory(at: URL(fileURLWithPath: rootPath + "/accounts-metadata"), includingPropertiesForKeys: nil, options: [.skipsSubdirectoryDescendants]) {
            for url in contents {
                Logger.shared.log("App \(self.episodeId)", "metadata: \(url.path)")
            }
        }
        
        if let contents = try? FileManager.default.contentsOfDirectory(at: URL(fileURLWithPath: rootPath), includingPropertiesForKeys: nil, options: [.skipsSubdirectoryDescendants]) {
            for url in contents {
                Logger.shared.log("App \(self.episodeId)", "root: \(url.path)")
                if url.lastPathComponent.hasPrefix("account-") {
                    if let subcontents = try? FileManager.default.contentsOfDirectory(at: url, includingPropertiesForKeys: nil, options: [.skipsSubdirectoryDescendants]) {
                        for suburl in subcontents {
                            Logger.shared.log("App \(self.episodeId)", "account \(url.lastPathComponent): \(suburl.path)")
                        }
                    }
                }
            }
        }
        
        //ASDisableLogging()
        
        initializeLegacyComponents(application: application, currentSizeClassGetter: {
            return UIUserInterfaceSizeClass.compact
        }, currentHorizontalClassGetter: {
            return UIUserInterfaceSizeClass.compact
        }, documentsPath: legacyDocumentsPath(), currentApplicationBounds: {
            return UIScreen.main.bounds
        }, canOpenUrl: { url in
            return UIApplication.shared.canOpenURL(url)
        }, openUrl: { url in
            UIApplication.shared.open(url, options: [:], completionHandler: nil)
        })
        
        if #available(iOS 10.0, *) {
            UNUserNotificationCenter.current().delegate = self
        }
        
        GlobalExperimentalSettings.isAppStoreBuild = buildConfig.isAppStoreBuild
        GlobalExperimentalSettings.enableFeed = false
        
        self.window?.makeKeyAndVisible()
        
        self.hasActiveAudioSession.set(MediaManagerImpl.globalAudioSession.isActive())
        
        let applicationBindings = TelegramApplicationBindings(isMainApp: true, appBundleId: baseAppBundleId, appBuildType: buildConfig.isAppStoreBuild ? .public : .internal, containerPath: appGroupUrl.path, appSpecificScheme: buildConfig.appSpecificUrlScheme, openUrl: { url in
            var parsedUrl = URL(string: url)
            if let parsed = parsedUrl {
                if parsed.scheme == nil || parsed.scheme!.isEmpty {
                    parsedUrl = URL(string: "https://\(url)")
                }
                if parsed.scheme == "tg" {
                    return
                }
            }
            
            if let parsedUrl = parsedUrl {
                UIApplication.shared.open(parsedUrl, options: [:], completionHandler: nil)
            } else if let escapedUrl = url.addingPercentEncoding(withAllowedCharacters: .urlQueryAllowed), let parsedUrl = URL(string: escapedUrl) {
                UIApplication.shared.open(parsedUrl, options: [:], completionHandler: nil)
            }
        }, openUniversalUrl: { url, completion in
            if #available(iOS 10.0, *) {
                var parsedUrl = URL(string: url)
                if let parsed = parsedUrl {
                    if parsed.scheme == nil || parsed.scheme!.isEmpty {
                        parsedUrl = URL(string: "https://\(url)")
                    }
                }
                
                if let parsedUrl = parsedUrl {
                    return UIApplication.shared.open(parsedUrl, options: [UIApplication.OpenExternalURLOptionsKey.universalLinksOnly: true as NSNumber], completionHandler: { value in
                        completion.completion(value)
                    })
                } else if let escapedUrl = (url.removingPercentEncoding ?? url).addingPercentEncoding(withAllowedCharacters: .urlQueryAllowed), let parsedUrl = URL(string: escapedUrl) {
                    return UIApplication.shared.open(parsedUrl, options: [UIApplication.OpenExternalURLOptionsKey.universalLinksOnly: true as NSNumber], completionHandler: { value in
                        completion.completion(value)
                    })
                } else {
                    completion.completion(false)
                }
            } else {
                completion.completion(false)
            }
        }, canOpenUrl: { url in
            var parsedUrl = URL(string: url)
            if let parsed = parsedUrl {
                if parsed.scheme == nil || parsed.scheme!.isEmpty {
                    parsedUrl = URL(string: "https://\(url)")
                }
            }
            if let parsedUrl = parsedUrl {
                return UIApplication.shared.canOpenURL(parsedUrl)
            } else if let escapedUrl = url.addingPercentEncoding(withAllowedCharacters: .urlQueryAllowed), let parsedUrl = URL(string: escapedUrl) {
                return UIApplication.shared.canOpenURL(parsedUrl)
            } else {
                return false
            }
        }, getTopWindow: {
            for window in application.windows.reversed() {
                if window === self.window || window === statusBarHost.keyboardWindow {
                    return window
                }
            }
            return application.windows.last
        }, displayNotification: { text in
        }, applicationInForeground: self.isInForegroundPromise.get(),
           applicationIsActive: self.isActivePromise.get(),
           clearMessageNotifications: { ids in
            for id in ids {
                self.clearNotificationsManager?.append(id)
            }
        }, pushIdleTimerExtension: {
            let disposable = MetaDisposable()
            Queue.mainQueue().async {
                let wasEmpty = self.idleTimerExtensionSubscribers.isEmpty
                let index = self.idleTimerExtensionSubscribers.add(Void())
                
                if wasEmpty {
                    application.isIdleTimerDisabled = true
                }
                
                disposable.set(ActionDisposable {
                    Queue.mainQueue().async {
                        self.idleTimerExtensionSubscribers.remove(index)
                        if self.idleTimerExtensionSubscribers.isEmpty {
                            application.isIdleTimerDisabled = false
                        }
                    }
                })
            }
            
            return disposable
        }, openSettings: {
            if let url = URL(string: UIApplication.openSettingsURLString) {
                UIApplication.shared.open(url, options: [:], completionHandler: nil)
            }
        }, openAppStorePage: {
            let appStoreId = buildConfig.appStoreId
            if let url = URL(string: "itms-apps://itunes.apple.com/app/id\(appStoreId)") {
                UIApplication.shared.open(url, options: [:], completionHandler: nil)
            }
        }, openSubscriptions: {
            if #available(iOS 15, *), let scene = UIApplication.shared.connectedScenes.first as? UIWindowScene {
                Task {
                    try await AppStore.showManageSubscriptions(in: scene)
                }
            } else if let url = URL(string: "https://apps.apple.com/account/subscriptions") {
                UIApplication.shared.open(url, options: [:], completionHandler: nil)
            }
        }, registerForNotifications: { completion in
            Logger.shared.log("App \(self.episodeId)", "register for notifications begin")
            let _ = (self.context.get()
            |> take(1)
            |> deliverOnMainQueue).start(next: { context in
                if let context = context {
                    Logger.shared.log("App \(self.episodeId)", "register for notifications initiate")
                    self.registerForNotifications(context: context.context, authorize: true, completion: completion)
                }
            })
        }, requestSiriAuthorization: { completion in
            if #available(iOS 10, *) {
                INPreferences.requestSiriAuthorization { status in
                    if case .authorized = status {
                        completion(true)
                    } else {
                        completion(false)
                    }
                }
            } else {
                completion(false)
            }
        }, siriAuthorization: {
            if #available(iOS 10, *) {
                switch INPreferences.siriAuthorizationStatus() {
                    case .authorized:
                        return .allowed
                    case .denied, .restricted:
                        return .denied
                    case .notDetermined:
                        return .notDetermined
                    @unknown default:
                        return .notDetermined
                }
            } else {
                return .denied
            }
        }, getWindowHost: {
            return self.nativeWindow
        }, presentNativeController: { controller in
            self.window?.rootViewController?.present(controller, animated: true, completion: nil)
        }, dismissNativeController: {
            self.window?.rootViewController?.dismiss(animated: true, completion: nil)
        }, getAvailableAlternateIcons: {
            if #available(iOS 10.3, *) {
                var icons = [
                    PresentationAppIcon(name: "BlueIcon", imageName: "BlueIcon", isDefault: buildConfig.isAppStoreBuild),
                    PresentationAppIcon(name: "New2", imageName: "New2"),
                    PresentationAppIcon(name: "New1", imageName: "New1"),
                    PresentationAppIcon(name: "BlackIcon", imageName: "BlackIcon"),
                    PresentationAppIcon(name: "BlueClassicIcon", imageName: "BlueClassicIcon"),
                    PresentationAppIcon(name: "BlackClassicIcon", imageName: "BlackClassicIcon"),
                    PresentationAppIcon(name: "BlueFilledIcon", imageName: "BlueFilledIcon"),
                    PresentationAppIcon(name: "BlackFilledIcon", imageName: "BlackFilledIcon")
                ]
                if buildConfig.isInternalBuild {
                    icons.append(PresentationAppIcon(name: "WhiteFilledIcon", imageName: "WhiteFilledIcon"))
                }
                
                icons.append(PresentationAppIcon(name: "Premium", imageName: "Premium", isPremium: true))
                icons.append(PresentationAppIcon(name: "PremiumBlack", imageName: "PremiumBlack", isPremium: true))
                icons.append(PresentationAppIcon(name: "PremiumTurbo", imageName: "PremiumTurbo", isPremium: true))
                
                return icons
            } else {
                return []
            }
        }, getAlternateIconName: {
            if #available(iOS 10.3, *) {
                return application.alternateIconName
            } else {
                return nil
            }
        }, requestSetAlternateIconName: { name, completion in
            if #available(iOS 10.3, *) {
                application.setAlternateIconName(name, completionHandler: { error in
                    if let error = error {
                       Logger.shared.log("App \(self.episodeId)", "failed to set alternate icon with error \(error.localizedDescription)")
                    }
                    completion(error == nil)
                })
            } else {
                completion(false)
            }
        }, forceOrientation: { orientation in
            let value = orientation.rawValue
            if #available(iOSApplicationExtension 16.0, iOS 16.0, *) {
                let windowScene = UIApplication.shared.connectedScenes.first as? UIWindowScene
                var interfaceOrientations: UIInterfaceOrientationMask = []
                switch orientation {
                case .portrait:
                    interfaceOrientations = .portrait
                case .landscapeLeft:
                    interfaceOrientations = .landscapeLeft
                case .landscapeRight:
                    interfaceOrientations = .landscapeRight
                case .portraitUpsideDown:
                    interfaceOrientations = .portraitUpsideDown
                case .unknown:
                    interfaceOrientations = .portrait
                @unknown default:
                    interfaceOrientations = .portrait
                }
                windowScene?.requestGeometryUpdate(.iOS(interfaceOrientations: interfaceOrientations))
            } else {
                UIDevice.current.setValue(value, forKey: "orientation")
                UINavigationController.attemptRotationToDeviceOrientation()
            }
        })
        
        let accountManager = AccountManager<TelegramAccountManagerTypes>(basePath: rootPath + "/accounts-metadata", isTemporary: false, isReadOnly: false, useCaches: true, removeDatabaseOnError: true)
        self.accountManager = accountManager

        telegramUIDeclareEncodables()
        initializeAccountManagement()
        
        let pushRegistry = PKPushRegistry(queue: .main)
        if #available(iOS 9.0, *) {
            pushRegistry.desiredPushTypes = Set([.voIP])
        }
        self.pushRegistry = pushRegistry
        pushRegistry.delegate = self

        self.accountManagerState = extractAccountManagerState(records: accountManager._internalAccountRecordsSync())
        let _ = (accountManager.accountRecords()
        |> deliverOnMainQueue).start(next: { view in
            self.accountManagerState = extractAccountManagerState(records: view)
        })

        var systemUserInterfaceStyle: WindowUserInterfaceStyle = .light
        if #available(iOS 13.0, *) {
            if let traitCollection = window.rootViewController?.traitCollection {
                systemUserInterfaceStyle = WindowUserInterfaceStyle(style: traitCollection.userInterfaceStyle)
            }
        }
        
        let sharedContextSignal = currentPresentationDataAndSettings(accountManager: accountManager, systemUserInterfaceStyle: systemUserInterfaceStyle)
        |> map { initialPresentationDataAndSettings -> (AccountManager, InitialPresentationDataAndSettings) in
            return (accountManager, initialPresentationDataAndSettings)
        }
        |> deliverOnMainQueue
        |> mapToSignal { accountManager, initialPresentationDataAndSettings -> Signal<(SharedApplicationContext, LoggingSettings), NoError> in
            self.mainWindow?.hostView.containerView.backgroundColor =  initialPresentationDataAndSettings.presentationData.theme.chatList.backgroundColor
            
            let legacyBasePath = appGroupUrl.path
            
            let presentationDataPromise = Promise<PresentationData>()
            let appLockContext = AppLockContextImpl(rootPath: rootPath, window: self.mainWindow!, rootController: self.window?.rootViewController, applicationBindings: applicationBindings, accountManager: accountManager, presentationDataSignal: presentationDataPromise.get(), lockIconInitialFrame: {
                return (self.mainWindow?.viewController as? TelegramRootController)?.chatListController?.lockViewFrame
            })
            
            var setPresentationCall: ((PresentationCall?) -> Void)?
            let sharedContext = SharedAccountContextImpl(mainWindow: self.mainWindow, sharedContainerPath: legacyBasePath, basePath: rootPath, encryptionParameters: encryptionParameters, accountManager: accountManager, appLockContext: appLockContext, applicationBindings: applicationBindings, initialPresentationDataAndSettings: initialPresentationDataAndSettings, networkArguments: networkArguments, hasInAppPurchases: buildConfig.isAppStoreBuild && buildConfig.apiId == 1, rootPath: rootPath, legacyBasePath: legacyBasePath, apsNotificationToken: self.notificationTokenPromise.get() |> map(Optional.init), voipNotificationToken: self.voipTokenPromise.get() |> map(Optional.init), firebaseSecretStream: self.firebaseSecretStream.get(), setNotificationCall: { call in
                setPresentationCall?(call)
            }, navigateToChat: { accountId, peerId, messageId in
                self.openChatWhenReady(accountId: accountId, peerId: peerId, threadId: nil, messageId: messageId)
            }, displayUpgradeProgress: { progress in
                if let progress = progress {
                    if self.dataImportSplash == nil {
                        self.dataImportSplash = makeLegacyDataImportSplash(theme: initialPresentationDataAndSettings.presentationData.theme, strings: initialPresentationDataAndSettings.presentationData.strings)
                        self.dataImportSplash?.serviceAction = {
                            self.debugPressed()
                        }
                        self.mainWindow.coveringView = self.dataImportSplash
                    }
                    self.dataImportSplash?.progress = (.generic, progress)
                } else if let dataImportSplash = self.dataImportSplash {
                    self.dataImportSplash = nil
                    if self.mainWindow.coveringView === dataImportSplash {
                        self.mainWindow.coveringView = nil
                    }
                }
            }, appDelegate: self)
            
            presentationDataPromise.set(sharedContext.presentationData)
            
            sharedContext.presentGlobalController = { [weak self] c, a in
                guard let strongSelf = self else {
                    return
                }
                strongSelf.mainWindow.present(c, on: .root)
            }
            sharedContext.presentCrossfadeController = { [weak self] in
                guard let strongSelf = self else {
                    return
                }
                var exists = false
                strongSelf.mainWindow.forEachViewController({ controller in
                    if controller is ThemeSettingsCrossfadeController || controller is ThemeSettingsController || controller is ThemePreviewController {
                        exists = true
                    }
                    return true
                })
                
                if !exists {
                    strongSelf.mainWindow.present(ThemeSettingsCrossfadeController(), on: .root)
                }
            }
            
            let notificationManager = SharedNotificationManager(episodeId: self.episodeId, application: application, clearNotificationsManager: clearNotificationsManager, inForeground: applicationBindings.applicationInForeground, accounts: sharedContext.activeAccountContexts |> map { primary, accounts, _ in accounts.map({ ($0.1.account, $0.1.account.id == primary?.account.id) }) }, pollLiveLocationOnce: { accountId in
                let _ = (self.context.get()
                |> filter {
                    return $0 != nil
                }
                |> take(1)
                |> deliverOnMainQueue).start(next: { context in
                    if let context = context, context.context.account.id == accountId {
                        context.context.liveLocationManager?.pollOnce()
                    }
                })
            })
            setPresentationCall = { call in
                notificationManager.setNotificationCall(call, strings: sharedContext.currentPresentationData.with({ $0 }).strings)
            }
            let liveLocationPolling = self.context.get()
            |> mapToSignal { context -> Signal<AccountRecordId?, NoError> in
                if let context = context, let liveLocationManager = context.context.liveLocationManager {
                    let accountId = context.context.account.id
                    return combineLatest(queue: .mainQueue(),
                        liveLocationManager.isPolling,
                        liveLocationManager.hasBackgroundTasks
                    )
                    |> map { isPolling, hasBackgroundTasks -> Bool in
                        return isPolling || hasBackgroundTasks
                    }
                    |> distinctUntilChanged
                    |> map { value -> AccountRecordId? in
                        if value {
                            return accountId
                        } else {
                            return nil
                        }
                    }
                } else {
                    return .single(nil)
                }
            }
            let watchTasks = self.context.get()
            |> mapToSignal { context -> Signal<AccountRecordId?, NoError> in
                if let context = context, let watchManager = context.context.watchManager {
                    let accountId = context.context.account.id
                    let runningTasks: Signal<WatchRunningTasks?, NoError> = .single(nil)
                    |> then(watchManager.runningTasks)
                    return runningTasks
                    |> distinctUntilChanged
                    |> map { value -> AccountRecordId? in
                        if let value = value, value.running {
                            return accountId
                        } else {
                            return nil
                        }
                    }
                    |> distinctUntilChanged
                } else {
                    return .single(nil)
                }
            }
            let wakeupManager = SharedWakeupManager(beginBackgroundTask: { name, expiration in application.beginBackgroundTask(withName: name, expirationHandler: expiration) }, endBackgroundTask: { id in application.endBackgroundTask(id) }, backgroundTimeRemaining: { application.backgroundTimeRemaining }, acquireIdleExtension: {
                return applicationBindings.pushIdleTimerExtension()
            }, activeAccounts: sharedContext.activeAccountContexts |> map { ($0.0?.account, $0.1.map { ($0.0, $0.1.account) }) }, liveLocationPolling: liveLocationPolling, watchTasks: watchTasks, inForeground: applicationBindings.applicationInForeground, hasActiveAudioSession: self.hasActiveAudioSession.get(), notificationManager: notificationManager, mediaManager: sharedContext.mediaManager, callManager: sharedContext.callManager, accountUserInterfaceInUse: { id in
                return sharedContext.accountUserInterfaceInUse(id)
            })
            let sharedApplicationContext = SharedApplicationContext(sharedContext: sharedContext, notificationManager: notificationManager, wakeupManager: wakeupManager)
            sharedApplicationContext.sharedContext.mediaManager.overlayMediaManager.attachOverlayMediaController(sharedApplicationContext.overlayMediaController)
            
            return accountManager.transaction { transaction -> (SharedApplicationContext, LoggingSettings) in
                return (sharedApplicationContext, transaction.getSharedData(SharedDataKeys.loggingSettings)?.get(LoggingSettings.self) ?? LoggingSettings.defaultSettings)
            }
        }
        self.sharedContextPromise.set(sharedContextSignal
        |> mapToSignal { sharedApplicationContext, loggingSettings -> Signal<SharedApplicationContext, NoError> in
            Logger.shared.logToFile = loggingSettings.logToFile
            Logger.shared.logToConsole = loggingSettings.logToConsole
            Logger.shared.redactSensitiveData = loggingSettings.redactSensitiveData
            
            return .single(sharedApplicationContext)
        })
        
        let watchManagerArgumentsPromise = Promise<WatchManagerArguments?>()
            
        self.context.set(self.sharedContextPromise.get()
        |> deliverOnMainQueue
        |> mapToSignal { sharedApplicationContext -> Signal<AuthorizedApplicationContext?, NoError> in
            return sharedApplicationContext.sharedContext.activeAccountContexts
            |> map { primary, _, _ -> AccountContext? in
                return primary
            }
            |> distinctUntilChanged(isEqual: { lhs, rhs in
                if lhs !== rhs {
                    return false
                }
                return true
            })
            |> mapToSignal { context -> Signal<(AccountContext, CallListSettings)?, NoError> in
                return sharedApplicationContext.sharedContext.accountManager.transaction { transaction -> CallListSettings? in
                    return transaction.getSharedData(ApplicationSpecificSharedDataKeys.callListSettings)?.get(CallListSettings.self)
                }
                |> reduceLeft(value: nil) { current, updated -> CallListSettings? in
                    var result: CallListSettings?
                    if let updated = updated {
                        result = updated
                    } else if let current = current {
                        result = current
                    }
                    return result
                }
                |> map { callListSettings -> (AccountContext, CallListSettings)? in
                    if let context = context {
                        return (context, callListSettings ?? .defaultSettings)
                    } else {
                        return nil
                    }
                }
            }
            |> deliverOnMainQueue
            |> map { accountAndSettings -> AuthorizedApplicationContext? in
                return accountAndSettings.flatMap { context, callListSettings in
                    return AuthorizedApplicationContext(sharedApplicationContext: sharedApplicationContext, mainWindow: self.mainWindow, watchManagerArguments: watchManagerArgumentsPromise.get(), context: context as! AccountContextImpl, accountManager: sharedApplicationContext.sharedContext.accountManager, showCallsTab: callListSettings.showTab, reinitializedNotificationSettings: {
                        let _ = (self.context.get()
                        |> take(1)
                        |> deliverOnMainQueue).start(next: { context in
                            if let context = context {
                                self.registerForNotifications(context: context.context, authorize: false)
                            }
                        })
                    })
                }
            }
        })
        
        self.authContext.set(self.sharedContextPromise.get()
        |> deliverOnMainQueue
        |> mapToSignal { sharedApplicationContext -> Signal<UnauthorizedApplicationContext?, NoError> in
            return sharedApplicationContext.sharedContext.activeAccountContexts
            |> map { primary, accounts, auth -> (AccountContext?, UnauthorizedAccount, [AccountContext])? in
                if let auth = auth {
                    return (primary, auth, Array(accounts.map({ $0.1 })))
                } else {
                    return nil
                }
            }
            |> distinctUntilChanged(isEqual: { lhs, rhs in
                if lhs?.1 !== rhs?.1 {
                    return false
                }
                return true
            })
            |> mapToSignal { authAndAccounts -> Signal<(UnauthorizedAccount, ((String, AccountRecordId, Bool)?, [(String, AccountRecordId, Bool)]))?, NoError> in
                if let (primary, auth, accounts) = authAndAccounts {
                    let phoneNumbers = combineLatest(accounts.map { context -> Signal<(AccountRecordId, String, Bool)?, NoError> in
                        return context.engine.data.get(TelegramEngine.EngineData.Item.Peer.Peer(id: context.account.peerId))
                        |> map { peer -> (AccountRecordId, String, Bool)? in
                            if case let .user(user) = peer, let phone = user.phone {
                                return (context.account.id, phone, context.account.testingEnvironment)
                            } else {
                                return nil
                            }
                        }
                    })
                    return phoneNumbers
                    |> map { phoneNumbers -> (UnauthorizedAccount, ((String, AccountRecordId, Bool)?, [(String, AccountRecordId, Bool)]))? in
                        var primaryNumber: (String, AccountRecordId, Bool)?
                        if let primary = primary {
                            for idAndNumber in phoneNumbers {
                                if let (id, number, testingEnvironment) = idAndNumber, id == primary.account.id {
                                    primaryNumber = (number, id, testingEnvironment)
                                    break
                                }
                            }
                        }
                        return (auth, (primaryNumber, phoneNumbers.compactMap({ $0.flatMap({ ($0.1, $0.0, $0.2) }) })))
                    }
                } else {
                    return .single(nil)
                }
            }
            |> deliverOnMainQueue
            |> map { accountAndSettings -> UnauthorizedApplicationContext? in
                return accountAndSettings.flatMap { account, otherAccountPhoneNumbers in
                    return UnauthorizedApplicationContext(apiId: buildConfig.apiId, apiHash: buildConfig.apiHash, sharedContext: sharedApplicationContext.sharedContext, account: account, otherAccountPhoneNumbers: otherAccountPhoneNumbers)
                }
            }
        })
        
        let contextReadyDisposable = MetaDisposable()
        
        let startTime = CFAbsoluteTimeGetCurrent()
        self.contextDisposable.set((self.context.get()
        |> deliverOnMainQueue).start(next: { [weak launchIconView] context in
            print("Application: context took \(CFAbsoluteTimeGetCurrent() - startTime) to become available")
            
            var network: Network?
            if let context = context {
                network = context.context.account.network
            }
            
            Logger.shared.log("App \(self.episodeId)", "received context \(String(describing: context)) account \(String(describing: context?.context.account.id)) network \(String(describing: network))")
            
            let firstTime = self.contextValue == nil
            if let contextValue = self.contextValue {
                contextValue.passcodeController?.dismiss()
                contextValue.context.account.shouldExplicitelyKeepWorkerConnections.set(.single(false))
                contextValue.context.account.shouldKeepBackgroundDownloadConnections.set(.single(false))
            }
            self.contextValue = context
            if let context = context {
                setupLegacyComponents(context: context.context)
                let isReady = context.isReady.get()
                contextReadyDisposable.set((isReady
                |> filter { $0 }
                |> take(1)
                |> deliverOnMainQueue).start(next: { _ in
                    let readyTime = CFAbsoluteTimeGetCurrent() - startTime
                    if readyTime > 0.5 {
                        print("Application: context took \(readyTime) to become ready")
                    }
                    print("Launch to ready took \((CFAbsoluteTimeGetCurrent() - launchStartTime) * 1000.0) ms")

                    self.mainWindow.debugAction = nil
                    self.mainWindow.viewController = context.rootController
                    
                    if let launchIconView {
                        launchIconView.alpha = 0.0
                        launchIconView.layer.animateAlpha(from: 1.0, to: 0.0, duration: 0.2, completion: { [weak launchIconView] _ in
                            launchIconView?.removeFromSuperview()
                        })
                    }
                    
                    if firstTime {
                        let layer = context.rootController.view.layer
                        layer.allowsGroupOpacity = true
                        layer.animateAlpha(from: 0.0, to: 1.0, duration: 0.2, completion: { [weak layer] _ in
                            if let layer = layer {
                                layer.allowsGroupOpacity = false
                            }
                        })
                    }
                    self.mainWindow.forEachViewController({ controller in
                        if let controller = controller as? TabBarAccountSwitchController {
                            if let rootController = self.mainWindow.viewController as? TelegramRootController {
                                if let tabsController = rootController.viewControllers.first as? TabBarController {
                                    for i in 0 ..< tabsController.controllers.count {
                                        if let _ = tabsController.controllers[i] as? (SettingsController & ViewController) {
                                            let sourceNodes = tabsController.sourceNodesForController(at: i)
                                            if let sourceNodes = sourceNodes {
                                                controller.dismiss(sourceNodes: sourceNodes)
                                            }
                                            return false
                                        }
                                    }
                                }
                            }
                        }
                        return true
                    })
                    self.mainWindow.topLevelOverlayControllers = [context.sharedApplicationContext.overlayMediaController, context.notificationController]
                    var authorizeNotifications = true
                    if #available(iOS 10.0, *) {
                        authorizeNotifications = false
                    }
                    self.registerForNotifications(context: context.context, authorize: authorizeNotifications)
                    
                    self.resetIntentsIfNeeded(context: context.context)
                }))
            } else {
                self.mainWindow.viewController = nil
                self.mainWindow.topLevelOverlayControllers = []
                contextReadyDisposable.set(nil)
            }
        }))
        
        let authContextReadyDisposable = MetaDisposable()
        
        self.authContextDisposable.set((self.authContext.get()
        |> deliverOnMainQueue).start(next: { [weak launchIconView] context in
            var network: Network?
            if let context = context {
                network = context.account.network
            }
            
            Logger.shared.log("App \(self.episodeId)", "received auth context \(String(describing: context)) account \(String(describing: context?.account.id)) network \(String(describing: network))")
            
            if let authContextValue = self.authContextValue {
                authContextValue.account.shouldBeServiceTaskMaster.set(.single(.never))
                if authContextValue.authorizationCompleted {
                    let accountId = authContextValue.account.id
                    let _ = (self.context.get()
                    |> filter { context in
                        return context?.context.account.id == accountId
                    }
                    |> take(1)
                    |> timeout(4.0, queue: .mainQueue(), alternate: .complete())
                    |> deliverOnMainQueue).start(completed: {
                        Queue.mainQueue().after(0.75) {
                            authContextValue.rootController.view.endEditing(true)
                            authContextValue.rootController.dismiss()
                        }
                    })
                } else {
                    authContextValue.rootController.view.endEditing(true)
                    authContextValue.rootController.dismiss()
                }
            }
            self.authContextValue = context
            if let context = context {
                let presentationData = context.sharedContext.currentPresentationData.with({ $0 })
                
                let progressSignal = Signal<Never, NoError> { [weak self] subscriber in
                    let statusController = OverlayStatusController(theme: presentationData.theme, type: .loading(cancelled: nil))
                    self?.mainWindow.present(statusController, on: .root)
                    return ActionDisposable { [weak statusController] in
                        Queue.mainQueue().async() {
                            statusController?.dismiss()
                        }
                    }
                }
                |> runOn(Queue.mainQueue())
                |> delay(0.5, queue: Queue.mainQueue())
                let progressDisposable = progressSignal.start()
                
                let isReady: Signal<Bool, NoError> = context.isReady.get()
                authContextReadyDisposable.set((isReady
                |> filter { $0 }
                |> take(1)
                |> deliverOnMainQueue).start(next: { _ in
                    progressDisposable.dispose()
                    self.mainWindow.present(context.rootController, on: .root)
                    
                    if let launchIconView {
                        if context.rootController.topViewController is AuthorizationSequenceSplashController {
                            context.rootController.view.addSubview(launchIconView)
                            Queue.mainQueue().after(0.01, {
                                launchIconView.removeFromSuperview()
                            })
                        } else {
                            launchIconView.removeFromSuperview()
                        }
                    }
                }))
            } else {
                authContextReadyDisposable.set(nil)
            }
        }))


        let logoutDataSignal: Signal<(AccountManager, Set<PeerId>), NoError> = self.sharedContextPromise.get()
        |> take(1)
        |> mapToSignal { sharedContext -> Signal<(AccountManager<TelegramAccountManagerTypes>, Set<PeerId>), NoError> in
            return sharedContext.sharedContext.activeAccountContexts
            |> map { _, accounts, _ -> Set<PeerId> in
                return Set(accounts.map { $0.1.account.peerId })
            }
            |> reduceLeft(value: Set<PeerId>()) { current, updated, emit in
                if !current.isEmpty {
                    emit(current.subtracting(current.intersection(updated)))
                }
                return updated
            }
            |> map { loggedOutAccountPeerIds -> (AccountManager<TelegramAccountManagerTypes>, Set<PeerId>) in
                return (sharedContext.sharedContext.accountManager, loggedOutAccountPeerIds)
            }
        }

        self.logoutDisposable.set(logoutDataSignal.start(next: { accountManager, loggedOutAccountPeerIds in
            let _ = (updateIntentsSettingsInteractively(accountManager: accountManager) { current in
                var updated = current
                for peerId in loggedOutAccountPeerIds {
                    if peerId == updated.account {
                        deleteAllSendMessageIntents()
                        updated = updated.withUpdatedAccount(nil)
                        break
                    }
                }
                return updated
            }).start()
        }))
        
        self.watchCommunicationManagerPromise.set(watchCommunicationManager(context: self.context.get() |> flatMap { WatchCommunicationManagerContext(context: $0.context) }, allowBackgroundTimeExtension: { timeout in
            let _ = (self.sharedContextPromise.get()
            |> take(1)).start(next: { sharedContext in
                sharedContext.wakeupManager.allowBackgroundTimeExtension(timeout: timeout)
            })
        }))
        let _ = self.watchCommunicationManagerPromise.get().start(next: { manager in
            if let manager = manager {
                watchManagerArgumentsPromise.set(.single(manager.arguments))
            } else {
                watchManagerArgumentsPromise.set(.single(nil))
            }
        })
        
        self.resetBadge()
        
        if #available(iOS 9.1, *) {
            self.quickActionsDisposable.set((self.context.get()
            |> mapToSignal { context -> Signal<[ApplicationShortcutItem], NoError> in
                if let context = context {
                    let presentationData = context.context.sharedContext.currentPresentationData.with { $0 }
                    
                    return activeAccountsAndPeers(context: context.context)
                    |> take(1)
                    |> map { primaryAndAccounts -> (AccountContext, EnginePeer, Int32)? in
                        return primaryAndAccounts.1.first
                    }
                    |> map { accountAndPeer -> String? in
                        if let (_, peer, _) = accountAndPeer {
                            return peer.displayTitle(strings: presentationData.strings, displayOrder: presentationData.nameDisplayOrder)
                        } else {
                            return nil
                        }
                    } |> mapToSignal { otherAccountName -> Signal<[ApplicationShortcutItem], NoError> in
                        let presentationData = context.context.sharedContext.currentPresentationData.with { $0 }
                        return .single(applicationShortcutItems(strings: presentationData.strings, otherAccountName: otherAccountName))
                    }
                } else {
                    return .single([])
                }
            }
            |> distinctUntilChanged
            |> deliverOnMainQueue).start(next: { items in
                if items.isEmpty {
                    UIApplication.shared.shortcutItems = nil
                } else {
                    UIApplication.shared.shortcutItems = items.map({ $0.shortcutItem() })
                }
            }))
        }
        
        let _ = self.isInForegroundPromise.get().start(next: { value in
            Logger.shared.log("App \(self.episodeId)", "isInForeground = \(value)")
        })
        let _ = self.isActivePromise.get().start(next: { value in
            Logger.shared.log("App \(self.episodeId)", "isActive = \(value)")
        })
        
        if let url = launchOptions?[.url] {
            if let url = url as? URL, url.scheme == "tg" || url.scheme == buildConfig.appSpecificUrlScheme {
                self.openUrlWhenReady(url: url)
            } else if let urlString = url as? String, urlString.lowercased().hasPrefix("tg:") || urlString.lowercased().hasPrefix("\(buildConfig.appSpecificUrlScheme):"), let url = URL(string: urlString) {
                self.openUrlWhenReady(url: url)
            }
        }
        
        if application.applicationState == .active {
            self.isInForegroundValue = true
            self.isInForegroundPromise.set(true)
            self.isActiveValue = true
            self.isActivePromise.set(true)
            
            SharedDisplayLinkDriver.shared.updateForegroundState(self.isActiveValue)
            
            self.runForegroundTasks()
        }
        
        
        DeviceProximityManager.shared().proximityChanged = { [weak self] value in
            if let strongSelf = self {
                strongSelf.mainWindow.setProximityDimHidden(!value)
            }
        }
        
        if UIApplication.shared.isStatusBarHidden {
            UIApplication.shared.internalSetStatusBarHidden(false, animation: .none)
        }
        
        /*if #available(iOS 13.0, *) {
            BGTaskScheduler.shared.register(forTaskWithIdentifier: baseAppBundleId + ".refresh", using: nil, launchHandler: { task in
                let _ = (self.sharedContextPromise.get()
                |> take(1)
                |> deliverOnMainQueue).start(next: { sharedApplicationContext in
                    
                    sharedApplicationContext.wakeupManager.replaceCurrentExtensionWithExternalTime(completion: {
                        task.setTaskCompleted(success: true)
                    }, timeout: 29.0)
                    let _ = (self.context.get()
                    |> take(1)
                    |> deliverOnMainQueue).start(next: { context in
                        guard let context = context else {
                            return
                        }
                        sharedApplicationContext.notificationManager.beginPollingState(account: context.context.account)
                    })
                })
            })
        }*/
        
        self.maybeCheckForUpdates()

        #if canImport(AppCenter)
        if !buildConfig.isAppStoreBuild, let appCenterId = buildConfig.appCenterId, !appCenterId.isEmpty {
            AppCenter.start(withAppSecret: buildConfig.appCenterId, services: [
                Crashes.self
            ])
        }
        #endif
        
        if #available(iOS 13.0, *) {
            let taskId = "\(baseAppBundleId).cleanup"
            
            BGTaskScheduler.shared.register(forTaskWithIdentifier: taskId, using: DispatchQueue.main) { task in
                Logger.shared.log("App \(self.episodeId)", "Executing cleanup task")
                
                let disposable = self.runCacheReindexTasks(lowImpact: true, completion: {
                    Logger.shared.log("App \(self.episodeId)", "Completed cleanup task")
                    
                    task.setTaskCompleted(success: true)
                })
                
                task.expirationHandler = {
                    disposable.dispose()
                    task.setTaskCompleted(success: false)
                }
            }
            
            BGTaskScheduler.shared.getPendingTaskRequests(completionHandler: { tasks in
                if tasks.contains(where: { $0.identifier == taskId }) {
                    Logger.shared.log("App \(self.episodeId)", "Already have a cleanup task pending")
                    return
                }
                let request = BGProcessingTaskRequest(identifier: taskId)
                request.requiresExternalPower = true
                request.requiresNetworkConnectivity = false
                
                do {
                    try BGTaskScheduler.shared.submit(request)
                } catch let e {
                    Logger.shared.log("App \(self.episodeId)", "Error submitting background task request: \(e)")
                }
            })
        }
        
        /*let timestamp = Int(CFAbsoluteTimeGetCurrent())
        let minReindexTimestamp = timestamp - 2 * 24 * 60 * 60
        if let indexTimestamp = UserDefaults.standard.object(forKey: "TelegramCacheIndexTimestamp") as? NSNumber, indexTimestamp.intValue >= minReindexTimestamp {
        } else {
            UserDefaults.standard.set(timestamp as NSNumber, forKey: "TelegramCacheIndexTimestamp")
            
            Logger.shared.log("App \(self.episodeId)", "Executing low-impact cache reindex in foreground")
            let _ = self.runCacheReindexTasks(lowImpact: true, completion: {
                Logger.shared.log("App \(self.episodeId)", "Executing low-impact cache reindex in foreground — done")
            })
        }*/
        
        if #available(iOS 12.0, *) {
            UIApplication.shared.registerForRemoteNotifications()
        }
        
        let _ = self.urlSession(identifier: "\(baseAppBundleId).backroundSession")
        
        return true
    }
    
    private var backgroundSessionSourceDataDisposables: [String: Disposable] = [:]
    private var backgroundUploadResultSubscribers: [String: Bag<(String?) -> Void>] = [:]
    
    func uploadInBackround(postbox: Postbox, resource: MediaResource) -> Signal<String?, NoError> {
        let baseAppBundleId = Bundle.main.bundleIdentifier!
        let session = self.urlSession(identifier: "\(baseAppBundleId).backroundSession")
        
        let signal = Signal<Never, NoError> { subscriber in
            let disposable = MetaDisposable()
            
            let _ = session.getAllTasks(completionHandler: { tasks in
                var alreadyExists = false
                for task in tasks {
                    if let originalRequest = task.originalRequest {
                        if let requestResourceId = originalRequest.value(forHTTPHeaderField: "tresource") {
                            if resource.id.stringRepresentation == requestResourceId {
                                alreadyExists = true
                                break
                            }
                        }
                    }
                }
                
                if !alreadyExists, self.backgroundSessionSourceDataDisposables[resource.id.stringRepresentation] == nil {
                    self.backgroundSessionSourceDataDisposables[resource.id.stringRepresentation] = (Signal<Never, NoError> { subscriber in
                        let dataDisposable = (postbox.mediaBox.resourceData(resource)
                        |> deliverOnMainQueue).start(next: { data in
                            if data.complete {
                                self.addBackgroundUploadTask(id: resource.id.stringRepresentation, path: data.path)
                            }
                        })
                        let fetchDisposable = postbox.mediaBox.fetchedResource(resource, parameters: nil).start()
                        
                        return ActionDisposable {
                            dataDisposable.dispose()
                            fetchDisposable.dispose()
                        }
                    }).start()
                }
            })
            
            return disposable
        }
        |> runOn(.mainQueue())
        
        return Signal { subscriber in
            let bag: Bag<(String?) -> Void>
            if let current = self.backgroundUploadResultSubscribers[resource.id.stringRepresentation] {
                bag = current
            } else {
                bag = Bag()
                self.backgroundUploadResultSubscribers[resource.id.stringRepresentation] = bag
            }
            let index = bag.add { result in
                subscriber.putNext(result)
                subscriber.putCompletion()
            }
            
            let workDisposable = signal.start()
            
            return ActionDisposable {
                workDisposable.dispose()
                
                Queue.mainQueue().async {
                    if let bag = self.backgroundUploadResultSubscribers[resource.id.stringRepresentation] {
                        bag.remove(index)
                        if bag.isEmpty {
                            //TODO:cancel tasks
                        }
                    }
                }
            }
        }
        |> runOn(.mainQueue())
    }
    
    private func addBackgroundUploadTask(id: String, path: String) {
        let baseAppBundleId = Bundle.main.bundleIdentifier!
        let session = self.urlSession(identifier: "\(baseAppBundleId).backroundSession")
        
        let fileName = "upload-\(UInt32.random(in: 0 ... UInt32.max))"
        let uploadFilePath = NSTemporaryDirectory() + "/" + fileName
        guard let sourceFile = ManagedFile(queue: nil, path: uploadFilePath, mode: .readwrite) else {
            return
        }
        guard let inFile = ManagedFile(queue: nil, path: path, mode: .read) else {
            return
        }
        
        let boundary = UUID().uuidString
        
        var headerData = Data()
        headerData.append("\r\n--\(boundary)\r\n".data(using: .utf8)!)
        headerData.append("Content-Disposition: form-data; name=\"file\"; filename=\"\(fileName)\"\r\n".data(using: .utf8)!)
        headerData.append("Content-Type: image/png\r\n\r\n".data(using: .utf8)!)
        
        var footerData = Data()
        footerData.append("\r\n--\(boundary)--\r\n".data(using: .utf8)!)
        
        let _ = sourceFile.write(headerData)
        
        let bufferSize = 512 * 1024
        let buffer = malloc(bufferSize)!
        defer {
            free(buffer)
        }
        
        while true {
            let readBytes = inFile.read(buffer, bufferSize)
            if readBytes <= 0 {
                break
            } else {
                let _ = sourceFile.write(buffer, count: readBytes)
            }
        }
        
        let _ = sourceFile.write(footerData)
        
        sourceFile._unsafeClose()
        inFile._unsafeClose()
        
        var request = URLRequest(url: URL(string: "http://localhost:25478/upload?token=f9403fc5f537b4ab332d")!)
        request.httpMethod = "POST"
        
        request.setValue("multipart/form-data; boundary=\(boundary)", forHTTPHeaderField: "Content-Type")
        request.setValue(id, forHTTPHeaderField: "tresource")
        
        let task = session.uploadTask(with: request, fromFile: URL(fileURLWithPath: uploadFilePath))
        task.resume()
    }
    
    func urlSession(_ session: URLSession, task: URLSessionTask, didCompleteWithError error: Error?) {
        if let response = task.response as? HTTPURLResponse {
            if let originalRequest = task.originalRequest {
                if let requestResourceId = originalRequest.value(forHTTPHeaderField: "tresource") {
                    if let bag = self.backgroundUploadResultSubscribers[requestResourceId] {
                        for item in bag.copyItems() {
                            item("http server: \(response.allHeaderFields)")
                        }
                    }
                }
            }
        }
    }
    
    private func runCacheReindexTasks(lowImpact: Bool, completion: @escaping () -> Void) -> Disposable {
        let disposable = MetaDisposable()
        
        let _ = (self.sharedContextPromise.get()
        |> take(1)
        |> deliverOnMainQueue).start(next: { sharedApplicationContext in
            let _ = (sharedApplicationContext.sharedContext.activeAccountContexts
            |> take(1)
            |> deliverOnMainQueue).start(next: { activeAccounts in
                var signals: Signal<Never, NoError> = .complete()
                
                for (_, context, _) in activeAccounts.accounts {
                    signals = signals |> then(context.account.cleanupTasks(lowImpact: lowImpact))
                }
                
                disposable.set(signals.start(completed: {
                    completion()
                }))
            })
        })
        
        return disposable
    }

    private func resetBadge() {
        var resetOnce = true
        self.badgeDisposable.set((self.context.get()
        |> mapToSignal { context -> Signal<Int32, NoError> in
            if let context = context {
                return context.applicationBadge
            } else {
                return .single(0)
            }
        }
        |> deliverOnMainQueue).start(next: { count in
            if resetOnce {
                resetOnce = false
                if count == 0 {
                    UIApplication.shared.applicationIconBadgeNumber = 1
                }
            }
            UIApplication.shared.applicationIconBadgeNumber = Int(count)
        }))
    }

    func applicationWillResignActive(_ application: UIApplication) {
        self.isActiveValue = false
        self.isActivePromise.set(false)
        self.clearNotificationsManager?.commitNow()
        
        if let navigationController = self.mainWindow.viewController as? NavigationController {
            for controller in navigationController.viewControllers {
                if let controller = controller as? TabBarController {
                    for subController in controller.controllers {
                        subController.forEachController { controller in
                            if let controller = controller as? UndoOverlayController {
                                controller.dismissWithCommitAction()
                            }
                            return true
                        }
                    }
                }
            }
        }
        self.mainWindow.forEachViewController({ controller in
            if let controller = controller as? UndoOverlayController {
                controller.dismissWithCommitAction()
            }
            return true
        })
    }

    func applicationDidEnterBackground(_ application: UIApplication) {
        let _ = (self.sharedContextPromise.get()
        |> take(1)
        |> deliverOnMainQueue).start(next: { sharedApplicationContext in
            var extendNow = false
            if #available(iOS 9.0, *) {
                if !ProcessInfo.processInfo.isLowPowerModeEnabled {
                    extendNow = true
                }
            }
            #if DEBUG
            extendNow = false
            #endif
            sharedApplicationContext.wakeupManager.allowBackgroundTimeExtension(timeout: 2.0, extendNow: extendNow)
        })
        
        self.isInForegroundValue = false
        self.isInForegroundPromise.set(false)
        self.isActiveValue = false
        self.isActivePromise.set(false)
        
        var taskId: UIBackgroundTaskIdentifier?
        taskId = application.beginBackgroundTask(withName: "lock", expirationHandler: {
            if let taskId = taskId {
                UIApplication.shared.endBackgroundTask(taskId)
            }
        })
        DispatchQueue.main.asyncAfter(deadline: DispatchTime.now() + 5.0, execute: {
            if let taskId = taskId {
                UIApplication.shared.endBackgroundTask(taskId)
            }
        })
    }

    func applicationWillEnterForeground(_ application: UIApplication) {
        if self.isActiveValue {
            self.isInForegroundValue = true
            self.isInForegroundPromise.set(true)
        } else {
            if #available(iOSApplicationExtension 12.0, *) {
                DispatchQueue.main.async {
                    self.isInForegroundValue = true
                    self.isInForegroundPromise.set(true)
                }
            }
        }
        
        self.runForegroundTasks()
        
        SharedDisplayLinkDriver.shared.updateForegroundState(self.isActiveValue)
    }
    
    func runForegroundTasks() {
        let _ = (self.sharedContextPromise.get()
        |> take(1)
        |> deliverOnMainQueue).start(next: { sharedApplicationContext in
            let _ = (sharedApplicationContext.sharedContext.activeAccountContexts
             |> take(1)
             |> deliverOnMainQueue).start(next: { activeAccounts in
                for (_, context, _) in activeAccounts.accounts {
                    (context.downloadedMediaStoreManager as? DownloadedMediaStoreManagerImpl)?.runTasks()
                }
            })
        })
    }

    func applicationDidBecomeActive(_ application: UIApplication) {
        self.isInForegroundValue = true
        self.isInForegroundPromise.set(true)
        self.isActiveValue = true
        self.isActivePromise.set(true)

        self.resetBadge()
        
        self.maybeCheckForUpdates()
        
        SharedDisplayLinkDriver.shared.updateForegroundState(self.isActiveValue)
    }
    
    func applicationWillTerminate(_ application: UIApplication) {
        Logger.shared.log("App \(self.episodeId)", "terminating")
    }
    
    func application(_ application: UIApplication, didRegisterForRemoteNotificationsWithDeviceToken deviceToken: Data) {
        Logger.shared.log("App \(self.episodeId)", "register for notifications: didRegisterForRemoteNotificationsWithDeviceToken (deviceToken: \(deviceToken))")
        self.notificationTokenPromise.set(.single(deviceToken))
    }
    
    func application(_ application: UIApplication, didFailToRegisterForRemoteNotificationsWithError error: Error) {
        Logger.shared.log("App \(self.episodeId)", "register for notifications: didFailToRegisterForRemoteNotificationsWithError (error: \(error))")
    }
    
    func application(_ application: UIApplication, didReceiveRemoteNotification userInfo: [AnyHashable : Any], fetchCompletionHandler completionHandler: @escaping (UIBackgroundFetchResult) -> Void) {
        let _ = (self.sharedContextPromise.get()
        |> take(1)
        |> deliverOnMainQueue).start(next: { sharedApplicationContext in
            sharedApplicationContext.wakeupManager.allowBackgroundTimeExtension(timeout: 2.0)
        })
        
        var redactedPayload = userInfo
        if var aps = redactedPayload["aps"] as? [AnyHashable: Any] {
            if Logger.shared.redactSensitiveData {
                if aps["alert"] != nil {
                    aps["alert"] = "[[redacted]]"
                }
                if aps["body"] != nil {
                    aps["body"] = "[[redacted]]"
                }
            }
            redactedPayload["aps"] = aps
        }
        
        Logger.shared.log("App \(self.episodeId)", "remoteNotification: \(redactedPayload)")
        
        if let firebaseAuth = redactedPayload["com.google.firebase.auth"] as? String {
            guard let firebaseAuthData = firebaseAuth.data(using: .utf8), let firebaseJson = try? JSONSerialization.jsonObject(with: firebaseAuthData) else {
                completionHandler(.newData)
                return
            }
            guard let firebaseDict = firebaseJson as? [String: Any] else {
                completionHandler(.newData)
                return
            }
            
            if let receipt = firebaseDict["receipt"] as? String, let secret = firebaseDict["secret"] as? String {
                var firebaseSecrets = self.firebaseSecrets
                firebaseSecrets[receipt] = secret
                self.firebaseSecrets = firebaseSecrets
            }
            
            completionHandler(.newData)
            return
        }

        if userInfo["p"] == nil {
            completionHandler(.noData)
            return
        }
        
        let _ = (self.sharedContextPromise.get()
        |> take(1)
        |> deliverOnMainQueue).start(next: { sharedApplicationContext in
            sharedApplicationContext.wakeupManager.replaceCurrentExtensionWithExternalTime(completion: {
                completionHandler(.newData)
            }, timeout: 29.0)
            sharedApplicationContext.notificationManager.addNotification(userInfo)
        })
    }
    
    /*func application(_ application: UIApplication, didReceive notification: UILocalNotification) {
        if (application.applicationState == .inactive) {
            Logger.shared.log("App \(self.episodeId)", "tap local notification \(String(describing: notification.userInfo)), applicationState \(application.applicationState)")
        }
    }*/

    public func pushRegistry(_ registry: PKPushRegistry, didUpdate credentials: PKPushCredentials, for type: PKPushType) {
        if #available(iOS 9.0, *) {
            if case PKPushType.voIP = type {
                Logger.shared.log("App \(self.episodeId)", "pushRegistry credentials: \(credentials.token as NSData)")
                
                self.voipTokenPromise.set(.single(credentials.token))
            }
        }
    }
    
    public func pushRegistry(_ registry: PKPushRegistry, didReceiveIncomingPushWith payload: PKPushPayload, for type: PKPushType, completion: @escaping () -> Void) {
        Logger.shared.log("App \(self.episodeId) PushRegistry", "pushRegistry didReceiveIncomingPushWith \(payload.dictionaryPayload)")
        
        self.pushRegistryImpl(registry, didReceiveIncomingPushWith: payload, for: type, completion: completion)
    }
    
    public func pushRegistry(_ registry: PKPushRegistry, didReceiveIncomingPushWith payload: PKPushPayload, for type: PKPushType) {
        Logger.shared.log("App \(self.episodeId) PushRegistry", "pushRegistry didReceiveIncomingPushWith \(payload.dictionaryPayload)")
        
        self.pushRegistryImpl(registry, didReceiveIncomingPushWith: payload, for: type, completion: {})
    }
    
    private func pushRegistryImpl(_ registry: PKPushRegistry, didReceiveIncomingPushWith payload: PKPushPayload, for type: PKPushType, completion: @escaping () -> Void) {
        Logger.shared.log("App \(self.episodeId) PushRegistry", "pushRegistry processing push notification")
        
        let decryptedPayloadAndAccountId: ([AnyHashable: Any], AccountRecordId)?
        
        if let accountIdString = payload.dictionaryPayload["accountId"] as? String, let accountId = Int64(accountIdString) {
            decryptedPayloadAndAccountId = (payload.dictionaryPayload, AccountRecordId(rawValue: accountId))
        } else {
            guard var encryptedPayload = payload.dictionaryPayload["p"] as? String else {
                Logger.shared.log("App \(self.episodeId) PushRegistry", "encryptedPayload is nil")
                completion()
                return
            }
            encryptedPayload = encryptedPayload.replacingOccurrences(of: "-", with: "+")
            encryptedPayload = encryptedPayload.replacingOccurrences(of: "_", with: "/")
            while encryptedPayload.count % 4 != 0 {
                encryptedPayload.append("=")
            }
            guard let payloadData = Data(base64Encoded: encryptedPayload) else {
                Logger.shared.log("App \(self.episodeId) PushRegistry", "Couldn't decode encryptedPayload")
                completion()
                return
            }
            guard let keyId = notificationPayloadKeyId(data: payloadData) else {
                Logger.shared.log("App \(self.episodeId) PushRegistry", "Couldn't parse payload key id")
                completion()
                return
            }
            guard let accountManagerState = self.accountManagerState else {
                Logger.shared.log("App \(self.episodeId) PushRegistry", "accountManagerState is nil")
                completion()
                return
            }

            var maybeAccountId: AccountRecordId?
            var maybeNotificationKey: MasterNotificationKey?

            for key in accountManagerState.notificationKeys {
                if key.id == keyId {
                    maybeAccountId = key.accountId
                    maybeNotificationKey = MasterNotificationKey(id: key.id, data: key.key)
                    break
                }
            }

            guard let accountId = maybeAccountId, let notificationKey = maybeNotificationKey else {
                Logger.shared.log("App \(self.episodeId) PushRegistry", "accountId or notificationKey is nil")
                completion()
                return
            }
            guard let decryptedPayload = decryptedNotificationPayload(key: notificationKey, data: payloadData) else {
                Logger.shared.log("App \(self.episodeId) PushRegistry", "Couldn't decrypt payload")
                completion()
                return
            }
            guard let payloadJson = try? JSONSerialization.jsonObject(with: decryptedPayload, options: []) as? [AnyHashable: Any] else {
                Logger.shared.log("App \(self.episodeId) PushRegistry", "Couldn't decode payload json")
                completion()
                return
            }
            
            decryptedPayloadAndAccountId = (payloadJson, accountId)
        }
        
        guard let (payloadJson, accountId) = decryptedPayloadAndAccountId else {
            Logger.shared.log("App \(self.episodeId) PushRegistry", "decryptedPayloadAndAccountId is nil")
            completion()
            return
        }
        
        guard var updateString = payloadJson["updates"] as? String else {
            Logger.shared.log("App \(self.episodeId) PushRegistry", "updates is nil")
            completion()
            return
        }

        updateString = updateString.replacingOccurrences(of: "-", with: "+")
        updateString = updateString.replacingOccurrences(of: "_", with: "/")
        while updateString.count % 4 != 0 {
            updateString.append("=")
        }
        guard let updateData = Data(base64Encoded: updateString) else {
            Logger.shared.log("App \(self.episodeId) PushRegistry", "Couldn't decode updateData")
            completion()
            return
        }
        guard let callUpdate = AccountStateManager.extractIncomingCallUpdate(data: updateData) else {
            Logger.shared.log("App \(self.episodeId) PushRegistry", "Couldn't extract call update")
            completion()
            return
        }
        guard let callKitIntegration = CallKitIntegration.shared else {
            Logger.shared.log("App \(self.episodeId) PushRegistry", "CallKitIntegration is not available")
            completion()
            return
        }
        
        let phoneNumber = payloadJson["phoneNumber"] as? String

        callKitIntegration.reportIncomingCall(
            uuid: CallSessionManager.getStableIncomingUUID(stableId: callUpdate.callId),
            stableId: callUpdate.callId,
            handle: "\(callUpdate.peer.id.id._internalGetInt64Value())",
            phoneNumber: phoneNumber.flatMap(formatPhoneNumber),
            isVideo: false,
            displayTitle: callUpdate.peer.debugDisplayTitle,
            completion: { error in
                if let error = error {
                    if error.domain == "com.apple.CallKit.error.incomingcall" && (error.code == -3 || error.code == 3) {
                        Logger.shared.log("PresentationCall", "reportIncomingCall device in DND mode")
                    } else {
                        Logger.shared.log("PresentationCall", "reportIncomingCall error \(error)")
                        /*Queue.mainQueue().async {
                            if let strongSelf = self {
                                strongSelf.callSessionManager.drop(internalId: strongSelf.internalId, reason: .hangUp, debugLog: .single(nil))
                            }
                        }*/
                    }
                }
            }
        )
        
        let _ = (self.sharedContextPromise.get()
        |> take(1)
        |> deliverOnMainQueue).start(next: { sharedApplicationContext in
            let _ = (sharedApplicationContext.sharedContext.activeAccountContexts
            |> take(1)
            |> deliverOnMainQueue).start(next: { activeAccounts in
                var processed = false
                for (_, context, _) in activeAccounts.accounts {
                    if context.account.id == accountId {
                        context.account.stateManager.processIncomingCallUpdate(data: updateData, completion: { _ in
                        })
                        
                        //callUpdate.callId
                        let disposable = MetaDisposable()
                        self.watchedCallsDisposables.add(disposable)
                        
                        disposable.set((context.account.callSessionManager.callState(internalId: CallSessionManager.getStableIncomingUUID(stableId: callUpdate.callId))
                        |> deliverOnMainQueue).start(next: { state in
                            switch state.state {
                            case .terminated:
                                callKitIntegration.dropCall(uuid: CallSessionManager.getStableIncomingUUID(stableId: callUpdate.callId))
                            default:
                                break
                            }
                        }))
                        
                        processed = true
                        
                        break
                    }
                }
                
                if !processed {
                    callKitIntegration.dropCall(uuid: CallSessionManager.getStableIncomingUUID(stableId: callUpdate.callId))
                }
            })
            
            sharedApplicationContext.wakeupManager.allowBackgroundTimeExtension(timeout: 2.0)

            if case PKPushType.voIP = type {
                Logger.shared.log("App \(self.episodeId) PushRegistry", "pushRegistry payload: \(payload.dictionaryPayload)")
                sharedApplicationContext.notificationManager.addNotification(payload.dictionaryPayload)
            }
        })
        
        Logger.shared.log("App \(self.episodeId) PushRegistry", "Invoking completion handler")
        
        completion()
    }
    
    public func pushRegistry(_ registry: PKPushRegistry, didInvalidatePushTokenFor type: PKPushType) {
        Logger.shared.log("App \(self.episodeId)", "invalidated token for \(type)")
    }
    
    private func authorizedContext() -> Signal<AuthorizedApplicationContext, NoError> {
        return self.context.get()
        |> mapToSignal { context -> Signal<AuthorizedApplicationContext, NoError> in
            if let context = context {
                return .single(context)
            } else {
                return .complete()
            }
        }
    }
    
    func application(_ application: UIApplication, open url: URL, sourceApplication: String?) -> Bool {
        self.openUrl(url: url)
        return true
    }
    
    func application(_ application: UIApplication, open url: URL, sourceApplication: String?, annotation: Any) -> Bool {
        self.openUrl(url: url)
        return true
    }
    
    func application(_ app: UIApplication, open url: URL, options: [UIApplication.OpenURLOptionsKey : Any] = [:]) -> Bool {
        guard self.openUrlInProgress != url else {
            return true
        }
        
        self.openUrl(url: url)
        return true
    }
    
    func application(_ application: UIApplication, handleOpen url: URL) -> Bool {
        self.openUrl(url: url)
        return true
    }
    
    private func openUrl(url: URL) {
        let _ = (self.sharedContextPromise.get()
        |> take(1)
        |> mapToSignal { sharedApplicationContext -> Signal<(SharedAccountContextImpl, AuthorizedApplicationContext?, UnauthorizedApplicationContext?), NoError> in
            combineLatest(self.context.get(), self.authContext.get())
            |> filter { $0 != nil || $1 != nil }
            |> take(1)
            |> map { context, authContext -> (SharedAccountContextImpl, AuthorizedApplicationContext?, UnauthorizedApplicationContext?) in
                return (sharedApplicationContext.sharedContext, context, authContext)
            }
        }
        |> deliverOnMainQueue).start(next: { _, context, authContext in
            if let authContext = authContext, let confirmationCode = parseConfirmationCodeUrl(url) {
                authContext.rootController.applyConfirmationCode(confirmationCode)
            } else if let context = context {
                context.openUrl(url)
            } else if let authContext = authContext {
                if let proxyData = parseProxyUrl(url) {
                    authContext.rootController.view.endEditing(true)
                    let presentationData = authContext.sharedContext.currentPresentationData.with { $0 }
                    let controller = ProxyServerActionSheetController(presentationData: presentationData, accountManager: authContext.sharedContext.accountManager, postbox: authContext.account.postbox, network: authContext.account.network, server: proxyData, updatedPresentationData: nil)
                    authContext.rootController.currentWindow?.present(controller, on: PresentationSurfaceLevel.root, blockInteraction: false, completion: {})
                } else if let secureIdData = parseSecureIdUrl(url) {
                    let presentationData = authContext.sharedContext.currentPresentationData.with { $0 }
                    authContext.rootController.currentWindow?.present(standardTextAlertController(theme: AlertControllerTheme(presentationData: presentationData), title: nil, text: presentationData.strings.Passport_NotLoggedInMessage, actions: [TextAlertAction(type: .genericAction, title: presentationData.strings.Calls_NotNow, action: {
                        if let callbackUrl = URL(string: secureIdCallbackUrl(with: secureIdData.callbackUrl, peerId: secureIdData.peerId, result: .cancel, parameters: [:])) {
                            UIApplication.shared.open(callbackUrl, options: [:], completionHandler: nil)
                        }
                    }), TextAlertAction(type: .defaultAction, title: presentationData.strings.Common_OK, action: {})]), on: .root, blockInteraction: false, completion: {})
                }
            }
        })
    }
    
    func application(_ application: UIApplication, continue userActivity: NSUserActivity, restorationHandler: @escaping ([UIUserActivityRestoring]?) -> Void) -> Bool {
        if #available(iOS 10.0, *) {
            var startCallContacts: [INPerson]?
            var startCallIsVideo = false
            if let startCallIntent = userActivity.interaction?.intent as? SupportedStartCallIntent {
                startCallContacts = startCallIntent.contacts
                startCallIsVideo = false
            } else if let startCallIntent = userActivity.interaction?.intent as? SupportedStartVideoCallIntent {
                startCallContacts = startCallIntent.contacts
                startCallIsVideo = true
            }
            
            if let startCallContacts = startCallContacts {
                let startCall: (Int64) -> Void = { userId in
                    self.startCallWhenReady(accountId: nil, peerId: PeerId(namespace: Namespaces.Peer.CloudUser, id: PeerId.Id._internalFromInt64Value(userId)), isVideo: startCallIsVideo)
                }
                
                func cleanPhoneNumber(_ text: String) -> String {
                    var result = ""
                    for c in text {
                        if c == "+" {
                            if result.isEmpty {
                                result += String(c)
                            }
                        } else if c >= "0" && c <= "9" {
                            result += String(c)
                        }
                    }
                    return result
                }
                
                func matchPhoneNumbers(_ lhs: String, _ rhs: String) -> Bool {
                    if lhs.count < 10 && lhs.count == rhs.count {
                        return lhs == rhs
                    } else if lhs.count >= 10 && rhs.count >= 10 && lhs.suffix(10) == rhs.suffix(10) {
                        return true
                    } else {
                        return false
                    }
                }
                
                if let contact = startCallContacts.first {
                    let contactByIdentifier: Signal<EnginePeer?, NoError>
                    if let context = self.contextValue?.context, let contactIdentifier = contact.contactIdentifier {
                        contactByIdentifier = context.engine.contacts.findPeerByLocalContactIdentifier(identifier: contactIdentifier)
                    } else {
                        contactByIdentifier = .single(nil)
                    }
                    
                    let _ = (contactByIdentifier |> deliverOnMainQueue).start(next: { peerByContact in
                        var processed = false
                        if let peerByContact = peerByContact {
                            startCall(peerByContact.id.id._internalGetInt64Value())
                            processed = true
                        } else if let handle = contact.customIdentifier, handle.hasPrefix("tg") {
                            let string = handle.suffix(from: handle.index(handle.startIndex, offsetBy: 2))
                            if let userId = Int64(string) {
                                startCall(userId)
                                processed = true
                            }
                        }
                        if !processed, let handle = contact.personHandle, let value = handle.value {
                            switch handle.type {
                                case .unknown:
                                    if let userId = Int64(value) {
                                        startCall(userId)
                                        processed = true
                                    }
                                case .phoneNumber:
                                    let phoneNumber = cleanPhoneNumber(value)
                                    if !phoneNumber.isEmpty {
                                        guard let context = self.contextValue?.context else {
                                            return
                                        }
                                        let _ = (context.engine.data.get(TelegramEngine.EngineData.Item.Contacts.List(includePresences: false))
                                        |> map { contactList -> PeerId? in
                                            var result: PeerId?
                                            for peer in contactList.peers {
                                                if case let .user(peer) = peer, let peerPhoneNumber = peer.phone {
                                                    if matchPhoneNumbers(phoneNumber, peerPhoneNumber) {
                                                        result = peer.id
                                                        break
                                                    }
                                                }
                                            }
                                            return result
                                        }
                                        |> deliverOnMainQueue).start(next: { peerId in
                                            if let peerId = peerId {
                                                startCall(peerId.id._internalGetInt64Value())
                                            }
                                        })
                                        processed = true
                                    }
                                default:
                                    break
                            }
                        }
                    })
                    
                    return true
                }
            } else if let sendMessageIntent = userActivity.interaction?.intent as? INSendMessageIntent {
                if let contact = sendMessageIntent.recipients?.first, let handle = contact.customIdentifier, handle.hasPrefix("tg") {
                    let string = handle.suffix(from: handle.index(handle.startIndex, offsetBy: 2))
                    if let userId = Int64(string) {
                        self.openChatWhenReady(accountId: nil, peerId: PeerId(namespace: Namespaces.Peer.CloudUser, id: PeerId.Id._internalFromInt64Value(userId)), threadId: nil, activateInput: true)
                    }
                }
            }
        }
        
        if userActivity.activityType == NSUserActivityTypeBrowsingWeb, let url = userActivity.webpageURL {
            self.openUrl(url: url)
        }
        
        if userActivity.activityType == CSSearchableItemActionType {
            if let uniqueIdentifier = userActivity.userInfo?[CSSearchableItemActivityIdentifier] as? String, uniqueIdentifier.hasPrefix("contact-") {
                if let peerIdValue = Int64(String(uniqueIdentifier[uniqueIdentifier.index(uniqueIdentifier.startIndex, offsetBy: "contact-".count)...])) {
                    let peerId = PeerId(peerIdValue)
                
                    let signal = self.sharedContextPromise.get()
                    |> take(1)
                    |> mapToSignal { sharedApplicationContext -> Signal<(AccountRecordId?, [AccountContext?]), NoError> in
                        return sharedApplicationContext.sharedContext.activeAccountContexts
                        |> take(1)
                        |> mapToSignal { primary, contexts, _ -> Signal<(AccountRecordId?, [AccountContext?]), NoError> in
                            return combineLatest(contexts.map { _, context, _ -> Signal<AccountContext?, NoError> in
                                return context.engine.data.get(TelegramEngine.EngineData.Item.Peer.Peer(id: peerId))
                                |> map { peer -> AccountContext? in
                                    if peer != nil {
                                        return context
                                    } else {
                                        return nil
                                    }
                                }
                            })
                            |> map { contexts -> (AccountRecordId?, [AccountContext?]) in
                                return (primary?.account.id, contexts)
                            }
                        }
                    }
                    let _ = (signal
                    |> deliverOnMainQueue).start(next: { primary, contexts in
                        if let primary = primary {
                            for context in contexts {
                                if let context = context, context.account.id == primary {
                                    self.openChatWhenReady(accountId: nil, peerId: peerId, threadId: nil)
                                    return
                                }
                            }
                        }
                        
                        for context in contexts {
                            if let context = context {
                                self.openChatWhenReady(accountId: context.account.id, peerId: peerId, threadId: nil)
                                return
                            }
                        }
                    })
                }
            }
        }
        
        return true
    }
    
    @available(iOS 9.0, *)
    func application(_ application: UIApplication, performActionFor shortcutItem: UIApplicationShortcutItem, completionHandler: @escaping (Bool) -> Void) {
        let _ = (self.sharedContextPromise.get()
        |> take(1)
        |> deliverOnMainQueue).start(next: { sharedContext in
            let type = ApplicationShortcutItemType(rawValue: shortcutItem.type)
            let immediately = type == .account
            let proceed: () -> Void = {
                let _ = (self.context.get()
                |> take(1)
                |> deliverOnMainQueue).start(next: { context in
                    if let context = context {
                        if let type = type {
                            switch type {
                                case .search:
                                    context.openRootSearch()
                                case .compose:
                                    context.openRootCompose()
                                case .camera:
                                    context.openRootCamera()
                                case .savedMessages:
                                    self.openChatWhenReady(accountId: nil, peerId: context.context.account.peerId, threadId: nil)
                                case .account:
                                    context.switchAccount()
                            }
                        }
                    }
                })
            }
            if let appLockContext = sharedContext.sharedContext.appLockContext as? AppLockContextImpl, !immediately {
                let _ = (appLockContext.isCurrentlyLocked
                |> filter { !$0 }
                |> take(1)
                |> deliverOnMainQueue).start(next: { _ in
                    proceed()
                })
            } else {
                proceed()
            }
        })
    }
    
    private func openNotificationSettingsWhenReady() {
        let _ = (self.authorizedContext()
        |> take(1)
        |> deliverOnMainQueue).start(next: { context in
            context.openNotificationSettings()
        })
    }
    
    private func startCallWhenReady(accountId: AccountRecordId?, peerId: PeerId, isVideo: Bool) {
        let signal = self.sharedContextPromise.get()
        |> take(1)
        |> mapToSignal { sharedApplicationContext -> Signal<AuthorizedApplicationContext, NoError> in
            if let accountId = accountId {
                sharedApplicationContext.sharedContext.switchToAccount(id: accountId)
                return self.authorizedContext()
                |> filter { context in
                    context.context.account.id == accountId
                }
                |> take(1)
            } else {
                return self.authorizedContext()
                |> take(1)
            }
        }
        self.openChatWhenReadyDisposable.set((signal
        |> deliverOnMainQueue).start(next: { context in
            context.startCall(peerId: peerId, isVideo: isVideo)
        }))
    }
    
    private func openChatWhenReady(accountId: AccountRecordId?, peerId: PeerId, threadId: Int64?, messageId: MessageId? = nil, activateInput: Bool = false) {
        let signal = self.sharedContextPromise.get()
        |> take(1)
        |> deliverOnMainQueue
        |> mapToSignal { sharedApplicationContext -> Signal<AuthorizedApplicationContext, NoError> in
            if let accountId = accountId {
                sharedApplicationContext.sharedContext.switchToAccount(id: accountId)
                return self.authorizedContext()
                |> filter { context in
                    context.context.account.id == accountId
                }
                |> take(1)
            } else {
                return self.authorizedContext()
                |> take(1)
            }
        }
        self.openChatWhenReadyDisposable.set((signal
        |> deliverOnMainQueue).start(next: { context in
            context.openChatWithPeerId(peerId: peerId, threadId: threadId, messageId: messageId, activateInput: activateInput)
        }))
    }
    
    private var openUrlInProgress: URL?
    private func openUrlWhenReady(url: URL) {
        self.openUrlInProgress = url
        
        self.openUrlWhenReadyDisposable.set((self.authorizedContext()
        |> take(1)
        |> deliverOnMainQueue).start(next: { [weak self] context in
            context.openUrl(url)
            
            Queue.mainQueue().after(1.0, {
                self?.openUrlInProgress = nil
            })
        }))
    }
    
    @available(iOS 10.0, *)
    func userNotificationCenter(_ center: UNUserNotificationCenter, didReceive response: UNNotificationResponse, withCompletionHandler completionHandler: @escaping () -> Void) {
        let _ = (accountIdFromNotification(response.notification, sharedContext: self.sharedContextPromise.get())
        |> deliverOnMainQueue).start(next: { accountId in
            if response.actionIdentifier == UNNotificationDefaultActionIdentifier {
                if let (peerId, threadId) = peerIdFromNotification(response.notification) {
                    var messageId: MessageId? = nil
                    if response.notification.request.content.categoryIdentifier == "watch" {
                        messageId = messageIdFromNotification(peerId: peerId, notification: response.notification)
                    }
                    self.openChatWhenReady(accountId: accountId, peerId: peerId, threadId: threadId, messageId: messageId)
                }
                completionHandler()
            } else if response.actionIdentifier == "reply", let (peerId, _) = peerIdFromNotification(response.notification), let accountId = accountId {
                guard let response = response as? UNTextInputNotificationResponse, !response.userText.isEmpty else {
                    completionHandler()
                    return
                }
                let text = response.userText
                let signal = self.sharedContextPromise.get()
                |> take(1)
                |> deliverOnMainQueue
                |> mapToSignal { sharedContext -> Signal<Void, NoError> in
                    sharedContext.wakeupManager.allowBackgroundTimeExtension(timeout: 2.0, extendNow: true)
                    return sharedContext.sharedContext.activeAccountContexts
                    |> mapToSignal { _, contexts, _ -> Signal<Account, NoError> in
                        for context in contexts {
                            if context.1.account.id == accountId {
                                return .single(context.1.account)
                            }
                        }
                        return .complete()
                    }
                    |> take(1)
                    |> deliverOnMainQueue
                    |> mapToSignal { account -> Signal<Void, NoError> in
                        if let messageId = messageIdFromNotification(peerId: peerId, notification: response.notification) {
                            let _ = TelegramEngine(account: account).messages.applyMaxReadIndexInteractively(index: MessageIndex(id: messageId, timestamp: 0)).start()
                        }
                        return enqueueMessages(account: account, peerId: peerId, messages: [EnqueueMessage.message(text: text, attributes: [], inlineStickers: [:], mediaReference: nil, replyToMessageId: nil, localGroupingKey: nil, correlationId: nil, bubbleUpEmojiOrStickersets: [])])
                        |> map { messageIds -> MessageId? in
                            if messageIds.isEmpty {
                                return nil
                            } else {
                                return messageIds[0]
                            }
                        }
                        |> mapToSignal { messageId -> Signal<Void, NoError> in
                            if let messageId = messageId {
                                return account.postbox.unsentMessageIdsView()
                                |> filter { view in
                                    return !view.ids.contains(messageId)
                                }
                                |> take(1)
                                |> mapToSignal { _ -> Signal<Void, NoError> in
                                    return .complete()
                                }
                            } else {
                                return .complete()
                            }
                        }
                    }
                }
                |> deliverOnMainQueue
                
                let disposable = MetaDisposable()
                disposable.set((signal
                |> afterDisposed { [weak disposable] in
                    Queue.mainQueue().async {
                        if let disposable = disposable {
                            self.replyFromNotificationsDisposables.remove(disposable)
                        }
                        completionHandler()
                    }
                }).start())
                self.replyFromNotificationsDisposables.add(disposable)
            } else {
                completionHandler()
            }
        })
    }
    
    private func registerForNotifications(context: AccountContextImpl, authorize: Bool = true, completion: @escaping (Bool) -> Void = { _ in }) {
        let presentationData = context.sharedContext.currentPresentationData.with { $0 }
        let _ = (context.sharedContext.accountManager.transaction { transaction -> Bool in
            let settings = transaction.getSharedData(ApplicationSpecificSharedDataKeys.inAppNotificationSettings)?.get(InAppNotificationSettings.self) ?? InAppNotificationSettings.defaultSettings
            return settings.displayNameOnLockscreen
        }
        |> deliverOnMainQueue).start(next: { displayNames in
            self.registerForNotifications(replyString: presentationData.strings.Notification_Reply, messagePlaceholderString: presentationData.strings.Conversation_InputTextPlaceholder, hiddenContentString: presentationData.strings.Watch_MessageView_Title, includeNames: displayNames, authorize: authorize, completion: completion)
        })
    }

    private func registerForNotifications(replyString: String, messagePlaceholderString: String, hiddenContentString: String, includeNames: Bool, authorize: Bool = true, completion: @escaping (Bool) -> Void = { _ in }) {
        if #available(iOS 10.0, *) {
            let notificationCenter = UNUserNotificationCenter.current()
            Logger.shared.log("App \(self.episodeId)", "register for notifications: get settings (authorize: \(authorize))")
            notificationCenter.getNotificationSettings(completionHandler: { settings in
                Logger.shared.log("App \(self.episodeId)", "register for notifications: received settings: \(settings.authorizationStatus)")
                
                switch (settings.authorizationStatus, authorize) {
                    case (.authorized, _), (.notDetermined, true):
                        var authorizationOptions: UNAuthorizationOptions = [.badge, .sound, .alert, .carPlay]
                        if #available(iOS 12.0, *) {
                            authorizationOptions.insert(.providesAppNotificationSettings)
                        }
                        if #available(iOS 13.0, *) {
                            authorizationOptions.insert(.announcement)
                        }
                        Logger.shared.log("App \(self.episodeId)", "register for notifications: request authorization")
                        notificationCenter.requestAuthorization(options: authorizationOptions, completionHandler: { result, _ in
                            Logger.shared.log("App \(self.episodeId)", "register for notifications: received authorization: \(result)")
                            completion(result)
                            if result {
                                Queue.mainQueue().async {
                                    let reply = UNTextInputNotificationAction(identifier: "reply", title: replyString, options: [], textInputButtonTitle: replyString, textInputPlaceholder: messagePlaceholderString)
                                                                        
                                    let unknownMessageCategory: UNNotificationCategory
                                    let replyMessageCategory: UNNotificationCategory
                                    let replyLegacyMessageCategory: UNNotificationCategory
                                    let replyLegacyMediaMessageCategory: UNNotificationCategory
                                    let replyMediaMessageCategory: UNNotificationCategory
                                    let legacyChannelMessageCategory: UNNotificationCategory
                                    let muteMessageCategory: UNNotificationCategory
                                    let muteMediaMessageCategory: UNNotificationCategory
                                    
                                    if #available(iOS 11.0, *) {
                                        var options: UNNotificationCategoryOptions = []
                                        if includeNames {
                                            options.insert(.hiddenPreviewsShowTitle)
                                        }
                                        
                                        var carPlayOptions = options
                                        carPlayOptions.insert(.allowInCarPlay)
                                        if #available(iOS 13.2, *) {
                                            carPlayOptions.insert(.allowAnnouncement)
                                        }
                                        
                                        unknownMessageCategory = UNNotificationCategory(identifier: "unknown", actions: [], intentIdentifiers: [], hiddenPreviewsBodyPlaceholder: hiddenContentString, options: options)
                                        replyMessageCategory = UNNotificationCategory(identifier: "withReply", actions: [reply], intentIdentifiers: [INSearchForMessagesIntentIdentifier], hiddenPreviewsBodyPlaceholder: hiddenContentString, options: carPlayOptions)
                                        replyLegacyMessageCategory = UNNotificationCategory(identifier: "r", actions: [reply], intentIdentifiers: [INSearchForMessagesIntentIdentifier], hiddenPreviewsBodyPlaceholder: hiddenContentString, options: carPlayOptions)
                                        replyLegacyMediaMessageCategory = UNNotificationCategory(identifier: "m", actions: [reply], intentIdentifiers: [], hiddenPreviewsBodyPlaceholder: hiddenContentString, options: carPlayOptions)
                                        replyMediaMessageCategory = UNNotificationCategory(identifier: "withReplyMedia", actions: [reply], intentIdentifiers: [INSearchForMessagesIntentIdentifier], hiddenPreviewsBodyPlaceholder: hiddenContentString, options: carPlayOptions)
                                        legacyChannelMessageCategory = UNNotificationCategory(identifier: "c", actions: [], intentIdentifiers: [], hiddenPreviewsBodyPlaceholder: hiddenContentString, options: options)
                                        muteMessageCategory = UNNotificationCategory(identifier: "withMute", actions: [], intentIdentifiers: [], hiddenPreviewsBodyPlaceholder: hiddenContentString, options: options)
                                        muteMediaMessageCategory = UNNotificationCategory(identifier: "withMuteMedia", actions: [], intentIdentifiers: [], hiddenPreviewsBodyPlaceholder: hiddenContentString, options: options)
                                    } else {
                                        let carPlayOptions: UNNotificationCategoryOptions = [.allowInCarPlay]
                                        
                                        unknownMessageCategory = UNNotificationCategory(identifier: "unknown", actions: [], intentIdentifiers: [], options: [])
                                        replyMessageCategory = UNNotificationCategory(identifier: "withReply", actions: [reply], intentIdentifiers: [INSearchForMessagesIntentIdentifier], options: carPlayOptions)
                                        replyLegacyMessageCategory = UNNotificationCategory(identifier: "r", actions: [reply], intentIdentifiers: [INSearchForMessagesIntentIdentifier], options: carPlayOptions)
                                        replyLegacyMediaMessageCategory = UNNotificationCategory(identifier: "m", actions: [reply], intentIdentifiers: [], options: [])
                                        replyMediaMessageCategory = UNNotificationCategory(identifier: "withReplyMedia", actions: [reply], intentIdentifiers: [INSearchForMessagesIntentIdentifier], options: carPlayOptions)
                                        legacyChannelMessageCategory = UNNotificationCategory(identifier: "c", actions: [], intentIdentifiers: [], options: [])
                                        muteMessageCategory = UNNotificationCategory(identifier: "withMute", actions: [], intentIdentifiers: [], options: [])
                                        muteMediaMessageCategory = UNNotificationCategory(identifier: "withMuteMedia", actions: [], intentIdentifiers: [], options: [])
                                    }
                                    
                                    UNUserNotificationCenter.current().setNotificationCategories([unknownMessageCategory, replyMessageCategory, replyLegacyMessageCategory, replyLegacyMediaMessageCategory, replyMediaMessageCategory, legacyChannelMessageCategory, muteMessageCategory, muteMediaMessageCategory])
                                    
                                    Logger.shared.log("App \(self.episodeId)", "register for notifications: invoke registerForRemoteNotifications")
                                    UIApplication.shared.registerForRemoteNotifications()
                                }
                            }
                        })
                    default:
                        break
                }
            })
        } else {
            let reply = UIMutableUserNotificationAction()
            reply.identifier = "reply"
            reply.title = replyString
            reply.isDestructive = false
            reply.isAuthenticationRequired = false
            reply.behavior = .textInput
            reply.activationMode = .background
            
            let unknownMessageCategory = UIMutableUserNotificationCategory()
            unknownMessageCategory.identifier = "unknown"
            
            let replyMessageCategory = UIMutableUserNotificationCategory()
            replyMessageCategory.identifier = "withReply"
            replyMessageCategory.setActions([reply], for: .default)
            
            let replyLegacyMessageCategory = UIMutableUserNotificationCategory()
            replyLegacyMessageCategory.identifier = "r"
            replyLegacyMessageCategory.setActions([reply], for: .default)
            
            let replyLegacyMediaMessageCategory = UIMutableUserNotificationCategory()
            replyLegacyMediaMessageCategory.identifier = "m"
            replyLegacyMediaMessageCategory.setActions([reply], for: .default)
            
            let replyMediaMessageCategory = UIMutableUserNotificationCategory()
            replyMediaMessageCategory.identifier = "withReplyMedia"
            replyMediaMessageCategory.setActions([reply], for: .default)
            
            let legacyChannelMessageCategory = UIMutableUserNotificationCategory()
            legacyChannelMessageCategory.identifier = "c"
            
            let muteMessageCategory = UIMutableUserNotificationCategory()
            muteMessageCategory.identifier = "withMute"
           
            let muteMediaMessageCategory = UIMutableUserNotificationCategory()
            muteMediaMessageCategory.identifier = "withMuteMedia"
            
            let settings = UIUserNotificationSettings(types: [.badge, .sound, .alert], categories: [])
            UIApplication.shared.registerUserNotificationSettings(settings)
            UIApplication.shared.registerForRemoteNotifications()
        }
    }
    
    @available(iOS 10.0, *)
    func userNotificationCenter(_ center: UNUserNotificationCenter, willPresent notification: UNNotification, withCompletionHandler completionHandler: @escaping (UNNotificationPresentationOptions) -> Void) {
        let _ = (accountIdFromNotification(notification, sharedContext: self.sharedContextPromise.get())
        |> deliverOnMainQueue).start(next: { accountId in
            if let context = self.contextValue {
                if let accountId = accountId, context.context.account.id != accountId {
                    completionHandler([.alert])
                }
            }
        })
    }
    
    @available(iOS 12.0, *)
    func userNotificationCenter(_ center: UNUserNotificationCenter, openSettingsFor notification: UNNotification?) {
        self.openNotificationSettingsWhenReady()
    }
    
    func application(_ application: UIApplication, handleEventsForBackgroundURLSession identifier: String, completionHandler: @escaping () -> Void) {
        Logger.shared.log("App \(self.episodeId)", "handleEventsForBackgroundURLSession \(identifier)")
        completionHandler()
    }
    
    private var lastCheckForUpdatesTimestamp: Double?
    private let currentCheckForUpdatesDisposable = MetaDisposable()
    
    private func maybeCheckForUpdates() {
        #if targetEnvironment(simulator)
        #else
        guard let buildConfig = self.buildConfig, !buildConfig.isAppStoreBuild, let appCenterId = buildConfig.appCenterId, !appCenterId.isEmpty else {
            return
        }
        let timestamp = CFAbsoluteTimeGetCurrent()
        if self.lastCheckForUpdatesTimestamp == nil || self.lastCheckForUpdatesTimestamp! < timestamp - 10.0 * 60.0 {
            self.lastCheckForUpdatesTimestamp = timestamp
            
            if let url = URL(string: "https://api.appcenter.ms/v0.1/public/sdk/apps/\(appCenterId)/releases/latest") {
                self.currentCheckForUpdatesDisposable.set((downloadHTTPData(url: url)
                |> deliverOnMainQueue).start(next: { [weak self] data in
                    guard let strongSelf = self else {
                        return
                    }
                    guard let json = try? JSONSerialization.jsonObject(with: data, options: []) else {
                        return
                    }
                    guard let dict = json as? [String: Any] else {
                        return
                    }
                    guard let versionString = dict["version"] as? String, let version = Int(versionString) else {
                        return
                    }
                    guard let releaseNotesUrl = dict["release_notes_url"] as? String else {
                        return
                    }
                    guard let currentVersionString = Bundle.main.infoDictionary?["CFBundleVersion"] as? String, let currentVersion = Int(currentVersionString) else {
                        return
                    }
                    if currentVersion < version {
                        let _ = (strongSelf.sharedContextPromise.get()
                        |> take(1)
                        |> deliverOnMainQueue).start(next: { sharedContext in
                            let presentationData = sharedContext.sharedContext.currentPresentationData.with { $0 }
                            sharedContext.sharedContext.mainWindow?.present(standardTextAlertController(theme: AlertControllerTheme(presentationData: presentationData), title: nil, text: "A new build is available", actions: [
                                TextAlertAction(type: .genericAction, title: presentationData.strings.Common_Cancel, action: {}),
                                TextAlertAction(type: .defaultAction, title: "Show", action: {
                                    sharedContext.sharedContext.applicationBindings.openUrl(releaseNotesUrl)
                                })
                            ]), on: .root, blockInteraction: false, completion: {})
                        })
                    }
                }))
            }
        }
        #endif
    }
    
    override var next: UIResponder? {
        if let context = self.contextValue, let controller = context.context.keyShortcutsController {
            return controller
        }
        return super.next
    }
    
    @objc func debugPressed() {
        let _ = (Logger.shared.collectShortLogFiles()
        |> deliverOnMainQueue).start(next: { logs in
            var activityItems: [Any] = []
            for (_, path) in logs {
                activityItems.append(URL(fileURLWithPath: path))
            }
            
            let activityController = UIActivityViewController(activityItems: activityItems, applicationActivities: nil)
            
            self.window?.rootViewController?.present(activityController, animated: true, completion: nil)
        })
    }
    
    private func resetIntentsIfNeeded(context: AccountContextImpl) {
        let _ = (context.sharedContext.accountManager.transaction { transaction in
            let settings = transaction.getSharedData(ApplicationSpecificSharedDataKeys.intentsSettings)?.get(IntentsSettings.self) ?? IntentsSettings.defaultSettings
            if !settings.initiallyReset || settings.account == nil {
                if #available(iOS 10.0, *) {
                    Queue.mainQueue().async {
                        INInteraction.deleteAll()
                    }
                }
                transaction.updateSharedData(ApplicationSpecificSharedDataKeys.intentsSettings, { _ in
                    return PreferencesEntry(IntentsSettings(initiallyReset: true, account: context.account.peerId, contacts: settings.contacts, privateChats: settings.privateChats, savedMessages: settings.savedMessages, groups: settings.groups, onlyShared: settings.onlyShared))
                })
            }
        }).start()
    }
}

private func notificationPayloadKey(data: Data) -> Data? {
    if data.count < 8 {
        return nil
    }
    return data.subdata(in: 0 ..< 8)
}

@available(iOS 10.0, *)
private func accountIdFromNotification(_ notification: UNNotification, sharedContext: Signal<SharedApplicationContext, NoError>) -> Signal<AccountRecordId?, NoError> {
    if let id = notification.request.content.userInfo["accountId"] as? Int64 {
        return .single(AccountRecordId(rawValue: id))
    } else if let idString = notification.request.content.userInfo["accountId"] as? String, let id = Int64(idString) {
        return .single(AccountRecordId(rawValue: id))
    } else {
        var encryptedData: Data?
        if var encryptedPayload = notification.request.content.userInfo["p"] as? String {
            encryptedPayload = encryptedPayload.replacingOccurrences(of: "-", with: "+")
            encryptedPayload = encryptedPayload.replacingOccurrences(of: "_", with: "/")
            while encryptedPayload.count % 4 != 0 {
                encryptedPayload.append("=")
            }
            encryptedData = Data(base64Encoded: encryptedPayload)
        }
        if let encryptedData = encryptedData, let notificationKeyId = notificationPayloadKey(data: encryptedData) {
            return sharedContext
            |> take(1)
            |> mapToSignal { sharedContext -> Signal<AccountRecordId?, NoError> in
                return sharedContext.sharedContext.activeAccountContexts
                |> take(1)
                |> mapToSignal { _, contexts, _ -> Signal<AccountRecordId?, NoError> in
                    let keys = contexts.map { _, context, _ -> Signal<(AccountRecordId, MasterNotificationKey)?, NoError> in
                        return masterNotificationsKey(account: context.account, ignoreDisabled: true)
                        |> map { key in
                            return (context.account.id, key)
                        }
                    }
                    return combineLatest(keys)
                    |> map { keys -> AccountRecordId? in
                        for idAndKey in keys {
                            if let (id, key) = idAndKey, key.id == notificationKeyId {
                                return id
                            }
                        }
                        return nil
                    }
                }
            }
        } else if let userId = notification.request.content.userInfo["userId"] as? Int {
            return sharedContext
            |> take(1)
            |> mapToSignal { sharedContext -> Signal<AccountRecordId?, NoError> in
                return sharedContext.sharedContext.activeAccountContexts
                |> take(1)
                |> map { _, contexts, _ -> AccountRecordId? in
                    for (_, context, _) in contexts {
                        if Int(context.account.peerId.id._internalGetInt64Value()) == userId {
                            return context.account.id
                        }
                    }
                    return nil
                }
            }
        } else {
            return .single(nil)
        }
    }
}

@available(iOS 10.0, *)
private func peerIdFromNotification(_ notification: UNNotification) -> (peerId: PeerId, threadId: Int64?)? {
    let threadId = notification.request.content.userInfo["threadId"] as? Int64
    
    if let peerId = notification.request.content.userInfo["peerId"] as? Int64 {
        return (PeerId(peerId), threadId)
    } else if let peerIdString = notification.request.content.userInfo["peerId"] as? String, let peerId = Int64(peerIdString) {
        return (PeerId(peerId), threadId)
    } else {
        let payload = notification.request.content.userInfo
        var peerId: PeerId?
        if let fromId = payload["from_id"] {
            let fromIdValue = fromId as! NSString
            peerId = PeerId(namespace: Namespaces.Peer.CloudUser, id: PeerId.Id._internalFromInt64Value(Int64(fromIdValue as String) ?? 0))
        } else if let fromId = payload["chat_id"] {
            let fromIdValue = fromId as! NSString
            peerId = PeerId(namespace: Namespaces.Peer.CloudGroup, id: PeerId.Id._internalFromInt64Value(Int64(fromIdValue as String) ?? 0))
        } else if let fromId = payload["channel_id"] {
            let fromIdValue = fromId as! NSString
            peerId = PeerId(namespace: Namespaces.Peer.CloudChannel, id: PeerId.Id._internalFromInt64Value(Int64(fromIdValue as String) ?? 0))
        } else if let fromId = payload["encryption_id"] {
            let fromIdValue = fromId as! NSString
            peerId = PeerId(namespace: Namespaces.Peer.SecretChat, id: PeerId.Id._internalFromInt64Value(Int64(fromIdValue as String) ?? 0))
        }
        
        if let peerId = peerId {
            return (peerId, threadId)
        } else {
            return nil
        }
    }
}

@available(iOS 10.0, *)
private func messageIdFromNotification(peerId: PeerId, notification: UNNotification) -> MessageId? {
    let payload = notification.request.content.userInfo
    if let messageIdNamespace = payload["messageId.namespace"] as? Int32, let messageIdId = payload["messageId.id"] as? Int32 {
        return MessageId(peerId: peerId, namespace: messageIdNamespace, id: messageIdId)
    }
    
    if let msgId = payload["msg_id"] {
        let msgIdValue = msgId as! NSString
        return MessageId(peerId: peerId, namespace: Namespaces.Message.Cloud, id: Int32(msgIdValue.intValue))
    }
    return nil
}

private enum DownloadFileError {
    case network
}

private func downloadHTTPData(url: URL) -> Signal<Data, DownloadFileError> {
    return Signal { subscriber in
        let completed = Atomic<Bool>(value: false)
        let downloadTask = URLSession.shared.downloadTask(with: url, completionHandler: { location, _, error in
            let _ = completed.swap(true)
            if let location = location, let data = try? Data(contentsOf: location) {
                subscriber.putNext(data)
                subscriber.putCompletion()
            } else {
                subscriber.putError(.network)
            }
        })
        downloadTask.resume()
        
        return ActionDisposable {
            if !completed.with({ $0 }) {
                downloadTask.cancel()
            }
        }
    }
}<|MERGE_RESOLUTION|>--- conflicted
+++ resolved
@@ -36,11 +36,8 @@
 import StoreKit
 import PhoneNumberFormat
 import AuthorizationUI
-<<<<<<< HEAD
 import ManagedFile
-=======
 import DeviceProximity
->>>>>>> d5b2d433
 
 #if canImport(AppCenter)
 import AppCenter
