--- conflicted
+++ resolved
@@ -614,16 +614,8 @@
         }
         |> distinctUntilChanged
                 
-<<<<<<< HEAD
-        
-//        loadedStickerPack(postbox: context.account.postbox, network: context.account.network, reference: .dice, forceActualized: false)
-        
         let animatedEmojiStickers = loadedStickerPack(postbox: context.account.postbox, network: context.account.network, reference: .animatedEmoji, forceActualized: false)
         |> map { animatedEmoji -> [String: [StickerPackItem]] in
-=======
-        let animatedEmojiStickers = combineLatest(loadedStickerPack(postbox: context.account.postbox, network: context.account.network, reference: .animatedEmoji, forceActualized: false), loadedStickerPack(postbox: context.account.postbox, network: context.account.network, reference: .dice("🎲"), forceActualized: false))
-        |> map { animatedEmoji, dice -> [String: [StickerPackItem]] in
->>>>>>> 6b80ad7b
             var animatedEmojiStickers: [String: [StickerPackItem]] = [:]
             switch animatedEmoji {
                 case let .result(_, items, _):
@@ -639,16 +631,6 @@
                 default:
                     break
             }
-//            switch dice {
-//                case let .result(_, items, _):
-//                    var diceStickers: [StickerPackItem] = []
-//                    for case let item as StickerPackItem in items {
-//                        diceStickers.append(item)
-//                    }
-//                    animatedEmojiStickers["dice"] = diceStickers
-//                default:
-//                    break
-//            }
             return animatedEmojiStickers
         }
         
