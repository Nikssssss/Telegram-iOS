--- conflicted
+++ resolved
@@ -52,11 +52,8 @@
     public let selection: ChatHistoryMessageSelection
     let hintIsLink: Bool
     let isGlobalSearchResult: Bool
-<<<<<<< HEAD
+    let isDownloadList: Bool
     let displayFileInfo: Bool
-=======
-    let isDownloadList: Bool
->>>>>>> dea605dd
     let displayBackground: Bool
     let style: ItemListStyle
     
@@ -64,11 +61,7 @@
     
     public let selectable: Bool = true
     
-<<<<<<< HEAD
-    public init(presentationData: ChatPresentationData, context: AccountContext, chatLocation: ChatLocation, interaction: ListMessageItemInteraction, message: Message?, selection: ChatHistoryMessageSelection, displayHeader: Bool, customHeader: ListViewItemHeader? = nil, hintIsLink: Bool = false, isGlobalSearchResult: Bool = false, displayFileInfo: Bool = true, displayBackground: Bool = false, style: ItemListStyle = .plain) {
-=======
-    public init(presentationData: ChatPresentationData, context: AccountContext, chatLocation: ChatLocation, interaction: ListMessageItemInteraction, message: Message, selection: ChatHistoryMessageSelection, displayHeader: Bool, customHeader: ListViewItemHeader? = nil, hintIsLink: Bool = false, isGlobalSearchResult: Bool = false, isDownloadList: Bool = false, displayBackground: Bool = false) {
->>>>>>> dea605dd
+    public init(presentationData: ChatPresentationData, context: AccountContext, chatLocation: ChatLocation, interaction: ListMessageItemInteraction, message: Message?, selection: ChatHistoryMessageSelection, displayHeader: Bool, customHeader: ListViewItemHeader? = nil, hintIsLink: Bool = false, isGlobalSearchResult: Bool = false, isDownloadList: Bool = false, displayFileInfo: Bool = true, displayBackground: Bool = false, style: ItemListStyle = .plain) {
         self.presentationData = presentationData
         self.context = context
         self.chatLocation = chatLocation
@@ -84,11 +77,8 @@
         self.selection = selection
         self.hintIsLink = hintIsLink
         self.isGlobalSearchResult = isGlobalSearchResult
-<<<<<<< HEAD
+        self.isDownloadList = isDownloadList
         self.displayFileInfo = displayFileInfo
-=======
-        self.isDownloadList = isDownloadList
->>>>>>> dea605dd
         self.displayBackground = displayBackground
         self.style = style
     }
