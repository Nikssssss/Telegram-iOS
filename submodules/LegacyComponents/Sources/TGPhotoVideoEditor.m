--- conflicted
+++ resolved
@@ -204,17 +204,11 @@
     controllerWindow.hidden = false;
     galleryController.view.clipsToBounds = true;
     
-<<<<<<< HEAD
-//    if (paint) {
-//        [model presentPhotoEditorForItem:galleryItem tab:TGPhotoEditorPaintTab];
-//    }
-=======
     if (paint) {
         TGDispatchAfter(0.05, dispatch_get_main_queue(), ^{
             [model presentPhotoEditorForItem:galleryItem tab:TGPhotoEditorPaintTab];
         });
     }
->>>>>>> 41bcbd14
 }
 
 @end