--- conflicted
+++ resolved
@@ -272,11 +272,7 @@
                          |> take(1)
                          |> deliverOnMainQueue).start(next: { sendWhenOnlineAvailable in
                     let legacySheetController = LegacyController(presentation: .custom, theme: presentationData.theme, initialLayout: nil)
-<<<<<<< HEAD
-                    let sheetController = TGMediaPickerSendActionSheetController(context: legacyController.context, isDark: true, sendButtonFrame: model.interfaceView.doneButtonFrame, canSendSilently: hasSilentPosting, canSendWhenOnline: sendWhenOnlineAvailable && effectiveHasSchedule, canSchedule: effectiveHasSchedule, reminder: reminder, hasTimer: false)
-=======
                     let sheetController = TGMediaPickerSendActionSheetController(context: legacyController.context, isDark: true, sendButtonFrame: model.interfaceView.doneButtonFrame, canSendSilently: hasSilentPosting, canSendWhenOnline: sendWhenOnlineAvailable && effectiveHasSchedule, canSchedule: effectiveHasSchedule, reminder: reminder, hasTimer: hasTimer)
->>>>>>> 8a29f624
                     let dismissImpl = { [weak model] in
                         model?.dismiss(true, false)
                         dismissAll()
