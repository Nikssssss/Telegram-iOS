--- conflicted
+++ resolved
@@ -1345,11 +1345,7 @@
                 flags |= (1 << 1)
             }
             
-<<<<<<< HEAD
-            self.requestDisposable = (account.network.request(Api.functions.stories.searchPosts(flags: 1 << 0, hashtag: searchHashtag, venueProvider: nil, venueId: nil, offset: "", limit: Int32(limit)))
-=======
             self.requestDisposable = (account.network.request(Api.functions.stories.searchPosts(flags: flags, hashtag: searchHashtag, venueProvider: venueProvider, venueId: venueId, offset: "", limit:  Int32(limit)))
->>>>>>> d5ce6e21
             |> map { result -> Api.stories.FoundStories? in
                 return result
             }
