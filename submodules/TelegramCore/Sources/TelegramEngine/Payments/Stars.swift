import Foundation
import Postbox
import MtProtoKit
import SwiftSignalKit
import TelegramApi

public struct StarsTopUpOption: Codable, Equatable {
    enum CodingKeys: String, CodingKey {
        case count
        case storeProductId
        case currency
        case amount
    }
    
    public let count: Int64
    public let storeProductId: String?
    public let currency: String
    public let amount: Int64
    
    public init(count: Int64, storeProductId: String?, currency: String, amount: Int64) {
        self.count = count
        self.storeProductId = storeProductId
        self.currency = currency
        self.amount = amount
    }
    
    public init(from decoder: Decoder) throws {
        let container = try decoder.container(keyedBy: CodingKeys.self)
        self.count = try container.decode(Int64.self, forKey: .count)
        self.storeProductId = try container.decodeIfPresent(String.self, forKey: .storeProductId)
        self.currency = try container.decode(String.self, forKey: .currency)
        self.amount = try container.decode(Int64.self, forKey: .amount)

    }
    
    public func encode(to encoder: Encoder) throws {
        var container = encoder.container(keyedBy: CodingKeys.self)
        try container.encode(self.count, forKey: .count)
        try container.encodeIfPresent(self.storeProductId, forKey: .storeProductId)
        try container.encode(self.currency, forKey: .currency)
        try container.encode(self.amount, forKey: .amount)
    }
}

extension StarsTopUpOption {
    init(apiStarsTopupOption: Api.StarsTopupOption) {
        switch apiStarsTopupOption {
        case let .starsTopupOption(_, stars, storeProduct, currency, amount):
            self.init(count: stars, storeProductId: storeProduct, currency: currency, amount: amount)
        }
    }
}

func _internal_starsTopUpOptions(account: Account) -> Signal<[StarsTopUpOption], NoError> {
    return account.network.request(Api.functions.payments.getStarsTopupOptions())
    |> map(Optional.init)
    |> `catch` { _ -> Signal<[Api.StarsTopupOption]?, NoError> in
        return .single(nil)
    }
    |> mapToSignal { results -> Signal<[StarsTopUpOption], NoError> in
        if let results = results {
            return .single(results.map { StarsTopUpOption(apiStarsTopupOption: $0) })
        } else {
            return .single([])
        }
    }
}

struct InternalStarsStatus {
    let balance: Int64
    let transactions: [StarsContext.State.Transaction]
    let nextOffset: String?
}

private enum RequestStarsStateError {
    case generic
}

private func _internal_requestStarsState(account: Account, peerId: EnginePeer.Id, mode: StarsTransactionsContext.Mode, offset: String?, limit: Int32) -> Signal<InternalStarsStatus, RequestStarsStateError> {
    return account.postbox.transaction { transaction -> Peer? in
        return transaction.getPeer(peerId)
    } 
    |> castError(RequestStarsStateError.self)
    |> mapToSignal { peer -> Signal<InternalStarsStatus, RequestStarsStateError> in
        guard let peer, let inputPeer = apiInputPeer(peer) else {
            return .fail(.generic)
        }
                
        let signal: Signal<Api.payments.StarsStatus, MTRpcError>
        if let offset {
            var flags: Int32 = 0
            switch mode {
            case .incoming:
                flags = 1 << 0
            case .outgoing:
                flags = 1 << 1
            default:
                break
            }
            signal = account.network.request(Api.functions.payments.getStarsTransactions(flags: flags, peer: inputPeer, offset: offset, limit: limit))
        } else {
            signal = account.network.request(Api.functions.payments.getStarsStatus(peer: inputPeer))
        }
        
        return signal
        |> retryRequest
        |> castError(RequestStarsStateError.self)
        |> mapToSignal { result -> Signal<InternalStarsStatus, RequestStarsStateError> in
            return account.postbox.transaction { transaction -> InternalStarsStatus in
                switch result {
                case let .starsStatus(_, balance, history, nextOffset, chats, users):
                    let peers = AccumulatedPeers(chats: chats, users: users)
                    updatePeers(transaction: transaction, accountPeerId: account.peerId, peers: peers)
                    
                    var parsedTransactions: [StarsContext.State.Transaction] = []
                    for entry in history {
                        if let parsedTransaction = StarsContext.State.Transaction(apiTransaction: entry, transaction: transaction) {
                            parsedTransactions.append(parsedTransaction)
                        }
                    }
                    return InternalStarsStatus(balance: balance, transactions: parsedTransactions, nextOffset: nextOffset)
                }
            }
            |> castError(RequestStarsStateError.self)
        }
    }
}

private final class StarsContextImpl {
    private let account: Account
    fileprivate let peerId: EnginePeer.Id
    
    fileprivate var _state: StarsContext.State?
    private let _statePromise = Promise<StarsContext.State?>()
    var state: Signal<StarsContext.State?, NoError> {
        return self._statePromise.get()
    }
    private var nextOffset: String?
    
    private let disposable = MetaDisposable()
    private var updateDisposable: Disposable?
    
    init(account: Account) {
        assert(Queue.mainQueue().isCurrent())
        
        self.account = account
        self.peerId = account.peerId
        
        self._state = nil
        self._statePromise.set(.single(nil))
        
        self.load(force: true)
        
        self.updateDisposable = (account.stateManager.updatedStarsBalance()
        |> deliverOnMainQueue).startStrict(next: { [weak self] balances in
            guard let self, let state = self._state, let balance = balances[peerId] else {
                return
            }
            self.updateState(StarsContext.State(flags: [], balance: balance, transactions: state.transactions, canLoadMore: nextOffset != nil, isLoading: false))
            self.load(force: true)
        })
    }
    
    deinit {
        assert(Queue.mainQueue().isCurrent())
        self.disposable.dispose()
        self.updateDisposable?.dispose()
    }
    
    private var previousLoadTimestamp: Double?
    func load(force: Bool) {
        assert(Queue.mainQueue().isCurrent())
        
        let currentTimestamp = CFAbsoluteTimeGetCurrent()
        if let previousLoadTimestamp = self.previousLoadTimestamp, currentTimestamp - previousLoadTimestamp < 60 && !force {
            return
        }
        self.previousLoadTimestamp = currentTimestamp
        
        self.disposable.set((_internal_requestStarsState(account: self.account, peerId: self.peerId, mode: .all, offset: nil, limit: 5)
        |> deliverOnMainQueue).start(next: { [weak self] status in
            guard let self else {
                return
            }
            self.updateState(StarsContext.State(flags: [], balance: status.balance, transactions: status.transactions, canLoadMore: status.nextOffset != nil, isLoading: false))
            self.nextOffset = status.nextOffset
        }, error: { [weak self] _ in
            guard let self else {
                return
            }
            Queue.mainQueue().after(2.5, {
                self.load(force: true)
            })
        }))
    }
    
    func add(balance: Int64) {
        guard let state = self._state else {
            return
        }
        var transactions = state.transactions
        transactions.insert(.init(flags: [.isLocal], id: "\(arc4random())", count: balance, date: Int32(Date().timeIntervalSince1970), peer: .appStore, title: nil, description: nil, photo: nil, transactionDate: nil, transactionUrl: nil), at: 0)
        
        self.updateState(StarsContext.State(flags: [.isPendingBalance], balance: state.balance + balance, transactions: transactions, canLoadMore: state.canLoadMore, isLoading: state.isLoading))
    }
    
    fileprivate func updateBalance(_ balance: Int64, transactions: [StarsContext.State.Transaction]?) {
        guard let state = self._state else {
            return
        }
        self.updateState(StarsContext.State(flags: [], balance: balance, transactions: transactions ?? state.transactions, canLoadMore: state.canLoadMore, isLoading: state.isLoading))
    }
    
    func loadMore() {
        assert(Queue.mainQueue().isCurrent())
        
        guard let currentState = self._state, let nextOffset = self.nextOffset else {
            return
        }

        self._state?.isLoading = true
        
        self.disposable.set((_internal_requestStarsState(account: self.account, peerId: self.peerId, mode: .all, offset: nextOffset, limit: 10)
        |> deliverOnMainQueue).start(next: { [weak self] status in
            if let self {
                self.updateState(StarsContext.State(flags: [], balance: status.balance, transactions: currentState.transactions + status.transactions, canLoadMore: status.nextOffset != nil, isLoading: false))
                self.nextOffset = status.nextOffset
            }
        }))
    }
    
    private func updateState(_ state: StarsContext.State) {
        self._state = state
        self._statePromise.set(.single(state))
    }
}

private extension StarsContext.State.Transaction {
    init?(apiTransaction: Api.StarsTransaction, transaction: Transaction) {
        switch apiTransaction {
        case let .starsTransaction(apiFlags, id, stars, date, transactionPeer, title, description, photo, transactionDate, transactionUrl):
            let parsedPeer: StarsContext.State.Transaction.Peer
            switch transactionPeer {
            case .starsTransactionPeerAppStore:
                parsedPeer = .appStore
            case .starsTransactionPeerPlayMarket:
                parsedPeer = .playMarket
            case .starsTransactionPeerFragment:
                parsedPeer = .fragment
            case .starsTransactionPeerPremiumBot:
                parsedPeer = .premiumBot
            case .starsTransactionPeerUnsupported:
                parsedPeer = .unsupported
            case let .starsTransactionPeer(apiPeer):
                guard let peer = transaction.getPeer(apiPeer.peerId) else {
                    return nil
                }
                parsedPeer = .peer(EnginePeer(peer))
            }
            
            var flags: Flags = []
            if (apiFlags & (1 << 3)) != 0 {
                flags.insert(.isRefund)
            }
            self.init(flags: flags, id: id, count: stars, date: date, peer: parsedPeer, title: title, description: description, photo: photo.flatMap(TelegramMediaWebFile.init), transactionDate: transactionDate, transactionUrl: transactionUrl)
        }
    }
}

public final class StarsContext {
    public struct State: Equatable {
        public struct Transaction: Equatable {
            public struct Flags: OptionSet {
                public var rawValue: Int32
                
                public init(rawValue: Int32) {
                    self.rawValue = rawValue
                }
                
                public static let isRefund = Flags(rawValue: 1 << 0)
                public static let isLocal = Flags(rawValue: 1 << 1)
                public static let isPending = Flags(rawValue: 1 << 2)
            }
            
            public enum Peer: Equatable {
                case appStore
                case playMarket
                case fragment
                case premiumBot
                case unsupported
                case peer(EnginePeer)
            }
            
            public let flags: Flags
            public let id: String
            public let count: Int64
            public let date: Int32
            public let peer: Peer
            public let title: String?
            public let description: String?
            public let photo: TelegramMediaWebFile?
            public let transactionDate: Int32?
            public let transactionUrl: String?
            
            public init(
                flags: Flags,
                id: String,
                count: Int64,
                date: Int32,
                peer: Peer,
                title: String?,
                description: String?,
                photo: TelegramMediaWebFile?,
                transactionDate: Int32?,
                transactionUrl: String?
            ) {
                self.flags = flags
                self.id = id
                self.count = count
                self.date = date
                self.peer = peer
                self.title = title
                self.description = description
                self.photo = photo
                self.transactionDate = transactionDate
                self.transactionUrl = transactionUrl
            }
        }
        
        public struct Flags: OptionSet {
            public var rawValue: Int32
            
            public init(rawValue: Int32) {
                self.rawValue = rawValue
            }
            
            public static let isPendingBalance = Flags(rawValue: 1 << 0)
        }
        
        public var flags: Flags
        public var balance: Int64
        public var transactions: [Transaction]
        public var canLoadMore: Bool
        public var isLoading: Bool
        
        init(flags: Flags, balance: Int64, transactions: [Transaction], canLoadMore: Bool, isLoading: Bool) {
            self.flags = flags
            self.balance = balance
            self.transactions = transactions
            self.canLoadMore = canLoadMore
            self.isLoading = isLoading
        }
        
        public static func == (lhs: State, rhs: State) -> Bool {
            if lhs.flags != rhs.flags {
                return true
            }
            if lhs.balance != rhs.balance {
                return false
            }
            if lhs.transactions != rhs.transactions {
                return false
            }
            if lhs.canLoadMore != rhs.canLoadMore {
                return false
            }
            if lhs.isLoading != rhs.isLoading {
                return false
            }
            return true
        }
    }
    
    private let impl: QueueLocalObject<StarsContextImpl>
    
    public var state: Signal<StarsContext.State?, NoError> {
        return Signal { subscriber in
            let disposable = MetaDisposable()
            self.impl.with { impl in
                disposable.set(impl.state.start(next: { value in
                    subscriber.putNext(value)
                }))
            }
            return disposable
        }
    }
    
    var peerId: EnginePeer.Id {
        var peerId: EnginePeer.Id?
        self.impl.syncWith { impl in
            peerId = impl.peerId
        }
        return peerId!
    }
    
    var currentState: StarsContext.State? {
        var state: StarsContext.State?
        self.impl.syncWith { impl in
            state = impl._state
        }
        return state
    }
    
    public func add(balance: Int64) {
        self.impl.with {
            $0.add(balance: balance)
        }
    }
    
    fileprivate func updateBalance(_ balance: Int64, transactions: [StarsContext.State.Transaction]?) {
        self.impl.with {
            $0.updateBalance(balance, transactions: transactions)
        }
    }
    
    
    public func load(force: Bool) {
        self.impl.with {
            $0.load(force: force)
        }
    }
    
    public func loadMore() {
        self.impl.with {
            $0.loadMore()
        }
    }
    
    init(account: Account) {
        self.impl = QueueLocalObject(queue: Queue.mainQueue(), generate: {
            return StarsContextImpl(account: account)
        })
    }
}

private final class StarsTransactionsContextImpl {
    private let account: Account
    private weak var starsContext: StarsContext?
    private let peerId: EnginePeer.Id
    private let mode: StarsTransactionsContext.Mode
    
    private var _state: StarsTransactionsContext.State
    private let _statePromise = Promise<StarsTransactionsContext.State>()
    var state: Signal<StarsTransactionsContext.State, NoError> {
        return self._statePromise.get()
    }
    private var nextOffset: String? = ""
    
    private let disposable = MetaDisposable()
    private var stateDisposable: Disposable?
    
    init(account: Account, subject: StarsTransactionsContext.Subject, mode: StarsTransactionsContext.Mode) {
        assert(Queue.mainQueue().isCurrent())
        
        self.account = account
<<<<<<< HEAD
        self.starsContext = starsContext
        self.peerId = starsContext.peerId
        self.subject = subject
=======
        switch subject {
        case let .starsContext(starsContext):
            self.starsContext = starsContext
            self.peerId = starsContext.peerId
        case let .peer(peerId):
            self.peerId = peerId
        }
        self.mode = mode
>>>>>>> 2292e8ca
        
        let currentTransactions = self.starsContext?.currentState?.transactions ?? []
        let initialTransactions: [StarsContext.State.Transaction]
        switch mode {
        case .all:
            initialTransactions = currentTransactions
        case .incoming:
            initialTransactions = currentTransactions.filter { $0.count > 0 }
        case .outgoing:
            initialTransactions = currentTransactions.filter { $0.count < 0 }
        }
        
        self._state = StarsTransactionsContext.State(transactions: initialTransactions, canLoadMore: true, isLoading: false)
        self._statePromise.set(.single(self._state))
        
        if let starsContext = self.starsContext {
            self.stateDisposable = (starsContext.state
            |> deliverOnMainQueue).start(next: { [weak self] state in
                guard let self, let state else {
                    return
                }
                
                let currentTransactions = state.transactions
                let filteredTransactions: [StarsContext.State.Transaction]
                switch mode {
                case .all:
                    filteredTransactions = currentTransactions
                case .incoming:
                    filteredTransactions = currentTransactions.filter { $0.count > 0 }
                case .outgoing:
                    filteredTransactions = currentTransactions.filter { $0.count < 0 }
                }
                
                if filteredTransactions != initialTransactions {
                    var existingIds = Set<String>()
                    for transaction in self._state.transactions {
                        if !transaction.flags.contains(.isLocal) {
                            existingIds.insert(transaction.id)
                        }
                    }
                    
                    var updatedState = self._state
                    updatedState.transactions.removeAll(where: { $0.flags.contains(.isLocal) })
                    for transaction in filteredTransactions.reversed() {
                        if !existingIds.contains(transaction.id) {
                            updatedState.transactions.insert(transaction, at: 0)
                        }
                    }
                    self.updateState(updatedState)
                }
            })
        }
    }
    
    deinit {
        assert(Queue.mainQueue().isCurrent())
        self.disposable.dispose()
        self.stateDisposable?.dispose()
    }
    
    func loadMore(reload: Bool = false) {
        assert(Queue.mainQueue().isCurrent())
        
        if reload {
            self.nextOffset = ""
        }
        
        guard !self._state.isLoading, let nextOffset = self.nextOffset else {
            return
        }
        
        var updatedState = self._state
        updatedState.isLoading = true
        self.updateState(updatedState)
        
        self.disposable.set((_internal_requestStarsState(account: self.account, peerId: self.peerId, mode: self.mode, offset: nextOffset, limit: 10)
        |> deliverOnMainQueue).start(next: { [weak self] status in
            guard let self else {
                return
            }
            self.nextOffset = status.nextOffset
            
            var updatedState = self._state
            updatedState.transactions = nextOffset.isEmpty ? status.transactions : updatedState.transactions + status.transactions
            updatedState.isLoading = false
            updatedState.canLoadMore = self.nextOffset != nil
            self.updateState(updatedState)
            
<<<<<<< HEAD
            if case .all = self.subject, nextOffset.isEmpty {
=======
            if case .all = self.mode, nextOffset.isEmpty {
>>>>>>> 2292e8ca
                self.starsContext?.updateBalance(status.balance, transactions: status.transactions)
            } else {
                self.starsContext?.updateBalance(status.balance, transactions: nil)
            }
        }))
    }
    
    private func updateState(_ state: StarsTransactionsContext.State) {
        self._state = state
        self._statePromise.set(.single(state))
    }
}
    
public final class StarsTransactionsContext {
    public struct State: Equatable {
        public var transactions: [StarsContext.State.Transaction]
        public var canLoadMore: Bool
        public var isLoading: Bool
        
        init(transactions: [StarsContext.State.Transaction], canLoadMore: Bool, isLoading: Bool) {
            self.transactions = transactions
            self.canLoadMore = canLoadMore
            self.isLoading = isLoading
        }
    }
    
    fileprivate let impl: QueueLocalObject<StarsTransactionsContextImpl>
    
    public enum Subject {
        case starsContext(StarsContext)
        case peer(EnginePeer.Id)
    }
    
    public enum Mode {
        case all
        case incoming
        case outgoing
    }
    
    public var state: Signal<StarsTransactionsContext.State, NoError> {
        return Signal { subscriber in
            let disposable = MetaDisposable()
            self.impl.with { impl in
                disposable.set(impl.state.start(next: { value in
                    subscriber.putNext(value)
                }))
            }
            return disposable
        }
    }
    
    public func reload() {
        self.impl.with {
            $0.loadMore(reload: true)
        }
    }
    
    public func loadMore() {
        self.impl.with {
            $0.loadMore()
        }
    }
    
    init(account: Account, subject: Subject, mode: Mode) {
        self.impl = QueueLocalObject(queue: Queue.mainQueue(), generate: {
            return StarsTransactionsContextImpl(account: account, subject: subject, mode: mode)
        })
    }
}

func _internal_sendStarsPaymentForm(account: Account, formId: Int64, source: BotPaymentInvoiceSource) -> Signal<SendBotPaymentResult, SendBotPaymentFormError> {
    return account.postbox.transaction { transaction -> Api.InputInvoice? in
        return _internal_parseInputInvoice(transaction: transaction, source: source)
    }
    |> castError(SendBotPaymentFormError.self)
    |> mapToSignal { invoice -> Signal<SendBotPaymentResult, SendBotPaymentFormError> in
        guard let invoice = invoice else {
            return .fail(.generic)
        }
        
        let flags: Int32 = 0

        return account.network.request(Api.functions.payments.sendStarsForm(flags: flags, formId: formId, invoice: invoice))
        |> map { result -> SendBotPaymentResult in
            switch result {
                case let .paymentResult(updates):
                    account.stateManager.addUpdates(updates)
                    var receiptMessageId: MessageId?
                    for apiMessage in updates.messages {
                        if let message = StoreMessage(apiMessage: apiMessage, accountPeerId: account.peerId, peerIsForum: false) {
                            for media in message.media {
                                if let action = media as? TelegramMediaAction {
                                    if case .paymentSent = action.action {
                                        switch source {
                                        case let .slug(slug):
                                            for media in message.media {
                                                if let action = media as? TelegramMediaAction, case let .paymentSent(_, _, invoiceSlug?, _, _) = action.action, invoiceSlug == slug {
                                                    if case let .Id(id) = message.id {
                                                        receiptMessageId = id
                                                    }
                                                }
                                            }
                                        case let .message(messageId):
                                            for attribute in message.attributes {
                                                if let reply = attribute as? ReplyMessageAttribute {
                                                    if reply.messageId == messageId {
                                                        if case let .Id(id) = message.id {
                                                            receiptMessageId = id
                                                        }
                                                    }
                                                }
                                            }
                                        case let .premiumGiveaway(_, _, _, _, _, _, randomId, _, _, _, _):
                                            if message.globallyUniqueId == randomId {
                                                if case let .Id(id) = message.id {
                                                    receiptMessageId = id
                                                }
                                            }
                                        case .giftCode:
                                            receiptMessageId = nil
                                        case .stars:
                                            receiptMessageId = nil
                                        }
                                    }
                                }
                            }
                        }
                    }
                    return .done(receiptMessageId: receiptMessageId)
                case let .paymentVerificationNeeded(url):
                    return .externalVerificationRequired(url: url)
            }
        }
        |> `catch` { error -> Signal<SendBotPaymentResult, SendBotPaymentFormError> in
            if error.errorDescription == "BOT_PRECHECKOUT_FAILED" {
                return .fail(.precheckoutFailed)
            } else if error.errorDescription == "PAYMENT_FAILED" {
                return .fail(.paymentFailed)
            } else if error.errorDescription == "INVOICE_ALREADY_PAID" {
                return .fail(.alreadyPaid)
            }
            return .fail(.generic)
        }
    }
}<|MERGE_RESOLUTION|>--- conflicted
+++ resolved
@@ -453,11 +453,6 @@
         assert(Queue.mainQueue().isCurrent())
         
         self.account = account
-<<<<<<< HEAD
-        self.starsContext = starsContext
-        self.peerId = starsContext.peerId
-        self.subject = subject
-=======
         switch subject {
         case let .starsContext(starsContext):
             self.starsContext = starsContext
@@ -466,7 +461,6 @@
             self.peerId = peerId
         }
         self.mode = mode
->>>>>>> 2292e8ca
         
         let currentTransactions = self.starsContext?.currentState?.transactions ?? []
         let initialTransactions: [StarsContext.State.Transaction]
@@ -555,11 +549,7 @@
             updatedState.canLoadMore = self.nextOffset != nil
             self.updateState(updatedState)
             
-<<<<<<< HEAD
-            if case .all = self.subject, nextOffset.isEmpty {
-=======
             if case .all = self.mode, nextOffset.isEmpty {
->>>>>>> 2292e8ca
                 self.starsContext?.updateBalance(status.balance, transactions: status.transactions)
             } else {
                 self.starsContext?.updateBalance(status.balance, transactions: nil)
