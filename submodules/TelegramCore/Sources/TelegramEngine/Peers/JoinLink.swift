import Postbox
import SwiftSignalKit
import TelegramApi
import MtProtoKit


public enum JoinLinkError {
    case generic
    case tooMuchJoined
    case tooMuchUsers
}

func apiUpdatesGroups(_ updates: Api.Updates) -> [Api.Chat] {
    switch updates {
        case let .updates( _, _, chats, _, _):
            return chats
        case let .updatesCombined(_, _, chats, _, _, _):
            return chats
        default:
            return []
    }
}

public enum ExternalJoiningChatState {
    public struct InviteFlags : Equatable {
        public let isChannel: Bool
        public let isBroadcast: Bool
        public let isPublic: Bool
        public let isMegagroup: Bool
        public let requestNeeded: Bool
    }
    
    case invite(flags: InviteFlags, title: String, about: String?, photoRepresentation: TelegramMediaImageRepresentation?, participantsCount: Int32, participants: [Peer]?)
    case alreadyJoined(PeerId)
    case invalidHash
    case peek(PeerId, Int32)
}

func _internal_joinChatInteractively(with hash: String, account: Account) -> Signal <PeerId?, JoinLinkError> {
    return account.network.request(Api.functions.messages.importChatInvite(hash: hash))
    |> mapError { error -> JoinLinkError in
        switch error.errorDescription {
            case "CHANNELS_TOO_MUCH":
                return .tooMuchJoined
            case "USERS_TOO_MUCH":
                return .tooMuchUsers
            default:
                return .generic
        }
    }
    |> mapToSignal { updates -> Signal<PeerId?, JoinLinkError> in
        account.stateManager.addUpdates(updates)
        if let peerId = apiUpdatesGroups(updates).first?.peerId {
            return account.postbox.multiplePeersView([peerId])
            |> castError(JoinLinkError.self)
            |> filter { view in
                return view.peers[peerId] != nil
            }
            |> take(1)
            |> map { _ in
                return peerId
            }
            |> timeout(5.0, queue: Queue.concurrentDefaultQueue(), alternate: .single(nil) |> castError(JoinLinkError.self))
        }
        return .single(nil)
    }
}

func _internal_joinLinkInformation(_ hash: String, account: Account) -> Signal<ExternalJoiningChatState, NoError> {
    return account.network.request(Api.functions.messages.checkChatInvite(hash: hash))
    |> map(Optional.init)
    |> `catch` { _ -> Signal<Api.ChatInvite?, NoError> in
        return .single(nil)
    }
    |> mapToSignal { (result) -> Signal<ExternalJoiningChatState, NoError> in
        if let result = result {
            switch result {
<<<<<<< HEAD
                case let .chatInvite(_, title, _, invitePhoto, participantsCount, participants):
=======
                case let .chatInvite(flags, title, about, invitePhoto, participantsCount, participants):
>>>>>>> 54de3e7b
                    let photo = telegramMediaImageFromApiPhoto(invitePhoto).flatMap({ smallestImageRepresentation($0.representations) })
                    let flags:ExternalJoiningChatState.InviteFlags = .init(isChannel: (flags & (1 << 0)) != 0, isBroadcast: (flags & (1 << 1)) != 0, isPublic: (flags & (1 << 2)) != 0, isMegagroup: (flags & (1 << 3)) != 0, requestNeeded: (flags & (1 << 6)) != 0)
                    return .single(.invite(flags: flags, title: title, about: about, photoRepresentation: photo, participantsCount: participantsCount, participants: participants?.map({TelegramUser(user: $0)})))
                case let .chatInviteAlready(chat):
                    if let peer = parseTelegramGroupOrChannel(chat: chat) {
                        return account.postbox.transaction({ (transaction) -> ExternalJoiningChatState in
                            updatePeers(transaction: transaction, peers: [peer], update: { (previous, updated) -> Peer? in
                                return updated
                            })
                            
                            return .alreadyJoined(peer.id)
                        })
                    }
                    return .single(.invalidHash)
                case let .chatInvitePeek(chat, expires):
                    if let peer = parseTelegramGroupOrChannel(chat: chat) {
                        return account.postbox.transaction({ (transaction) -> ExternalJoiningChatState in
                            updatePeers(transaction: transaction, peers: [peer], update: { (previous, updated) -> Peer? in
                                return updated
                            })
                            
                            return .peek(peer.id, expires)
                        })
                    }
                    return .single(.invalidHash)
            }
        } else {
            return .single(.invalidHash)
        }
    }
}<|MERGE_RESOLUTION|>--- conflicted
+++ resolved
@@ -75,11 +75,7 @@
     |> mapToSignal { (result) -> Signal<ExternalJoiningChatState, NoError> in
         if let result = result {
             switch result {
-<<<<<<< HEAD
-                case let .chatInvite(_, title, _, invitePhoto, participantsCount, participants):
-=======
                 case let .chatInvite(flags, title, about, invitePhoto, participantsCount, participants):
->>>>>>> 54de3e7b
                     let photo = telegramMediaImageFromApiPhoto(invitePhoto).flatMap({ smallestImageRepresentation($0.representations) })
                     let flags:ExternalJoiningChatState.InviteFlags = .init(isChannel: (flags & (1 << 0)) != 0, isBroadcast: (flags & (1 << 1)) != 0, isPublic: (flags & (1 << 2)) != 0, isMegagroup: (flags & (1 << 3)) != 0, requestNeeded: (flags & (1 << 6)) != 0)
                     return .single(.invite(flags: flags, title: title, about: about, photoRepresentation: photo, participantsCount: participantsCount, participants: participants?.map({TelegramUser(user: $0)})))
