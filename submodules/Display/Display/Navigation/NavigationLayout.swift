import Foundation
import UIKit
import AsyncDisplayKit
import SwiftSignalKit

enum RootNavigationLayout {
    case split([ViewController], [ViewController])
    case flat([ViewController])
}

struct ModalContainerLayout {
    var controllers: [ViewController]
<<<<<<< HEAD
    var flat: Bool
=======
    var isStandalone: Bool
>>>>>>> cf4a1e8c
}

struct NavigationLayout {
    var root: RootNavigationLayout
    var modal: [ModalContainerLayout]
}

func makeNavigationLayout(mode: NavigationControllerMode, layout: ContainerViewLayout, controllers: [ViewController]) -> NavigationLayout {
    var rootControllers: [ViewController] = []
    var modalStack: [ModalContainerLayout] = []
    for controller in controllers {
        let requiresModal: Bool
        var beginsModal: Bool = false
<<<<<<< HEAD
        var flatModal: Bool = false
=======
        var isStandalone: Bool = false
>>>>>>> cf4a1e8c
        switch controller.navigationPresentation {
        case .default:
            requiresModal = false
        case .master:
            requiresModal = false
        case .modal:
            requiresModal = true
            beginsModal = true
<<<<<<< HEAD
        case .flatModal:
            requiresModal = true
            beginsModal = true
            flatModal = true
=======
        case .standaloneModal:
            requiresModal = true
            beginsModal = true
            isStandalone = true
>>>>>>> cf4a1e8c
        case .modalInLargeLayout:
            switch layout.metrics.widthClass {
            case .compact:
                requiresModal = false
            case .regular:
                requiresModal = true
            }
        }
        if requiresModal {
<<<<<<< HEAD
            controller._presentedInModal = true
            if beginsModal || modalStack.isEmpty {
                modalStack.append(ModalContainerLayout(controllers: [controller], flat: flatModal))
=======
            if beginsModal || modalStack.isEmpty || modalStack[modalStack.count - 1].isStandalone {
                modalStack.append(ModalContainerLayout(controllers: [controller], isStandalone: isStandalone))
>>>>>>> cf4a1e8c
            } else {
                modalStack[modalStack.count - 1].controllers.append(controller)
            }
        } else if !modalStack.isEmpty {
<<<<<<< HEAD
            controller._presentedInModal = true
            modalStack[modalStack.count - 1].controllers.append(controller)
=======
            if modalStack[modalStack.count - 1].isStandalone {
                modalStack.append(ModalContainerLayout(controllers: [controller], isStandalone: isStandalone))
            } else {
                modalStack[modalStack.count - 1].controllers.append(controller)
            }
>>>>>>> cf4a1e8c
        } else {
            controller._presentedInModal = false
            rootControllers.append(controller)
        }
    }
    let rootLayout: RootNavigationLayout
    switch mode {
    case .single:
        rootLayout = .flat(rootControllers)
    case .automaticMasterDetail:
        switch layout.metrics.widthClass {
        case .compact:
            rootLayout = .flat(rootControllers)
        case .regular:
            let masterControllers = rootControllers.filter {
                if case .master = $0.navigationPresentation {
                    return true
                } else {
                    return false
                }
            }
            let detailControllers = rootControllers.filter {
                if case .master = $0.navigationPresentation {
                    return false
                } else {
                    return true
                }
            }
            rootLayout = .split(masterControllers, detailControllers)
        }
    }
    return NavigationLayout(root: rootLayout, modal: modalStack)
}<|MERGE_RESOLUTION|>--- conflicted
+++ resolved
@@ -10,11 +10,8 @@
 
 struct ModalContainerLayout {
     var controllers: [ViewController]
-<<<<<<< HEAD
-    var flat: Bool
-=======
+    var isFlat: Bool
     var isStandalone: Bool
->>>>>>> cf4a1e8c
 }
 
 struct NavigationLayout {
@@ -28,11 +25,8 @@
     for controller in controllers {
         let requiresModal: Bool
         var beginsModal: Bool = false
-<<<<<<< HEAD
-        var flatModal: Bool = false
-=======
+        var isFlat: Bool = false
         var isStandalone: Bool = false
->>>>>>> cf4a1e8c
         switch controller.navigationPresentation {
         case .default:
             requiresModal = false
@@ -41,17 +35,14 @@
         case .modal:
             requiresModal = true
             beginsModal = true
-<<<<<<< HEAD
         case .flatModal:
             requiresModal = true
             beginsModal = true
-            flatModal = true
-=======
+            isFlat = true
         case .standaloneModal:
             requiresModal = true
             beginsModal = true
             isStandalone = true
->>>>>>> cf4a1e8c
         case .modalInLargeLayout:
             switch layout.metrics.widthClass {
             case .compact:
@@ -61,28 +52,21 @@
             }
         }
         if requiresModal {
-<<<<<<< HEAD
             controller._presentedInModal = true
             if beginsModal || modalStack.isEmpty {
-                modalStack.append(ModalContainerLayout(controllers: [controller], flat: flatModal))
-=======
+                modalStack.append(ModalContainerLayout(controllers: [controller], isFlat: isFlat))
             if beginsModal || modalStack.isEmpty || modalStack[modalStack.count - 1].isStandalone {
                 modalStack.append(ModalContainerLayout(controllers: [controller], isStandalone: isStandalone))
->>>>>>> cf4a1e8c
             } else {
                 modalStack[modalStack.count - 1].controllers.append(controller)
             }
         } else if !modalStack.isEmpty {
-<<<<<<< HEAD
             controller._presentedInModal = true
-            modalStack[modalStack.count - 1].controllers.append(controller)
-=======
             if modalStack[modalStack.count - 1].isStandalone {
                 modalStack.append(ModalContainerLayout(controllers: [controller], isStandalone: isStandalone))
             } else {
                 modalStack[modalStack.count - 1].controllers.append(controller)
             }
->>>>>>> cf4a1e8c
         } else {
             controller._presentedInModal = false
             rootControllers.append(controller)
