import Foundation
import UIKit
import Display
import Postbox
import SwiftSignalKit
import AsyncDisplayKit
import TelegramCore
import TelegramPresentationData
import TelegramUIPreferences
import AccountContext
import ChatListUI
import WallpaperResources
import LegacyComponents
import ItemListUI
import WallpaperBackgroundNode

private func generateMaskImage(color: UIColor) -> UIImage? {
    return generateImage(CGSize(width: 1.0, height: 80.0), opaque: false, rotatedContext: { size, context in
        let bounds = CGRect(origin: CGPoint(), size: size)
        context.clear(bounds)
        
        let gradientColors = [color.withAlphaComponent(0.0).cgColor, color.cgColor, color.cgColor] as CFArray
        
        var locations: [CGFloat] = [0.0, 0.75, 1.0]
        let colorSpace = CGColorSpaceCreateDeviceRGB()
        let gradient = CGGradient(colorsSpace: colorSpace, colors: gradientColors, locations: &locations)!
        
        context.drawLinearGradient(gradient, start: CGPoint(x: 0.0, y: 0.0), end: CGPoint(x: 0.0, y: 80.0), options: CGGradientDrawingOptions())
    })
}

private final class BubbleSettingsControllerNode: ASDisplayNode, UIScrollViewDelegate {
    private let context: AccountContext
    private var presentationThemeSettings: PresentationThemeSettings
    private var presentationData: PresentationData
    
    private let referenceTimestamp: Int32
    
    private let scrollNode: ASScrollNode
    
    private let maskNode: ASImageNode
    private let chatBackgroundNode: WallpaperBackgroundNode
    private let messagesContainerNode: ASDisplayNode
    private var dateHeaderNode: ListViewItemHeaderNode?
    private var messageNodes: [ListViewItemNode]?
    private let toolbarNode: BubbleSettingsToolbarNode
    
    private var validLayout: (ContainerViewLayout, CGFloat)?
    
    init(context: AccountContext, presentationThemeSettings: PresentationThemeSettings, dismiss: @escaping () -> Void, apply: @escaping (PresentationChatBubbleSettings) -> Void) {
        self.context = context
        
        self.presentationData = context.sharedContext.currentPresentationData.with { $0 }
        self.presentationThemeSettings = presentationThemeSettings
        
        let calendar = Calendar(identifier: .gregorian)
        var components = calendar.dateComponents(Set([.era, .year, .month, .day, .hour, .minute, .second]), from: Date())
        components.hour = 13
        components.minute = 0
        components.second = 0
        self.referenceTimestamp = Int32(calendar.date(from: components)?.timeIntervalSince1970 ?? 0.0)
        
        self.scrollNode = ASScrollNode()
    
        self.chatBackgroundNode = createWallpaperBackgroundNode(context: context, forChatDisplay: false)
        self.chatBackgroundNode.displaysAsynchronously = false
        
        self.messagesContainerNode = ASDisplayNode()
        self.messagesContainerNode.clipsToBounds = true
        self.messagesContainerNode.transform = CATransform3DMakeScale(1.0, -1.0, 1.0)
        
        self.chatBackgroundNode.update(wallpaper: self.presentationData.chatWallpaper)
        self.chatBackgroundNode.updateBubbleTheme(bubbleTheme: self.presentationData.theme, bubbleCorners: self.presentationData.chatBubbleCorners)
                        
        self.toolbarNode = BubbleSettingsToolbarNode(presentationThemeSettings: self.presentationThemeSettings, presentationData: self.presentationData)
                
        self.maskNode = ASImageNode()
        self.maskNode.displaysAsynchronously = false
        self.maskNode.displayWithoutProcessing = true
        self.maskNode.contentMode = .scaleToFill

        
        super.init()
        
        self.setViewBlock({
            return UITracingLayerView()
        })
        
        self.backgroundColor = self.presentationData.theme.list.plainBackgroundColor
        
        self.maskNode.image = generateMaskImage(color: self.presentationData.theme.chatList.backgroundColor)
        
        self.addSubnode(self.scrollNode)
        self.addSubnode(self.toolbarNode)
        
        self.scrollNode.addSubnode(self.chatBackgroundNode)
        self.scrollNode.addSubnode(self.messagesContainerNode)
        
        self.toolbarNode.cancel = {
            dismiss()
        }
        var dismissed = false
        self.toolbarNode.done = { [weak self] in
            guard let strongSelf = self else {
                return
            }
            if !dismissed {
                dismissed = true
                apply(strongSelf.presentationThemeSettings.chatBubbleSettings)
            }
        }
        self.toolbarNode.updateMergeBubbleCorners = { [weak self] value in
            guard let strongSelf = self else {
                return
            }
            strongSelf.presentationThemeSettings.chatBubbleSettings.mergeBubbleCorners = value
            strongSelf.updatePresentationThemeSettings(strongSelf.presentationThemeSettings)
        }
        self.toolbarNode.updateCornerRadius = { [weak self] value in
            guard let strongSelf = self else {
                return
            }
            strongSelf.presentationThemeSettings.chatBubbleSettings.mainRadius = Int32(value)
            strongSelf.presentationThemeSettings.chatBubbleSettings.auxiliaryRadius = Int32(value / 2)
            strongSelf.updatePresentationThemeSettings(strongSelf.presentationThemeSettings)
        }
    }
    
    override func didLoad() {
        super.didLoad()
        
        self.scrollNode.view.disablesInteractiveTransitionGestureRecognizer = true
        self.scrollNode.view.showsHorizontalScrollIndicator = false
        self.scrollNode.view.isPagingEnabled = true
        self.scrollNode.view.delegate = self
        self.scrollNode.view.alwaysBounceHorizontal = false
    }
    
    func scrollViewDidScroll(_ scrollView: UIScrollView) {
    }
    
    func animateIn(completion: (() -> Void)? = nil) {
        if let (layout, _) = self.validLayout, case .compact = layout.metrics.widthClass {
            self.layer.animatePosition(from: CGPoint(x: self.layer.position.x, y: self.layer.position.y + self.layer.bounds.size.height), to: self.layer.position, duration: 0.5, timingFunction: kCAMediaTimingFunctionSpring)
        }
    }
    
    func animateOut(completion: (() -> Void)? = nil) {
        if let (layout, _) = self.validLayout, case .compact = layout.metrics.widthClass {
            self.layer.animatePosition(from: self.layer.position, to: CGPoint(x: self.layer.position.x, y: self.layer.position.y + self.layer.bounds.size.height), duration: 0.2, timingFunction: CAMediaTimingFunctionName.easeInEaseOut.rawValue, removeOnCompletion: false, completion: { _ in
                completion?()
            })
        } else {
            completion?()
        }
    }
    
    private func updateMessagesLayout(layout: ContainerViewLayout, bottomInset: CGFloat, transition: ContainedViewLayoutTransition) {
        let headerItem = self.context.sharedContext.makeChatMessageDateHeaderItem(context: self.context, timestamp:  self.referenceTimestamp, theme: self.presentationData.theme, strings: self.presentationData.strings, wallpaper: self.presentationData.chatWallpaper, fontSize: self.presentationData.chatFontSize, chatBubbleCorners: self.presentationData.chatBubbleCorners, dateTimeFormat: self.presentationData.dateTimeFormat, nameOrder: self.presentationData.nameDisplayOrder)
        
        var items: [ListViewItem] = []
        let peerId = PeerId(namespace: Namespaces.Peer.CloudUser, id: PeerId.Id._internalFromInt64Value(1))
        let otherPeerId = self.context.account.peerId
        var peers = SimpleDictionary<PeerId, Peer>()
        var messages = SimpleDictionary<MessageId, Message>()
<<<<<<< HEAD
        peers[peerId] = TelegramUser(id: peerId, accessHash: nil, firstName: self.presentationData.strings.Appearance_ThemePreview_Chat_2_ReplyName, lastName: "", username: nil, phone: nil, photo: [], botInfo: nil, restrictionInfo: nil, flags: [], emojiStatus: nil, usernames: nil)
        peers[otherPeerId] = TelegramUser(id: otherPeerId, accessHash: nil, firstName: self.presentationData.strings.Appearance_ThemePreview_Chat_2_ReplyName, lastName: "", username: nil, phone: nil, photo: [], botInfo: nil, restrictionInfo: nil, flags: [], emojiStatus: nil, usernames: nil)
=======
        peers[peerId] = TelegramUser(id: peerId, accessHash: nil, firstName: self.presentationData.strings.Appearance_ThemePreview_Chat_2_ReplyName, lastName: "", username: nil, phone: nil, photo: [], botInfo: nil, restrictionInfo: nil, flags: [], emojiStatus: nil, usernames: [])
        peers[otherPeerId] = TelegramUser(id: otherPeerId, accessHash: nil, firstName: self.presentationData.strings.Appearance_ThemePreview_Chat_2_ReplyName, lastName: "", username: nil, phone: nil, photo: [], botInfo: nil, restrictionInfo: nil, flags: [], emojiStatus: nil, usernames: [])
>>>>>>> 295bfcaa
        
        let replyMessageId = MessageId(peerId: peerId, namespace: 0, id: 3)
        messages[replyMessageId] = Message(stableId: 3, stableVersion: 0, id: replyMessageId, globallyUniqueId: nil, groupingKey: nil, groupInfo: nil, threadId: nil, timestamp: 66000, flags: [], tags: [], globalTags: [], localTags: [], forwardInfo: nil, author: peers[otherPeerId], text: self.presentationData.strings.Appearance_ThemePreview_Chat_1_Text, attributes: [], media: [], peers: peers, associatedMessages: SimpleDictionary(), associatedMessageIds: [], associatedMedia: [:])
        
        let message1 = Message(stableId: 4, stableVersion: 0, id: MessageId(peerId: otherPeerId, namespace: 0, id: 4), globallyUniqueId: nil, groupingKey: nil, groupInfo: nil, threadId: nil, timestamp: 66003, flags: [], tags: [], globalTags: [], localTags: [], forwardInfo: nil, author: peers[otherPeerId], text: self.presentationData.strings.Appearance_ThemePreview_Chat_3_Text, attributes: [], media: [], peers: peers, associatedMessages: messages, associatedMessageIds: [], associatedMedia: [:])
        items.append(self.context.sharedContext.makeChatMessagePreviewItem(context: self.context, messages: [message1], theme: self.presentationData.theme, strings: self.presentationData.strings, wallpaper: self.presentationData.chatWallpaper, fontSize: self.presentationData.chatFontSize, chatBubbleCorners: self.presentationData.chatBubbleCorners, dateTimeFormat: self.presentationData.dateTimeFormat, nameOrder: self.presentationData.nameDisplayOrder, forcedResourceStatus: nil, tapMessage: nil, clickThroughMessage: nil, backgroundNode: self.chatBackgroundNode, availableReactions: nil, isCentered: false))
        
        let message2 = Message(stableId: 3, stableVersion: 0, id: MessageId(peerId: peerId, namespace: 0, id: 3), globallyUniqueId: nil, groupingKey: nil, groupInfo: nil, threadId: nil, timestamp: 66002, flags: [.Incoming], tags: [], globalTags: [], localTags: [], forwardInfo: nil, author: peers[peerId], text: self.presentationData.strings.Appearance_ThemePreview_Chat_2_Text, attributes: [ReplyMessageAttribute(messageId: replyMessageId, threadMessageId: nil)], media: [], peers: peers, associatedMessages: messages, associatedMessageIds: [], associatedMedia: [:])
        items.append(self.context.sharedContext.makeChatMessagePreviewItem(context: self.context, messages: [message2], theme: self.presentationData.theme, strings: self.presentationData.strings, wallpaper: self.presentationData.chatWallpaper, fontSize: self.presentationData.chatFontSize, chatBubbleCorners: self.presentationData.chatBubbleCorners, dateTimeFormat: self.presentationData.dateTimeFormat, nameOrder: self.presentationData.nameDisplayOrder, forcedResourceStatus: nil, tapMessage: nil, clickThroughMessage: nil, backgroundNode: self.chatBackgroundNode, availableReactions: nil, isCentered: false))
        
        let waveformBase64 = "DAAOAAkACQAGAAwADwAMABAADQAPABsAGAALAA0AGAAfABoAHgATABgAGQAYABQADAAVABEAHwANAA0ACQAWABkACQAOAAwACQAfAAAAGQAVAAAAEwATAAAACAAfAAAAHAAAABwAHwAAABcAGQAAABQADgAAABQAHwAAAB8AHwAAAAwADwAAAB8AEwAAABoAFwAAAB8AFAAAAAAAHwAAAAAAHgAAAAAAHwAAAAAAHwAAAAAAHwAAAAAAHwAAAAAAHwAAAAAAAAA="
        let voiceAttributes: [TelegramMediaFileAttribute] = [.Audio(isVoice: true, duration: 23, title: nil, performer: nil, waveform: Data(base64Encoded: waveformBase64)!)]
        let voiceMedia = TelegramMediaFile(fileId: MediaId(namespace: 0, id: 0), partialReference: nil, resource: LocalFileMediaResource(fileId: 0), previewRepresentations: [], videoThumbnails: [], immediateThumbnailData: nil, mimeType: "audio/ogg", size: 0, attributes: voiceAttributes)
        
        let message3 = Message(stableId: 1, stableVersion: 0, id: MessageId(peerId: peerId, namespace: 0, id: 1), globallyUniqueId: nil, groupingKey: nil, groupInfo: nil, threadId: nil, timestamp: 66001, flags: [.Incoming], tags: [], globalTags: [], localTags: [], forwardInfo: nil, author: peers[peerId], text: "", attributes: [], media: [voiceMedia], peers: peers, associatedMessages: messages, associatedMessageIds: [], associatedMedia: [:])
        items.append(self.context.sharedContext.makeChatMessagePreviewItem(context: self.context, messages: [message3], theme: self.presentationData.theme, strings: self.presentationData.strings, wallpaper: self.presentationData.chatWallpaper, fontSize: self.presentationData.chatFontSize, chatBubbleCorners: self.presentationData.chatBubbleCorners, dateTimeFormat: self.presentationData.dateTimeFormat, nameOrder: self.presentationData.nameDisplayOrder, forcedResourceStatus: FileMediaResourceStatus(mediaStatus: .playbackStatus(.paused), fetchStatus: .Local), tapMessage: nil, clickThroughMessage: nil, backgroundNode: self.chatBackgroundNode, availableReactions: nil, isCentered: false))
        
        let message4 = Message(stableId: 2, stableVersion: 0, id: MessageId(peerId: otherPeerId, namespace: 0, id: 2), globallyUniqueId: nil, groupingKey: nil, groupInfo: nil, threadId: nil, timestamp: 66001, flags: [], tags: [], globalTags: [], localTags: [], forwardInfo: nil, author: peers[otherPeerId], text: self.presentationData.strings.Appearance_ThemePreview_Chat_1_Text, attributes: [], media: [], peers: peers, associatedMessages: messages, associatedMessageIds: [], associatedMedia: [:])
        items.append(self.context.sharedContext.makeChatMessagePreviewItem(context: self.context, messages: [message4], theme: self.presentationData.theme, strings: self.presentationData.strings, wallpaper: self.presentationData.chatWallpaper, fontSize: self.presentationData.chatFontSize, chatBubbleCorners: self.presentationData.chatBubbleCorners, dateTimeFormat: self.presentationData.dateTimeFormat, nameOrder: self.presentationData.nameDisplayOrder, forcedResourceStatus: nil, tapMessage: nil, clickThroughMessage: nil, backgroundNode: self.chatBackgroundNode, availableReactions: nil, isCentered: false))
        
        let width: CGFloat
        if case .regular = layout.metrics.widthClass {
            width = layout.size.width
        } else {
            width = layout.size.width
        }
        
        let params = ListViewItemLayoutParams(width: width, leftInset: layout.safeInsets.left, rightInset: layout.safeInsets.right, availableHeight: layout.size.height)
        if let messageNodes = self.messageNodes {
            for i in 0 ..< items.count {
                let itemNode = messageNodes[i]
                items[i].updateNode(async: { $0() }, node: {
                    return itemNode
                }, params: params, previousItem: i == 0 ? nil : items[i - 1], nextItem: i == (items.count - 1) ? nil : items[i + 1], animation: .None, completion: { (layout, apply) in
                    let nodeFrame = CGRect(origin: itemNode.frame.origin, size: CGSize(width: width, height: layout.size.height))
                    
                    itemNode.contentSize = layout.contentSize
                    itemNode.insets = layout.insets
                    itemNode.frame = nodeFrame
                    itemNode.isUserInteractionEnabled = false
                    
                    apply(ListViewItemApply(isOnScreen: true))
                })
            }
        } else {
            var messageNodes: [ListViewItemNode] = []
            for i in 0 ..< items.count {
                var itemNode: ListViewItemNode?
                items[i].nodeConfiguredForParams(async: { $0() }, params: params, synchronousLoads: false, previousItem: i == 0 ? nil : items[i - 1], nextItem: i == (items.count - 1) ? nil : items[i + 1], completion: { node, apply in
                    itemNode = node
                    apply().1(ListViewItemApply(isOnScreen: true))
                })
                itemNode!.subnodeTransform = CATransform3DMakeScale(-1.0, 1.0, 1.0)
                itemNode!.isUserInteractionEnabled = false
                messageNodes.append(itemNode!)
                self.messagesContainerNode.addSubnode(itemNode!)
                if let extractedBackgroundNode = itemNode!.extractedBackgroundNode {
                    extractedBackgroundNode.subnodeTransform = CATransform3DMakeScale(-1.0, 1.0, 1.0)
                    self.messagesContainerNode.insertSubnode(extractedBackgroundNode, at: 0)
                }
            }
            self.messageNodes = messageNodes
        }
        
        var bottomOffset: CGFloat = 9.0 + bottomInset
        if let messageNodes = self.messageNodes {
            for itemNode in messageNodes {
                transition.updateFrame(node: itemNode, frame: CGRect(origin: CGPoint(x: 0.0, y: bottomOffset), size: itemNode.frame.size))
                if let extractedBackgroundNode = itemNode.extractedBackgroundNode {
                    transition.updateFrame(node: extractedBackgroundNode, frame: CGRect(origin: CGPoint(x: 0.0, y: bottomOffset), size: itemNode.frame.size))
                }
                bottomOffset += itemNode.frame.height
                itemNode.updateFrame(itemNode.frame, within: layout.size)
            }
        }
        
        let dateHeaderNode: ListViewItemHeaderNode
        if let currentDateHeaderNode = self.dateHeaderNode {
            dateHeaderNode = currentDateHeaderNode
            headerItem.updateNode(dateHeaderNode, previous: nil, next: headerItem)
        } else {
            dateHeaderNode = headerItem.node(synchronousLoad: true)
            dateHeaderNode.subnodeTransform = CATransform3DMakeScale(-1.0, 1.0, 1.0)
            self.messagesContainerNode.addSubnode(dateHeaderNode)
            self.dateHeaderNode = dateHeaderNode
        }
        
        transition.updateFrame(node: dateHeaderNode, frame: CGRect(origin: CGPoint(x: 0.0, y: bottomOffset), size: CGSize(width: layout.size.width, height: headerItem.height)))
        dateHeaderNode.updateLayout(size: self.messagesContainerNode.frame.size, leftInset: layout.safeInsets.left, rightInset: layout.safeInsets.right)
    }
    
    func updatePresentationThemeSettings(_ presentationThemeSettings: PresentationThemeSettings) {
        let chatBubbleCorners = PresentationChatBubbleCorners(mainRadius: CGFloat(presentationThemeSettings.chatBubbleSettings.mainRadius), auxiliaryRadius: CGFloat(presentationThemeSettings.chatBubbleSettings.auxiliaryRadius), mergeBubbleCorners: presentationThemeSettings.chatBubbleSettings.mergeBubbleCorners)
        
        self.presentationData = self.presentationData.withChatBubbleCorners(chatBubbleCorners)
        self.toolbarNode.updatePresentationData(presentationData: self.presentationData)
        self.toolbarNode.updatePresentationThemeSettings(presentationThemeSettings: self.presentationThemeSettings)
        if let (layout, navigationBarHeight) = self.validLayout {
            self.containerLayoutUpdated(layout, navigationBarHeight: navigationBarHeight, transition: .immediate)
            self.recursivelyEnsureDisplaySynchronously(true)
        }
    }
    
    func containerLayoutUpdated(_ layout: ContainerViewLayout, navigationBarHeight: CGFloat, transition: ContainedViewLayoutTransition) {
        self.validLayout = (layout, navigationBarHeight)
        
        let bounds = CGRect(origin: CGPoint(), size: layout.size)
        self.scrollNode.frame = bounds
        
        let toolbarHeight = self.toolbarNode.updateLayout(width: layout.size.width, bottomInset: layout.intrinsicInsets.bottom, layout: layout, transition: transition)
        
        var chatFrame = CGRect(x: 0.0, y: 0.0, width: bounds.width, height: bounds.height)
        
        let bottomInset: CGFloat
        chatFrame = CGRect(x: 0.0, y: 0.0, width: bounds.width, height: bounds.height)
        self.scrollNode.view.contentSize = CGSize(width: bounds.width, height: bounds.height)
        
        bottomInset = 37.0
        
        self.chatBackgroundNode.frame = chatFrame
        self.chatBackgroundNode.updateLayout(size: chatFrame.size, transition: transition)
        self.messagesContainerNode.frame = chatFrame
        
        transition.updateFrame(node: self.toolbarNode, frame: CGRect(origin: CGPoint(x: 0.0, y: layout.size.height - toolbarHeight), size: CGSize(width: layout.size.width, height: toolbarHeight + layout.intrinsicInsets.bottom)))
        
        self.updateMessagesLayout(layout: layout, bottomInset: toolbarHeight + bottomInset, transition: transition)
        
        transition.updateFrame(node: self.maskNode, frame: CGRect(x: 0.0, y: layout.size.height - toolbarHeight - 80.0, width: bounds.width, height: 80.0))
    }
}

final class BubbleSettingsController: ViewController {
    private let context: AccountContext
    
    private var controllerNode: BubbleSettingsControllerNode {
        return self.displayNode as! BubbleSettingsControllerNode
    }
        
    private var didPlayPresentationAnimation = false
    
    private var presentationData: PresentationData
    private var presentationDataDisposable: Disposable?
    
    private var presentationThemeSettings: PresentationThemeSettings
    private var presentationThemeSettingsDisposable: Disposable?
    
    private var disposable: Disposable?
    private var applyDisposable = MetaDisposable()

    public init(context: AccountContext, presentationThemeSettings: PresentationThemeSettings) {
        self.context = context
        
        self.presentationData = context.sharedContext.currentPresentationData.with { $0 }
        self.presentationThemeSettings = presentationThemeSettings
        
        super.init(navigationBarPresentationData: NavigationBarPresentationData(presentationTheme: self.presentationData.theme, presentationStrings: self.presentationData.strings))
        
        self.blocksBackgroundWhenInOverlay = true
        self.acceptsFocusWhenInOverlay = true
        self.navigationPresentation = .modal
        
        self.navigationItem.title = self.presentationData.strings.Appearance_BubbleCorners_Title
        self.navigationItem.leftBarButtonItem = UIBarButtonItem(customView: UIView())
        
        self.statusBar.statusBarStyle = self.presentationData.theme.rootController.statusBarStyle.style
        self.supportedOrientations = ViewControllerSupportedOrientations(regularSize: .all, compactSize: .portrait)
        
        self.presentationDataDisposable = (context.sharedContext.presentationData
        |> deliverOnMainQueue).start(next: { [weak self] presentationData in
            if let strongSelf = self {
                strongSelf.presentationData = presentationData
            }
        })
    }
    
    required public init(coder aDecoder: NSCoder) {
        fatalError("init(coder:) has not been implemented")
    }
    
    deinit {
        self.presentationDataDisposable?.dispose()
        self.presentationThemeSettingsDisposable?.dispose()
        self.disposable?.dispose()
        self.applyDisposable.dispose()
    }
    
    override public func viewDidAppear(_ animated: Bool) {
        super.viewDidAppear(animated)
        
        if let presentationArguments = self.presentationArguments as? ViewControllerPresentationArguments, !self.didPlayPresentationAnimation {
            self.didPlayPresentationAnimation = true
            if case .modalSheet = presentationArguments.presentationAnimation {
                self.controllerNode.animateIn()
            }
        }
    }
    
    override public func loadDisplayNode() {
        super.loadDisplayNode()
        
        self.displayNode = BubbleSettingsControllerNode(context: self.context, presentationThemeSettings: self.presentationThemeSettings, dismiss: { [weak self] in
            if let strongSelf = self {
                strongSelf.dismiss()
            }
        }, apply: { [weak self] chatBubbleSettings in
            if let strongSelf = self {
                strongSelf.apply(chatBubbleSettings: chatBubbleSettings)
            }
        })
        self.displayNodeDidLoad()
    }
    
    private func apply(chatBubbleSettings: PresentationChatBubbleSettings) {
        let _ = (updatePresentationThemeSettingsInteractively(accountManager: self.context.sharedContext.accountManager, { current in
            var current = current
            current.chatBubbleSettings = chatBubbleSettings
            return current
        })
        |> deliverOnMainQueue).start(completed: { [weak self] in
            self?.dismiss()
        })
    }
    
    override public func containerLayoutUpdated(_ layout: ContainerViewLayout, transition: ContainedViewLayoutTransition) {
        super.containerLayoutUpdated(layout, transition: transition)
        
        self.controllerNode.containerLayoutUpdated(layout, navigationBarHeight: self.navigationLayout(layout: layout).navigationFrame.maxY, transition: transition)
    }
}

private enum TextSelectionCustomMode {
    case list
    case chat
}

private final class BubbleSettingsToolbarNode: ASDisplayNode {
    private var presentationThemeSettings: PresentationThemeSettings
    private var presentationData: PresentationData
    
    private let cancelButton = HighlightableButtonNode()
    private let doneButton = HighlightableButtonNode()
    private let separatorNode = ASDisplayNode()
    private let topSeparatorNode = ASDisplayNode()
    
    private var switchItemNode: ItemListSwitchItemNode
    private var cornerRadiusItemNode: BubbleSettingsRadiusItemNode
    
    private(set) var customMode: TextSelectionCustomMode = .chat
    
    var cancel: (() -> Void)?
    var done: (() -> Void)?
    
    var updateMergeBubbleCorners: ((Bool) -> Void)?
    var updateCornerRadius: ((Int32) -> Void)?
    
    init(presentationThemeSettings: PresentationThemeSettings, presentationData: PresentationData) {
        self.presentationThemeSettings = presentationThemeSettings
        self.presentationData = presentationData
        
        self.switchItemNode = ItemListSwitchItemNode(type: .regular)
        self.cornerRadiusItemNode = BubbleSettingsRadiusItemNode()
        
        super.init()
        
        self.addSubnode(self.switchItemNode)
        self.addSubnode(self.cornerRadiusItemNode)
        self.addSubnode(self.cancelButton)
        self.addSubnode(self.doneButton)
        self.addSubnode(self.separatorNode)
        self.addSubnode(self.topSeparatorNode)
        
        self.updatePresentationData(presentationData: self.presentationData)
        
        self.cancelButton.highligthedChanged = { [weak self] highlighted in
            if let strongSelf = self {
                if highlighted {
                    strongSelf.cancelButton.backgroundColor = strongSelf.presentationData.theme.list.itemHighlightedBackgroundColor
                } else {
                    UIView.animate(withDuration: 0.3, animations: {
                        strongSelf.cancelButton.backgroundColor = .clear
                    })
                }
            }
        }
        
        self.doneButton.highligthedChanged = { [weak self] highlighted in
            if let strongSelf = self {
                if highlighted {
                    strongSelf.doneButton.backgroundColor = strongSelf.presentationData.theme.list.itemHighlightedBackgroundColor
                } else {
                    UIView.animate(withDuration: 0.3, animations: {
                        strongSelf.doneButton.backgroundColor = .clear
                    })
                }
            }
        }
        
        self.cancelButton.addTarget(self, action: #selector(self.cancelPressed), forControlEvents: .touchUpInside)
        self.doneButton.addTarget(self, action: #selector(self.donePressed), forControlEvents: .touchUpInside)
    }
    
    func setDoneEnabled(_ enabled: Bool) {
        self.doneButton.alpha = enabled ? 1.0 : 0.4
        self.doneButton.isUserInteractionEnabled = enabled
    }
    
    func setCustomMode(_ customMode: TextSelectionCustomMode) {
        self.customMode = customMode
    }
    
    func updatePresentationData(presentationData: PresentationData) {
        self.backgroundColor = presentationData.theme.rootController.tabBar.backgroundColor
        self.separatorNode.backgroundColor = presentationData.theme.rootController.tabBar.separatorColor
        self.topSeparatorNode.backgroundColor = presentationData.theme.rootController.tabBar.separatorColor
        
        self.cancelButton.setTitle(presentationData.strings.Common_Cancel, with: Font.regular(17.0), with: presentationData.theme.list.itemPrimaryTextColor, for: [])
        self.doneButton.setTitle(presentationData.strings.Wallpaper_Set, with: Font.regular(17.0), with: presentationData.theme.list.itemPrimaryTextColor, for: [])
    }
    
    func updatePresentationThemeSettings(presentationThemeSettings: PresentationThemeSettings) {
        self.presentationThemeSettings = presentationThemeSettings
    }
    
    func updateLayout(width: CGFloat, bottomInset: CGFloat, layout: ContainerViewLayout, transition: ContainedViewLayoutTransition) -> CGFloat {
        var contentHeight: CGFloat = 0.0
        
        let switchItem = ItemListSwitchItem(presentationData: ItemListPresentationData(self.presentationData), title: self.presentationData.strings.Appearance_BubbleCorners_AdjustAdjacent, value: self.presentationThemeSettings.chatBubbleSettings.mergeBubbleCorners, disableLeadingInset: true, sectionId: 0, style: .blocks, updated: { [weak self] value in
            self?.updateMergeBubbleCorners?(value)
        })
        let cornerRadiusItem = BubbleSettingsRadiusItem(theme: self.presentationData.theme, value: Int(self.presentationData.chatBubbleCorners.mainRadius), enabled: true, disableLeadingInset: false, displayIcons: false, disableDecorations: true, force: false, sectionId: 0, updated: { [weak self] value in
            self?.updateCornerRadius?(Int32(max(8, min(16, value))))
        })
        
        /*switchItem.updateNode(async: { f in
            f()
        }, node: {
            return self.switchItemNode
        }, params: ListViewItemLayoutParams(width: width, leftInset: layout.intrinsicInsets.left, rightInset: layout.intrinsicInsets.right, availableHeight: 1000.0), previousItem: nil, nextItem: cornerRadiusItem, animation: .None, completion: { layout, apply in
            self.switchItemNode.contentSize = layout.contentSize
            self.switchItemNode.insets = layout.insets
            transition.updateFrame(node: self.switchItemNode, frame: CGRect(origin: CGPoint(x: 0.0, y: contentHeight), size: layout.contentSize))
            contentHeight += layout.contentSize.height
            apply(ListViewItemApply(isOnScreen: true))
        })*/
        
        cornerRadiusItem.updateNode(async: { f in
            f()
        }, node: {
            return self.cornerRadiusItemNode
        }, params: ListViewItemLayoutParams(width: width, leftInset: layout.intrinsicInsets.left, rightInset: layout.intrinsicInsets.right, availableHeight: 1000.0), previousItem: switchItem, nextItem: nil, animation: .None, completion: { layout, apply in
            self.cornerRadiusItemNode.contentSize = layout.contentSize
            self.cornerRadiusItemNode.insets = layout.insets
            transition.updateFrame(node: self.cornerRadiusItemNode, frame: CGRect(origin: CGPoint(x: 0.0, y: contentHeight), size: layout.contentSize))
            contentHeight += layout.contentSize.height
            apply(ListViewItemApply(isOnScreen: true))
        })
        
        self.cancelButton.frame = CGRect(origin: CGPoint(x: 0.0, y: contentHeight), size: CGSize(width: floor(width / 2.0), height: 49.0))
        self.doneButton.frame = CGRect(origin: CGPoint(x: floor(width / 2.0), y: contentHeight), size: CGSize(width: width - floor(width / 2.0), height: 49.0))
        
        contentHeight += 49.0
        
        self.topSeparatorNode.frame = CGRect(origin: CGPoint(), size: CGSize(width: width, height: UIScreenPixel))
        
        let resultHeight = contentHeight + bottomInset
        
        self.separatorNode.frame = CGRect(origin: CGPoint(x: floor(width / 2.0), y: self.cancelButton.frame.minY), size: CGSize(width: UIScreenPixel, height: resultHeight - self.cancelButton.frame.minY))
        
        return resultHeight
    }
    
    @objc func cancelPressed() {
        self.cancel?()
    }
    
    @objc func donePressed() {
        self.doneButton.isUserInteractionEnabled = false
        self.done?()
    }
}<|MERGE_RESOLUTION|>--- conflicted
+++ resolved
@@ -163,13 +163,8 @@
         let otherPeerId = self.context.account.peerId
         var peers = SimpleDictionary<PeerId, Peer>()
         var messages = SimpleDictionary<MessageId, Message>()
-<<<<<<< HEAD
-        peers[peerId] = TelegramUser(id: peerId, accessHash: nil, firstName: self.presentationData.strings.Appearance_ThemePreview_Chat_2_ReplyName, lastName: "", username: nil, phone: nil, photo: [], botInfo: nil, restrictionInfo: nil, flags: [], emojiStatus: nil, usernames: nil)
-        peers[otherPeerId] = TelegramUser(id: otherPeerId, accessHash: nil, firstName: self.presentationData.strings.Appearance_ThemePreview_Chat_2_ReplyName, lastName: "", username: nil, phone: nil, photo: [], botInfo: nil, restrictionInfo: nil, flags: [], emojiStatus: nil, usernames: nil)
-=======
         peers[peerId] = TelegramUser(id: peerId, accessHash: nil, firstName: self.presentationData.strings.Appearance_ThemePreview_Chat_2_ReplyName, lastName: "", username: nil, phone: nil, photo: [], botInfo: nil, restrictionInfo: nil, flags: [], emojiStatus: nil, usernames: [])
         peers[otherPeerId] = TelegramUser(id: otherPeerId, accessHash: nil, firstName: self.presentationData.strings.Appearance_ThemePreview_Chat_2_ReplyName, lastName: "", username: nil, phone: nil, photo: [], botInfo: nil, restrictionInfo: nil, flags: [], emojiStatus: nil, usernames: [])
->>>>>>> 295bfcaa
         
         let replyMessageId = MessageId(peerId: peerId, namespace: 0, id: 3)
         messages[replyMessageId] = Message(stableId: 3, stableVersion: 0, id: replyMessageId, globallyUniqueId: nil, groupingKey: nil, groupInfo: nil, threadId: nil, timestamp: 66000, flags: [], tags: [], globalTags: [], localTags: [], forwardInfo: nil, author: peers[otherPeerId], text: self.presentationData.strings.Appearance_ThemePreview_Chat_1_Text, attributes: [], media: [], peers: peers, associatedMessages: SimpleDictionary(), associatedMessageIds: [], associatedMedia: [:])
