import Foundation
import UIKit
import Display
import AsyncDisplayKit
import SwiftSignalKit
import TelegramCore
import Postbox
import TelegramPresentationData
import TelegramUIPreferences
import ItemListUI
import PresentationDataUtils
import AccountContext
import WallpaperBackgroundNode

class ForwardPrivacyChatPreviewItem: ListViewItem, ItemListItem {
    let context: AccountContext
    let theme: PresentationTheme
    let strings: PresentationStrings
    let sectionId: ItemListSectionId
    let fontSize: PresentationFontSize
    let chatBubbleCorners: PresentationChatBubbleCorners
    let wallpaper: TelegramWallpaper
    let dateTimeFormat: PresentationDateTimeFormat
    let nameDisplayOrder: PresentationPersonNameOrder
    let peerName: String
    let linkEnabled: Bool
    let tooltipText: String
    
    init(context: AccountContext, theme: PresentationTheme, strings: PresentationStrings, sectionId: ItemListSectionId, fontSize: PresentationFontSize, chatBubbleCorners: PresentationChatBubbleCorners, wallpaper: TelegramWallpaper, dateTimeFormat: PresentationDateTimeFormat, nameDisplayOrder: PresentationPersonNameOrder, peerName: String, linkEnabled: Bool, tooltipText: String) {
        self.context = context
        self.theme = theme
        self.strings = strings
        self.sectionId = sectionId
        self.fontSize = fontSize
        self.chatBubbleCorners = chatBubbleCorners
        self.wallpaper = wallpaper
        self.dateTimeFormat = dateTimeFormat
        self.nameDisplayOrder = nameDisplayOrder
        self.peerName = peerName
        self.linkEnabled = linkEnabled
        self.tooltipText = tooltipText
    }
    
    func nodeConfiguredForParams(async: @escaping (@escaping () -> Void) -> Void, params: ListViewItemLayoutParams, synchronousLoads: Bool, previousItem: ListViewItem?, nextItem: ListViewItem?, completion: @escaping (ListViewItemNode, @escaping () -> (Signal<Void, NoError>?, (ListViewItemApply) -> Void)) -> Void) {
        async {
            let node = ForwardPrivacyChatPreviewItemNode()
            let (layout, apply) = node.asyncLayout()(self, params, itemListNeighbors(item: self, topItem: previousItem as? ItemListItem, bottomItem: nextItem as? ItemListItem))
            
            node.contentSize = layout.contentSize
            node.insets = layout.insets
            
            Queue.mainQueue().async {
                completion(node, {
                    return (nil, { _ in apply() })
                })
            }
        }
    }
    
    func updateNode(async: @escaping (@escaping () -> Void) -> Void, node: @escaping () -> ListViewItemNode, params: ListViewItemLayoutParams, previousItem: ListViewItem?, nextItem: ListViewItem?, animation: ListViewItemUpdateAnimation, completion: @escaping (ListViewItemNodeLayout, @escaping (ListViewItemApply) -> Void) -> Void) {
        Queue.mainQueue().async {
            if let nodeValue = node() as? ForwardPrivacyChatPreviewItemNode {
                let makeLayout = nodeValue.asyncLayout()
                
                async {
                    let (layout, apply) = makeLayout(self, params, itemListNeighbors(item: self, topItem: previousItem as? ItemListItem, bottomItem: nextItem as? ItemListItem))
                    Queue.mainQueue().async {
                        completion(layout, { _ in
                            apply()
                        })
                    }
                }
            }
        }
    }
}

class ForwardPrivacyChatPreviewItemNode: ListViewItemNode {
    private var backgroundNode: WallpaperBackgroundNode?
    private let topStripeNode: ASDisplayNode
    private let bottomStripeNode: ASDisplayNode
    private let maskNode: ASImageNode
    
    private let containerNode: ASDisplayNode
    
    private var messageNode: ListViewItemNode?
    
    private let tooltipContainerNode: ContextMenuContainerNode
    private let textNode: ImmediateTextNode
    private let measureTextNode: TextNode
    
    private var item: ForwardPrivacyChatPreviewItem?
    
    init() {
        self.topStripeNode = ASDisplayNode()
        self.topStripeNode.isLayerBacked = true
        
        self.bottomStripeNode = ASDisplayNode()
        self.bottomStripeNode.isLayerBacked = true
        
        self.maskNode = ASImageNode()
        
        self.containerNode = ASDisplayNode()
        self.containerNode.subnodeTransform = CATransform3DMakeRotation(CGFloat.pi, 0.0, 0.0, 1.0)
        
        self.tooltipContainerNode = ContextMenuContainerNode()
        self.tooltipContainerNode.backgroundColor = UIColor(white: 0.0, alpha: 0.8)
        
        self.textNode = ImmediateTextNode()
        self.textNode.isUserInteractionEnabled = false
        self.textNode.displaysAsynchronously = false
        self.textNode.maximumNumberOfLines = 0
        
        self.measureTextNode = TextNode()
        
        super.init(layerBacked: false, dynamicBounce: false)
        
        self.clipsToBounds = true
        
        self.addSubnode(self.containerNode)
        
        self.tooltipContainerNode.addSubnode(self.textNode)
        
        self.addSubnode(self.tooltipContainerNode)
    }
    
    func asyncLayout() -> (_ item: ForwardPrivacyChatPreviewItem, _ params: ListViewItemLayoutParams, _ neighbors: ItemListNeighbors) -> (ListViewItemNodeLayout, () -> Void) {
        let currentNode = self.messageNode
        let makeTextLayout = TextNode.asyncLayout(self.measureTextNode)

        var currentBackgroundNode = self.backgroundNode
        
        return { item, params, neighbors in
            if currentBackgroundNode == nil {
                currentBackgroundNode = createWallpaperBackgroundNode(context: item.context, forChatDisplay: false)
            }
            currentBackgroundNode?.update(wallpaper: item.wallpaper)
            currentBackgroundNode?.updateBubbleTheme(bubbleTheme: item.theme, bubbleCorners: item.chatBubbleCorners)
            
            let insets: UIEdgeInsets
            let separatorHeight = UIScreenPixel
            
            let peerId = PeerId(namespace: Namespaces.Peer.CloudUser, id: PeerId.Id._internalFromInt64Value(1))
            
            var peers = SimpleDictionary<PeerId, Peer>()
            let messages = SimpleDictionary<MessageId, Message>()
            
<<<<<<< HEAD
            peers[peerId] = TelegramUser(id: peerId, accessHash: nil, firstName: item.peerName, lastName: "", username: nil, phone: nil, photo: [], botInfo: nil, restrictionInfo: nil, flags: [], emojiStatus: nil, usernames: nil)
=======
            peers[peerId] = TelegramUser(id: peerId, accessHash: nil, firstName: item.peerName, lastName: "", username: nil, phone: nil, photo: [], botInfo: nil, restrictionInfo: nil, flags: [], emojiStatus: nil, usernames: [])
>>>>>>> 295bfcaa
            
            let forwardInfo = MessageForwardInfo(author: item.linkEnabled ? peers[peerId] : nil, source: nil, sourceMessageId: nil, date: 0, authorSignature: item.linkEnabled ? nil : item.peerName, psaType: nil, flags: [])
            
            let messageItem = item.context.sharedContext.makeChatMessagePreviewItem(context: item.context, messages: [Message(stableId: 1, stableVersion: 0, id: MessageId(peerId: peerId, namespace: 0, id: 1), globallyUniqueId: nil, groupingKey: nil, groupInfo: nil, threadId: nil, timestamp: 66000, flags: [.Incoming], tags: [], globalTags: [], localTags: [], forwardInfo: forwardInfo, author: nil, text: item.strings.Privacy_Forwards_PreviewMessageText, attributes: [], media: [], peers: peers, associatedMessages: messages, associatedMessageIds: [], associatedMedia: [:])], theme: item.theme, strings: item.strings, wallpaper: item.wallpaper, fontSize: item.fontSize, chatBubbleCorners: item.chatBubbleCorners, dateTimeFormat: item.dateTimeFormat, nameOrder: item.nameDisplayOrder, forcedResourceStatus: nil, tapMessage: nil, clickThroughMessage: nil, backgroundNode: currentBackgroundNode, availableReactions: nil, isCentered: false)
            
            var node: ListViewItemNode?
            if let current = currentNode {
                node = current
                messageItem.updateNode(async: { $0() }, node: { return current }, params: params, previousItem: nil, nextItem: nil, animation: .None, completion: { (layout, apply) in
                    let nodeFrame = CGRect(origin: current.frame.origin, size: CGSize(width: layout.size.width, height: layout.size.height))
                    
                    current.contentSize = layout.contentSize
                    current.insets = layout.insets
                    current.frame = nodeFrame
                    
                    apply(ListViewItemApply(isOnScreen: true))
                })
            } else {
                messageItem.nodeConfiguredForParams(async: { $0() }, params: params, synchronousLoads: false, previousItem: nil, nextItem: nil, completion: { messageNode, apply in
                    node = messageNode
                    apply().1(ListViewItemApply(isOnScreen: true))
                })
            }
            
            var contentSize = CGSize(width: params.width, height: 8.0 + 8.0)
            if let node = node {
                contentSize.height += node.frame.size.height
            }
            insets = itemListNeighborsGroupedInsets(neighbors, params)
            
            let layout = ListViewItemNodeLayout(contentSize: contentSize, insets: insets)
            let layoutSize = layout.size
            
            var authorNameCenter: CGFloat?
            
            let forwardedString = item.strings.Message_ForwardedMessageShort("").string
            var fromString: String?
            if let newlineRange = forwardedString.range(of: "\n") {
                let from = forwardedString[newlineRange.upperBound...]
                if !from.isEmpty {
                    fromString = String(from)
                }
            }
            let authorString = item.peerName
            
            if let fromString = fromString {
                var attributedMeasureText = NSAttributedString(string: fromString, font: Font.regular(13.0), textColor: .black)
                let (fromTextLayout, _) = makeTextLayout(TextNodeLayoutArguments(attributedString: attributedMeasureText, backgroundColor: nil, maximumNumberOfLines: 0, truncationType: .end, constrainedSize: CGSize(width: params.width, height: CGFloat.greatestFiniteMagnitude), alignment: .natural, lineSpacing: 0.0, cutout: nil, insets: UIEdgeInsets()))
                
                let fromWidth = fromTextLayout.size.width
                attributedMeasureText = NSAttributedString(string: authorString, font: Font.regular(13.0), textColor: .black)
                let (authorNameLayout, _) = makeTextLayout(TextNodeLayoutArguments(attributedString: attributedMeasureText, backgroundColor: nil, maximumNumberOfLines: 0, truncationType: .end, constrainedSize: CGSize(width: params.width, height: CGFloat.greatestFiniteMagnitude), alignment: .natural, lineSpacing: 0.0, cutout: nil, insets: UIEdgeInsets()))
                
                let authorNameWidth = authorNameLayout.size.width
                authorNameCenter = fromWidth + authorNameWidth / 2.0 + 3.0
            }
            
            return (layout, { [weak self] in
                if let strongSelf = self {
                    strongSelf.item = item
                    
                    strongSelf.containerNode.frame = CGRect(origin: CGPoint(), size: contentSize)
                    
                    var topOffset: CGFloat = 8.0
                    if let node = node {
                        strongSelf.messageNode = node
                        if node.supernode == nil {
                            strongSelf.containerNode.addSubnode(node)
                        }
                        node.updateFrame(CGRect(origin: CGPoint(x: 0.0, y: topOffset), size: node.frame.size), within: layout.contentSize)
                        topOffset += node.frame.size.height
                    }

                    strongSelf.topStripeNode.backgroundColor = item.theme.list.itemBlocksSeparatorColor
                    strongSelf.bottomStripeNode.backgroundColor = item.theme.list.itemBlocksSeparatorColor

                    if let currentBackgroundNode = currentBackgroundNode, strongSelf.backgroundNode !== currentBackgroundNode {
                        strongSelf.backgroundNode = currentBackgroundNode
                        strongSelf.insertSubnode(currentBackgroundNode, at: 0)
                    }

                    if strongSelf.topStripeNode.supernode == nil {
                        strongSelf.insertSubnode(strongSelf.topStripeNode, at: 1)
                    }
                    if strongSelf.bottomStripeNode.supernode == nil {
                        strongSelf.insertSubnode(strongSelf.bottomStripeNode, at: 2)
                    }
                    if strongSelf.maskNode.supernode == nil {
                        strongSelf.insertSubnode(strongSelf.maskNode, at: 3)
                    }
                    let hasCorners = itemListHasRoundedBlockLayout(params)
                    var hasTopCorners = false
                    var hasBottomCorners = false
                    switch neighbors.top {
                        case .sameSection(false):
                            strongSelf.topStripeNode.isHidden = true
                        default:
                            hasTopCorners = true
                            strongSelf.topStripeNode.isHidden = hasCorners
                    }
                    let bottomStripeInset: CGFloat
                    let bottomStripeOffset: CGFloat
                    switch neighbors.bottom {
                        case .sameSection(false):
                            bottomStripeInset = 0.0
                            bottomStripeOffset = -separatorHeight
                            strongSelf.bottomStripeNode.isHidden = false
                        default:
                            bottomStripeInset = 0.0
                            bottomStripeOffset = 0.0
                            hasBottomCorners = true
                            strongSelf.bottomStripeNode.isHidden = hasCorners
                    }
                    
                    strongSelf.maskNode.image = hasCorners ? PresentationResourcesItemList.cornersImage(item.theme, top: hasTopCorners, bottom: hasBottomCorners) : nil
                    
                    let backgroundFrame = CGRect(origin: CGPoint(x: 0.0, y: -min(insets.top, separatorHeight)), size: CGSize(width: params.width, height: contentSize.height + min(insets.top, separatorHeight) + min(insets.bottom, separatorHeight)))

                    if let backgroundNode = strongSelf.backgroundNode {
                        backgroundNode.frame = backgroundFrame.insetBy(dx: 0.0, dy: -100.0)
                        backgroundNode.update(wallpaper: item.wallpaper)
                        backgroundNode.updateBubbleTheme(bubbleTheme: item.theme, bubbleCorners: item.chatBubbleCorners)
                        backgroundNode.updateLayout(size: backgroundNode.bounds.size, transition: .immediate)
                    }

                    strongSelf.maskNode.frame = backgroundFrame.insetBy(dx: params.leftInset, dy: 0.0)
                    strongSelf.topStripeNode.frame = CGRect(origin: CGPoint(x: 0.0, y: -min(insets.top, separatorHeight)), size: CGSize(width: layoutSize.width, height: separatorHeight))
                    strongSelf.bottomStripeNode.frame = CGRect(origin: CGPoint(x: bottomStripeInset, y: contentSize.height + bottomStripeOffset), size: CGSize(width: layoutSize.width - bottomStripeInset, height: separatorHeight))
                    
                    strongSelf.textNode.attributedText = NSAttributedString(string: item.tooltipText, font: Font.regular(14.0), textColor: .white, paragraphAlignment: .center)
                    
                    var textSize = strongSelf.textNode.updateLayout(CGSize(width: params.width, height: CGFloat.greatestFiniteMagnitude))
                    textSize.width = ceil(textSize.width / 2.0) * 2.0
                    textSize.height = ceil(textSize.height / 2.0) * 2.0
                    let contentSize = CGSize(width: textSize.width + 12.0, height: textSize.height + 34.0)
                    
                    var sourceRect: CGRect
                    if let messageNode = strongSelf.messageNode as? ChatMessagePreviewItemNode, let forwardInfoNode = messageNode.forwardInfoReferenceNode {
                        sourceRect = forwardInfoNode.convert(forwardInfoNode.bounds, to: strongSelf)
                        if let authorNameCenter = authorNameCenter {
                            sourceRect.origin = CGPoint(x: sourceRect.minX + authorNameCenter, y: sourceRect.minY)
                            sourceRect.size.width = 0.0
                        }
                    } else {
                        sourceRect = CGRect(origin: CGPoint(x: layout.size.width / 2.0, y: layout.size.height / 2.0), size: CGSize())
                    }
                    
                    let verticalOrigin: CGFloat
                    var arrowOnBottom = true
                    if sourceRect.minY - 54.0 > 0.0 {
                        verticalOrigin = sourceRect.minY - contentSize.height
                    } else {
                        verticalOrigin = min(layout.size.height - contentSize.height, sourceRect.maxY)
                        arrowOnBottom = false
                    }
                    
                    let horizontalOrigin: CGFloat = floor(min(max(params.leftInset + 8.0, sourceRect.midX - contentSize.width / 2.0), layout.size.width - contentSize.width - 8.0))
                    
                    strongSelf.tooltipContainerNode.frame = CGRect(origin: CGPoint(x: horizontalOrigin, y: verticalOrigin), size: contentSize)
                    strongSelf.tooltipContainerNode.relativeArrowPosition = (sourceRect.midX - horizontalOrigin, arrowOnBottom)
                    
                    strongSelf.tooltipContainerNode.updateLayout(transition: .immediate)
                    
                    let textFrame = CGRect(origin: CGPoint(x: 6.0, y: 17.0), size: textSize)                    
                    strongSelf.textNode.frame = textFrame
                }
            })
        }
    }
    
    override func animateInsertion(_ currentTimestamp: Double, duration: Double, short: Bool) {
        self.layer.animateAlpha(from: 0.0, to: 1.0, duration: 0.4)
    }
    
    override func animateRemoved(_ currentTimestamp: Double, duration: Double) {
        self.layer.animateAlpha(from: 1.0, to: 0.0, duration: 0.15, removeOnCompletion: false)
    }
}<|MERGE_RESOLUTION|>--- conflicted
+++ resolved
@@ -145,11 +145,7 @@
             var peers = SimpleDictionary<PeerId, Peer>()
             let messages = SimpleDictionary<MessageId, Message>()
             
-<<<<<<< HEAD
-            peers[peerId] = TelegramUser(id: peerId, accessHash: nil, firstName: item.peerName, lastName: "", username: nil, phone: nil, photo: [], botInfo: nil, restrictionInfo: nil, flags: [], emojiStatus: nil, usernames: nil)
-=======
             peers[peerId] = TelegramUser(id: peerId, accessHash: nil, firstName: item.peerName, lastName: "", username: nil, phone: nil, photo: [], botInfo: nil, restrictionInfo: nil, flags: [], emojiStatus: nil, usernames: [])
->>>>>>> 295bfcaa
             
             let forwardInfo = MessageForwardInfo(author: item.linkEnabled ? peers[peerId] : nil, source: nil, sourceMessageId: nil, date: 0, authorSignature: item.linkEnabled ? nil : item.peerName, psaType: nil, flags: [])
             
