--- conflicted
+++ resolved
@@ -400,19 +400,10 @@
                         arc4random_buf(&random, 1);
                         [dataWithHash appendBytes:&random length:1];
                     }
-<<<<<<< HEAD
-                    #if DEBUG
-                    assert(dataWithHash.length == 255);
-                    #endif
+                    
                     NSData *encryptedData = MTRsaEncrypt(_encryptionProvider, [publicKey objectForKey:@"key"], dataWithHash);
                     if (MTLogEnabled()) {
-                        MTLog(@"[MTDatacenterAuthMessageService#%p encryptedData.length = %d]", self, encryptedData.length);
-=======
-                    
-                    NSData *encryptedData = MTRsaEncrypt(_encryptionProvider, [publicKey objectForKey:@"key"], dataWithHash);
-                    if (MTLogEnabled()) {
                         MTLog(@"[MTDatacenterAuthMessageService#%p encryptedData length %d dataWithHash length %d]", self, (int)encryptedData.length, (int)dataWithHash.length);
->>>>>>> 6f82d09f
                     }
                     if (encryptedData.length < 256)
                     {
