//
//  ASImageNode.mm
//  AsyncDisplayKit
//
//  Copyright (c) 2014-present, Facebook, Inc.  All rights reserved.
//  This source code is licensed under the BSD-style license found in the
//  LICENSE file in the root directory of this source tree. An additional grant
//  of patent rights can be found in the PATENTS file in the same directory.
//

#import "ASImageNode.h"

#import <tgmath.h>

#import "_ASDisplayLayer.h"
#import "ASAssert.h"
#import "ASDimension.h"
#import "ASDisplayNode+FrameworkSubclasses.h"
#import "ASDisplayNodeExtras.h"
#import "ASDisplayNode+Beta.h"
#import "ASLayout.h"
#import "ASTextNode.h"
#import "ASImageNode+AnimatedImagePrivate.h"
#import "ASImageNode+CGExtras.h"
#import "AsyncDisplayKit+Debug.h"
#import "ASInternalHelpers.h"
#import "ASEqualityHelpers.h"
#import "ASEqualityHashHelpers.h"
#import "ASWeakMap.h"

// TODO: It would be nice to remove this dependency; it's the only subclass using more than +FrameworkSubclasses.h
#import "ASDisplayNodeInternal.h"

#include <functional>

struct ASImageNodeDrawParameters {
  BOOL opaque;
  CGRect bounds;
  CGFloat contentsScale;
  UIColor *backgroundColor;
  UIViewContentMode contentMode;
  BOOL cropEnabled;
  BOOL forceUpscaling;
  CGSize forcedSize;
  CGRect cropRect;
  CGRect cropDisplayBounds;
  asimagenode_modification_block_t imageModificationBlock;
};

/**
 * Contains all data that is needed to generate the content bitmap.
 */
@interface ASImageNodeContentsKey : NSObject {}

@property (nonatomic, strong) UIImage *image;
@property CGSize backingSize;
@property CGRect imageDrawRect;
@property BOOL isOpaque;
@property (nonatomic, strong) UIColor *backgroundColor;
@property (nonatomic, copy) ASDisplayNodeContextModifier preContextBlock;
@property (nonatomic, copy) ASDisplayNodeContextModifier postContextBlock;
@property (nonatomic, copy) asimagenode_modification_block_t imageModificationBlock;

@end

@implementation ASImageNodeContentsKey

- (BOOL)isEqual:(id)object
{
  if (self == object) {
    return YES;
  }

  // Optimization opportunity: The `isKindOfClass` call here could be avoided by not using the NSObject `isEqual:`
  // convention and instead using a custom comparison function that assumes all items are heterogeneous.
  // However, profiling shows that our entire `isKindOfClass` expression is only ~1/40th of the total
  // overheard of our caching, so it's likely not high-impact.
  if ([object isKindOfClass:[ASImageNodeContentsKey class]]) {
    ASImageNodeContentsKey *other = (ASImageNodeContentsKey *)object;
    return [_image isEqual:other.image]
      && CGSizeEqualToSize(_backingSize, other.backingSize)
      && CGRectEqualToRect(_imageDrawRect, other.imageDrawRect)
      && _isOpaque == other.isOpaque
      && [_backgroundColor isEqual:other.backgroundColor]
      && _preContextBlock == other.preContextBlock
      && _postContextBlock == other.postContextBlock
      && _imageModificationBlock == other.imageModificationBlock;
  } else {
    return NO;
  }
}

- (NSUInteger)hash
{
  NSUInteger subhashes[] = {
    // Profiling shows that the work done in UIImage's `hash` is on the order of 0.005ms on an A5 processor
    // and isn't proportional to the size of the image.
    [_image hash],
    
    // TODO: Hashing the floats in a CGRect or CGSize is tricky.  Equality of floats is
    // fuzzy, but it's a 100% requirement that two equal values must produce an identical hash value.
    // Until there's a robust solution for hashing floats, leave all float values out of the hash.
    // This may lead to a greater number of isEqual comparisons but does not comprimise correctness.
    //AS::hash<CGRect>()(_backingSize),
    //AS::hash<CGRect>()(_imageDrawRect),

    AS::hash<BOOL>()(_isOpaque),
    [_backgroundColor hash],
    AS::hash<void *>()((void*)_preContextBlock),
    AS::hash<void *>()((void*)_postContextBlock),
    AS::hash<void *>()((void*)_imageModificationBlock),
  };
  return ASIntegerArrayHash(subhashes, sizeof(subhashes) / sizeof(subhashes[0]));
}

@end


@implementation ASImageNode
{
@private
  UIImage *_image;
  ASWeakMapEntry *_weakCacheEntry;  // Holds a reference that keeps our contents in cache.


  void (^_displayCompletionBlock)(BOOL canceled);
  
  // Drawing
  ASImageNodeDrawParameters _drawParameter;
  ASTextNode *_debugLabelNode;
  
  // Cropping.
  BOOL _cropEnabled; // Defaults to YES.
  BOOL _forceUpscaling; //Defaults to NO.
  CGSize _forcedSize; //Defaults to CGSizeZero, indicating no forced size.
  CGRect _cropRect; // Defaults to CGRectMake(0.5, 0.5, 0, 0)
  CGRect _cropDisplayBounds; // Defaults to CGRectNull
}

@synthesize image = _image;
@synthesize imageModificationBlock = _imageModificationBlock;

#pragma mark - NSObject

+ (void)initialize
{
  [super initialize];
  
  if (self != [ASImageNode class]) {
    // Prevent custom drawing in subclasses
    ASDisplayNodeAssert(!ASSubclassOverridesClassSelector([ASImageNode class], self, @selector(displayWithParameters:isCancelled:)), @"Subclass %@ must not override displayWithParameters:isCancelled: method. Custom drawing in %@ subclass is not supported.", NSStringFromClass(self), NSStringFromClass([ASImageNode class]));
  }
}

- (instancetype)init
{
  if (!(self = [super init]))
    return nil;

  // TODO can this be removed?
  self.contentsScale = ASScreenScale();
  self.contentMode = UIViewContentModeScaleAspectFill;
  self.opaque = NO;
  
  // If no backgroundColor is set to the image node and it's a subview of UITableViewCell, UITableView is setting
  // the opaque value of all subviews to YES if highlighting / selection is happening and does not set it back to the
  // initial value. With setting a explicit backgroundColor we can prevent that change.
  self.backgroundColor = [UIColor clearColor];

  _cropEnabled = YES;
  _forceUpscaling = NO;
  _cropRect = CGRectMake(0.5, 0.5, 0, 0);
  _cropDisplayBounds = CGRectNull;
  _placeholderColor = ASDisplayNodeDefaultPlaceholderColor();
  _animatedImageRunLoopMode = ASAnimatedImageDefaultRunLoopMode;
  
  return self;
}

- (void)dealloc
{
  // Invalidate all components around animated images
  [self invalidateAnimatedImage];
}

#pragma mark - Layout and Sizing

- (CGSize)calculateSizeThatFits:(CGSize)constrainedSize
{
  ASDN::MutexLocker l(__instanceLock__);

  if (_image == nil) {
    return [super calculateSizeThatFits:constrainedSize];
  }

  return _image.size;
}

#pragma mark - Setter / Getter

- (void)setImage:(UIImage *)image
{
  ASDN::MutexLocker l(__instanceLock__);
  if (!ASObjectIsEqual(_image, image)) {
    _image = image;
    
    [self setNeedsLayout];
    if (image) {
      [self setNeedsDisplay];
      
      if ([ASImageNode shouldShowImageScalingOverlay] && _debugLabelNode == nil) {
        ASPerformBlockOnMainThread(^{
          _debugLabelNode = [[ASTextNode alloc] init];
          _debugLabelNode.layerBacked = YES;
          [self addSubnode:_debugLabelNode];
        });
      }
    } else {
      self.contents = nil;
    }
  }
}

- (UIImage *)image
{
  ASDN::MutexLocker l(__instanceLock__);
  return _image;
}

- (void)setPlaceholderColor:(UIColor *)placeholderColor
{
  _placeholderColor = placeholderColor;

  // prevent placeholders if we don't have a color
  self.placeholderEnabled = placeholderColor != nil;
}

#pragma mark - Drawing

- (NSObject *)drawParametersForAsyncLayer:(_ASDisplayLayer *)layer
{
  ASDN::MutexLocker l(__instanceLock__);
  
  _drawParameter = {
    .bounds = self.bounds,
    .opaque = self.opaque,
    .contentsScale = self.contentsScaleForDisplay,
    .backgroundColor = self.backgroundColor,
    .contentMode = self.contentMode,
    .cropEnabled = _cropEnabled,
    .forceUpscaling = _forceUpscaling,
    .forcedSize = _forcedSize,
    .cropRect = _cropRect,
    .cropDisplayBounds = _cropDisplayBounds,
    .imageModificationBlock = _imageModificationBlock
  };
  
  return nil;
}

- (NSDictionary *)debugLabelAttributes
{
  return @{
    NSFontAttributeName: [UIFont systemFontOfSize:15.0],
    NSForegroundColorAttributeName: [UIColor redColor]
  };
}

- (UIImage *)displayWithParameters:(id<NSObject> *)parameter isCancelled:(asdisplaynode_iscancelled_block_t)isCancelled
{
  UIImage *image = self.image;
  if (image == nil) {
    return nil;
  }
  
<<<<<<< HEAD
  CGRect drawParameterBounds    = CGRectZero;
  BOOL forceUpscaling           = NO;
  CGSize forcedSize             = CGSizeZero;
  BOOL cropEnabled              = YES;
  BOOL isOpaque                 = NO;
  UIColor *backgroundColor      = nil;
  UIViewContentMode contentMode = UIViewContentModeScaleAspectFill;
  CGFloat contentsScale         = 0.0;
  CGRect cropDisplayBounds      = CGRectZero;
  CGRect cropRect               = CGRectZero;
  asimagenode_modification_block_t imageModificationBlock;

  {
    ASDN::MutexLocker l(__instanceLock__);
    ASImageNodeDrawParameters drawParameter = _drawParameter;
    
    drawParameterBounds       = drawParameter.bounds;
    forceUpscaling            = drawParameter.forceUpscaling;
    forcedSize                = drawParameter.forcedSize;
    cropEnabled               = drawParameter.cropEnabled;
    isOpaque                  = drawParameter.opaque;
    backgroundColor           = drawParameter.backgroundColor;
    contentMode               = drawParameter.contentMode;
    contentsScale             = drawParameter.contentsScale;
    cropDisplayBounds         = drawParameter.cropDisplayBounds;
    cropRect                  = drawParameter.cropRect;
    imageModificationBlock    = drawParameter.imageModificationBlock;
  }

  if (_displayWithoutProcessing) {
    return image;
  }
=======
  __instanceLock__.lock();
  ASImageNodeDrawParameters drawParameter = _drawParameter;
  __instanceLock__.unlock();
  
  CGRect drawParameterBounds       = drawParameter.bounds;
  BOOL forceUpscaling              = drawParameter.forceUpscaling;
  CGSize forcedSize                = drawParameter.forcedSize;
  BOOL cropEnabled                 = drawParameter.cropEnabled;
  BOOL isOpaque                    = drawParameter.opaque;
  UIColor *backgroundColor         = drawParameter.backgroundColor;
  UIViewContentMode contentMode    = drawParameter.contentMode;
  CGFloat contentsScale            = drawParameter.contentsScale;
  CGRect cropDisplayBounds         = drawParameter.cropDisplayBounds;
  CGRect cropRect                  = drawParameter.cropRect;
  asimagenode_modification_block_t imageModificationBlock    = drawParameter.imageModificationBlock;
>>>>>>> 7872cfb5
  
  BOOL hasValidCropBounds = cropEnabled && !CGRectIsEmpty(cropDisplayBounds);
  CGRect bounds = (hasValidCropBounds ? cropDisplayBounds : drawParameterBounds);
  
  ASDisplayNodeContextModifier preContextBlock = self.willDisplayNodeContentWithRenderingContext;
  ASDisplayNodeContextModifier postContextBlock = self.didDisplayNodeContentWithRenderingContext;
  
  ASDisplayNodeAssert(contentsScale > 0, @"invalid contentsScale at display time");
  
  // if the image is resizable, bail early since the image has likely already been configured
  BOOL stretchable = !UIEdgeInsetsEqualToEdgeInsets(image.capInsets, UIEdgeInsetsZero);
  if (stretchable) {
    if (imageModificationBlock != NULL) {
      image = imageModificationBlock(image);
    }
    return image;
  }
  
  CGSize imageSize = image.size;
  CGSize imageSizeInPixels = CGSizeMake(imageSize.width * image.scale, imageSize.height * image.scale);
  CGSize boundsSizeInPixels = CGSizeMake(std::floor(bounds.size.width * contentsScale), std::floor(bounds.size.height * contentsScale));
  
  if (_debugLabelNode) {
    CGFloat pixelCountRatio            = (imageSizeInPixels.width * imageSizeInPixels.height) / (boundsSizeInPixels.width * boundsSizeInPixels.height);
    if (pixelCountRatio != 1.0) {
      NSString *scaleString            = [NSString stringWithFormat:@"%.2fx", pixelCountRatio];
      _debugLabelNode.attributedText   = [[NSAttributedString alloc] initWithString:scaleString attributes:[self debugLabelAttributes]];
      _debugLabelNode.hidden           = NO;
      [self setNeedsLayout];
    } else {
      _debugLabelNode.hidden           = YES;
      _debugLabelNode.attributedText   = nil;
    }
  }
  
  BOOL contentModeSupported = contentMode == UIViewContentModeScaleAspectFill ||
                              contentMode == UIViewContentModeScaleAspectFit ||
                              contentMode == UIViewContentModeCenter;
  
  CGSize backingSize   = CGSizeZero;
  CGRect imageDrawRect = CGRectZero;
  
  if (boundsSizeInPixels.width * contentsScale < 1.0f || boundsSizeInPixels.height * contentsScale < 1.0f ||
      imageSizeInPixels.width < 1.0f                  || imageSizeInPixels.height < 1.0f) {
    return nil;
  }
  
  
  // If we're not supposed to do any cropping, just decode image at original size
  if (!cropEnabled || !contentModeSupported || stretchable) {
    backingSize = imageSizeInPixels;
    imageDrawRect = (CGRect){.size = backingSize};
  } else {
    if (CGSizeEqualToSize(CGSizeZero, forcedSize) == NO) {
      //scale forced size
      forcedSize.width *= contentsScale;
      forcedSize.height *= contentsScale;
    }
    ASCroppedImageBackingSizeAndDrawRectInBounds(imageSizeInPixels,
                                                 boundsSizeInPixels,
                                                 contentMode,
                                                 cropRect,
                                                 forceUpscaling,
                                                 forcedSize,
                                                 &backingSize,
                                                 &imageDrawRect);
  }
  
  if (backingSize.width <= 0.0f        || backingSize.height <= 0.0f ||
      imageDrawRect.size.width <= 0.0f || imageDrawRect.size.height <= 0.0f) {
    return nil;
  }

  ASImageNodeContentsKey *contentsKey = [[ASImageNodeContentsKey alloc] init];
  contentsKey.image = image;
  contentsKey.backingSize = backingSize;
  contentsKey.imageDrawRect = imageDrawRect;
  contentsKey.isOpaque = isOpaque;
  contentsKey.backgroundColor = backgroundColor;
  contentsKey.preContextBlock = preContextBlock;
  contentsKey.postContextBlock = postContextBlock;
  contentsKey.imageModificationBlock = imageModificationBlock;

  if (isCancelled()) {
    return nil;
  }

  ASWeakMapEntry<UIImage *> *entry = [self.class contentsForkey:contentsKey isCancelled:(asdisplaynode_iscancelled_block_t)isCancelled];
  if (entry == nil) {  // If nil, we were cancelled.
    return nil;
  }
  
  __instanceLock__.lock();
    _weakCacheEntry = entry; // Retain so that the entry remains in the weak cache
  __instanceLock__.unlock();

  return entry.value;
}

static ASWeakMap<ASImageNodeContentsKey *, UIImage *> *cache = nil;
static ASDN::Mutex cacheLock;

+ (ASWeakMapEntry *)contentsForkey:(ASImageNodeContentsKey *)key isCancelled:(asdisplaynode_iscancelled_block_t)isCancelled
{
  {
    ASDN::MutexLocker l(cacheLock);
    if (!cache) {
      cache = [[ASWeakMap alloc] init];
    }
    ASWeakMapEntry *entry = [cache entryForKey:key];
    if (entry != nil) {
      // cache hit
      return entry;
    }
  }

  // cache miss
  UIImage *contents = [self createContentsForkey:key isCancelled:isCancelled];
  if (contents == nil) { // If nil, we were cancelled
    return nil;
  }

  {
    ASDN::MutexLocker l(cacheLock);
    return [cache setObject:contents forKey:key];
  }
}

+ (UIImage *)createContentsForkey:(ASImageNodeContentsKey *)key isCancelled:(asdisplaynode_iscancelled_block_t)isCancelled
{
  // The following `UIGraphicsBeginImageContextWithOptions` call will sometimes take take longer than 5ms on an
  // A5 processor for a 400x800 backingSize.
  // Check for cancellation before we call it.
  if (isCancelled()) {
    return nil;
  }

  // Use contentsScale of 1.0 and do the contentsScale handling in boundsSizeInPixels so ASCroppedImageBackingSizeAndDrawRectInBounds
  // will do its rounding on pixel instead of point boundaries
  UIGraphicsBeginImageContextWithOptions(key.backingSize, key.isOpaque, 1.0);
  
  BOOL contextIsClean = YES;
  
  CGContextRef context = UIGraphicsGetCurrentContext();
  if (context && key.preContextBlock) {
    key.preContextBlock(context);
    contextIsClean = NO;
  }
  
  // if view is opaque, fill the context with background color
  if (key.isOpaque && key.backgroundColor) {
    [key.backgroundColor setFill];
    UIRectFill({ .size = key.backingSize });
    contextIsClean = NO;
  }
  
  // iOS 9 appears to contain a thread safety regression when drawing the same CGImageRef on
  // multiple threads concurrently.  In fact, instead of crashing, it appears to deadlock.
  // The issue is present in Mac OS X El Capitan and has been seen hanging Pro apps like Adobe Premiere,
  // as well as iOS games, and a small number of ASDK apps that provide the same image reference
  // to many separate ASImageNodes.  A workaround is to set .displaysAsynchronously = NO for the nodes
  // that may get the same pointer for a given UI asset image, etc.
  // FIXME: We should replace @synchronized here, probably using a global, locked NSMutableSet, and
  // only if the object already exists in the set we should create a semaphore to signal waiting threads
  // upon removal of the object from the set when the operation completes.
  // Another option is to have ASDisplayNode+AsyncDisplay coordinate these cases, and share the decoded buffer.
  // Details tracked in https://github.com/facebook/AsyncDisplayKit/issues/1068
  
  UIImage *image = key.image;
  BOOL canUseCopy = (contextIsClean || ASImageAlphaInfoIsOpaque(CGImageGetAlphaInfo(image.CGImage)));
  CGBlendMode blendMode = canUseCopy ? kCGBlendModeCopy : kCGBlendModeNormal;
  
  @synchronized(image) {
    [image drawInRect:key.imageDrawRect blendMode:blendMode alpha:1];
  }
  
  if (context && key.postContextBlock) {
    key.postContextBlock(context);
  }

  // The following `UIGraphicsGetImageFromCurrentImageContext` call will commonly take more than 20ms on an
  // A5 processor.  Check for cancellation before we call it.
  if (isCancelled()) {
    UIGraphicsEndImageContext();
    return nil;
  }

  UIImage *result = UIGraphicsGetImageFromCurrentImageContext();
  
  UIGraphicsEndImageContext();
  
  if (key.imageModificationBlock != NULL) {
    result = key.imageModificationBlock(result);
  }
  
  return result;
}

- (void)displayDidFinish
{
  [super displayDidFinish];

  __instanceLock__.lock();
    void (^displayCompletionBlock)(BOOL canceled) = _displayCompletionBlock;
    UIImage *image = _image;
  __instanceLock__.unlock();
  
  // If we've got a block to perform after displaying, do it.
  if (image && displayCompletionBlock) {

    displayCompletionBlock(NO);

    __instanceLock__.lock();
      _displayCompletionBlock = nil;
    __instanceLock__.unlock();
  }
}

- (void)setNeedsDisplayWithCompletion:(void (^ _Nullable)(BOOL canceled))displayCompletionBlock
{
  if (self.displaySuspended) {
    if (displayCompletionBlock)
      displayCompletionBlock(YES);
    return;
  }

  // Stash the block and call-site queue. We'll invoke it in -displayDidFinish.
  ASDN::MutexLocker l(__instanceLock__);
  if (_displayCompletionBlock != displayCompletionBlock) {
    _displayCompletionBlock = displayCompletionBlock;
  }

  [self setNeedsDisplay];
}

#pragma mark Interface State

- (void)clearContents
{
  [super clearContents];
    
  __instanceLock__.lock();
    _weakCacheEntry = nil;  // release contents from the cache.
  __instanceLock__.unlock();
}

#pragma mark - Cropping

- (BOOL)isCropEnabled
{
  ASDN::MutexLocker l(__instanceLock__);
  return _cropEnabled;
}

- (void)setCropEnabled:(BOOL)cropEnabled
{
  [self setCropEnabled:cropEnabled recropImmediately:NO inBounds:self.bounds];
}

- (void)setCropEnabled:(BOOL)cropEnabled recropImmediately:(BOOL)recropImmediately inBounds:(CGRect)cropBounds
{
  ASDN::MutexLocker l(__instanceLock__);
  if (_cropEnabled == cropEnabled)
    return;

  _cropEnabled = cropEnabled;
  _cropDisplayBounds = cropBounds;

  // If we have an image to display, display it, respecting our recrop flag.
  if (self.image)
  {
    ASPerformBlockOnMainThread(^{
      if (recropImmediately)
        [self displayImmediately];
      else
        [self setNeedsDisplay];
    });
  }
}

- (CGRect)cropRect
{
  ASDN::MutexLocker l(__instanceLock__);
  return _cropRect;
}

- (void)setCropRect:(CGRect)cropRect
{
  ASDN::MutexLocker l(__instanceLock__);
  if (CGRectEqualToRect(_cropRect, cropRect))
    return;

  _cropRect = cropRect;

  // TODO: this logic needs to be updated to respect cropRect.
  CGSize boundsSize = self.bounds.size;
  CGSize imageSize = self.image.size;

  BOOL isCroppingImage = ((boundsSize.width < imageSize.width) || (boundsSize.height < imageSize.height));

  // Re-display if we need to.
  ASPerformBlockOnMainThread(^{
    if (self.nodeLoaded && self.contentMode == UIViewContentModeScaleAspectFill && isCroppingImage)
      [self setNeedsDisplay];
  });
}

- (BOOL)forceUpscaling
{
  ASDN::MutexLocker l(__instanceLock__);
  return _forceUpscaling;
}

- (void)setForceUpscaling:(BOOL)forceUpscaling
{
  ASDN::MutexLocker l(__instanceLock__);
  _forceUpscaling = forceUpscaling;
}

- (CGSize)forcedSize
{
  ASDN::MutexLocker l(__instanceLock__);
  return _forcedSize;
}

- (void)setForcedSize:(CGSize)forcedSize
{
  ASDN::MutexLocker l(__instanceLock__);
  _forcedSize = forcedSize;
}

- (asimagenode_modification_block_t)imageModificationBlock
{
  ASDN::MutexLocker l(__instanceLock__);
  return _imageModificationBlock;
}

- (void)setImageModificationBlock:(asimagenode_modification_block_t)imageModificationBlock
{
  ASDN::MutexLocker l(__instanceLock__);
  _imageModificationBlock = imageModificationBlock;
}

#pragma mark - Debug

- (void)layout
{
  [super layout];
  
  if (_debugLabelNode) {
    CGSize boundsSize        = self.bounds.size;
    CGSize debugLabelSize    = [_debugLabelNode layoutThatFits:ASSizeRangeMake(CGSizeZero, boundsSize)].size;
    CGPoint debugLabelOrigin = CGPointMake(boundsSize.width - debugLabelSize.width,
                                           boundsSize.height - debugLabelSize.height);
    _debugLabelNode.frame    = (CGRect) {debugLabelOrigin, debugLabelSize};
  }
}
@end

#pragma mark - Extras

extern asimagenode_modification_block_t ASImageNodeRoundBorderModificationBlock(CGFloat borderWidth, UIColor *borderColor)
{
  return ^(UIImage *originalImage) {
    UIGraphicsBeginImageContextWithOptions(originalImage.size, NO, originalImage.scale);
    UIBezierPath *roundOutline = [UIBezierPath bezierPathWithOvalInRect:(CGRect){CGPointZero, originalImage.size}];

    // Make the image round
    [roundOutline addClip];

    // Draw the original image
    [originalImage drawAtPoint:CGPointZero blendMode:kCGBlendModeCopy alpha:1];

    // Draw a border on top.
    if (borderWidth > 0.0) {
      [borderColor setStroke];
      [roundOutline setLineWidth:borderWidth];
      [roundOutline stroke];
    }

    UIImage *modifiedImage = UIGraphicsGetImageFromCurrentImageContext();
    UIGraphicsEndImageContext();
    return modifiedImage;
  };
}

extern asimagenode_modification_block_t ASImageNodeTintColorModificationBlock(UIColor *color)
{
  return ^(UIImage *originalImage) {
    UIGraphicsBeginImageContextWithOptions(originalImage.size, NO, originalImage.scale);
    
    // Set color and render template
    [color setFill];
    UIImage *templateImage = [originalImage imageWithRenderingMode:UIImageRenderingModeAlwaysTemplate];
    [templateImage drawAtPoint:CGPointZero blendMode:kCGBlendModeCopy alpha:1];
    
    UIImage *modifiedImage = UIGraphicsGetImageFromCurrentImageContext();
    UIGraphicsEndImageContext();

    // if the original image was stretchy, keep it stretchy
    if (!UIEdgeInsetsEqualToEdgeInsets(originalImage.capInsets, UIEdgeInsetsZero)) {
      modifiedImage = [modifiedImage resizableImageWithCapInsets:originalImage.capInsets resizingMode:originalImage.resizingMode];
    }

    return modifiedImage;
  };
}<|MERGE_RESOLUTION|>--- conflicted
+++ resolved
@@ -272,41 +272,11 @@
   if (image == nil) {
     return nil;
   }
-  
-<<<<<<< HEAD
-  CGRect drawParameterBounds    = CGRectZero;
-  BOOL forceUpscaling           = NO;
-  CGSize forcedSize             = CGSizeZero;
-  BOOL cropEnabled              = YES;
-  BOOL isOpaque                 = NO;
-  UIColor *backgroundColor      = nil;
-  UIViewContentMode contentMode = UIViewContentModeScaleAspectFill;
-  CGFloat contentsScale         = 0.0;
-  CGRect cropDisplayBounds      = CGRectZero;
-  CGRect cropRect               = CGRectZero;
-  asimagenode_modification_block_t imageModificationBlock;
-
-  {
-    ASDN::MutexLocker l(__instanceLock__);
-    ASImageNodeDrawParameters drawParameter = _drawParameter;
-    
-    drawParameterBounds       = drawParameter.bounds;
-    forceUpscaling            = drawParameter.forceUpscaling;
-    forcedSize                = drawParameter.forcedSize;
-    cropEnabled               = drawParameter.cropEnabled;
-    isOpaque                  = drawParameter.opaque;
-    backgroundColor           = drawParameter.backgroundColor;
-    contentMode               = drawParameter.contentMode;
-    contentsScale             = drawParameter.contentsScale;
-    cropDisplayBounds         = drawParameter.cropDisplayBounds;
-    cropRect                  = drawParameter.cropRect;
-    imageModificationBlock    = drawParameter.imageModificationBlock;
-  }
 
   if (_displayWithoutProcessing) {
     return image;
   }
-=======
+  
   __instanceLock__.lock();
   ASImageNodeDrawParameters drawParameter = _drawParameter;
   __instanceLock__.unlock();
@@ -322,7 +292,6 @@
   CGRect cropDisplayBounds         = drawParameter.cropDisplayBounds;
   CGRect cropRect                  = drawParameter.cropRect;
   asimagenode_modification_block_t imageModificationBlock    = drawParameter.imageModificationBlock;
->>>>>>> 7872cfb5
   
   BOOL hasValidCropBounds = cropEnabled && !CGRectIsEmpty(cropDisplayBounds);
   CGRect bounds = (hasValidCropBounds ? cropDisplayBounds : drawParameterBounds);
