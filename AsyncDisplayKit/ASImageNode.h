--- conflicted
+++ resolved
@@ -112,7 +112,6 @@
  */
 - (void)setNeedsDisplayWithCompletion:(void (^ _Nullable)(BOOL canceled))displayCompletionBlock;
 
-<<<<<<< HEAD
 #if TARGET_OS_TV
 /** 
  * A bool to track if the current appearance of the node
@@ -121,11 +120,10 @@
  */
 @property (nonatomic, assign) BOOL isDefaultFocusAppearance;
 #endif
-=======
+
 @end
 
 @interface ASImageNode (AnimatedImage)
->>>>>>> e3aa2230
 
 /**
  * @abstract The animated image to playback
