--- conflicted
+++ resolved
@@ -3965,12 +3965,7 @@
 "Message.Wallpaper" = "Chat Background";
 
 "Wallpaper.ResetWallpapers" = "Reset Chat Backgrounds";
-<<<<<<< HEAD
 "Wallpaper.ResetWallpapersInfo" = "Remove all uploaded chat backgrounds and restore pre-installed backgrounds for all themes.";
 "Wallpaper.ResetWallpapersConfirmation" = "Reset Chat Backgrounds";
-=======
-"Wallpaper.ResetWallpapersInfo" = "Remove all uploaded chat backgrounds and restore pre-installed ones.";
-"Wallpaper.ResetWallpapersConfirmation" = "Reset Chat Backgrounds";
-
-"Proxy.TooltipUnavailable" = "The proxy may be unavailable. Try selecting another one.";
->>>>>>> ba48c620
+
+"Proxy.TooltipUnavailable" = "The proxy may be unavailable. Try selecting another one.";