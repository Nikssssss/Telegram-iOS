--- conflicted
+++ resolved
@@ -9132,16 +9132,14 @@
 
 "Conversation.OpenChatFolder" = "VIEW CHAT LIST";
 
-<<<<<<< HEAD
+"Premium.MaxChannelsText" = "You can only join **%1$@** groups and channels. Upgrade to **Telegram Premium** to increase the links limit to **%2$@**.";
+"Premium.MaxChannelsNoPremiumText" = "You can only join **%1$@** groups and channels. We are working to let you increase this limit in the future.";
+"Premium.MaxChannelsFinalText" = "Sorry, you can only join **%1$@** groups and channels";
+
 "Username.BotLinkHint" = "This username cannot be edited.";
 "Username.BotLinkHintExtended" = "This username cannot be edited. You can acquire additional usernames on [Fragment]().";
 
 "PeerInfo.Bot.EditIntro" = "Edit Intro";
 "PeerInfo.Bot.EditCommands" = "Edit Commands";
 "PeerInfo.Bot.ChangeSettings" = "Change Bot Settings";
-"PeerInfo.Bot.BotFatherInfo" = "Use [@BotFather]() to manage this bot.";
-=======
-"Premium.MaxChannelsText" = "You can only join **%1$@** groups and channels. Upgrade to **Telegram Premium** to increase the links limit to **%2$@**.";
-"Premium.MaxChannelsNoPremiumText" = "You can only join **%1$@** groups and channels. We are working to let you increase this limit in the future.";
-"Premium.MaxChannelsFinalText" = "Sorry, you can only join **%1$@** groups and channels";
->>>>>>> 55b59188
+"PeerInfo.Bot.BotFatherInfo" = "Use [@BotFather]() to manage this bot.";