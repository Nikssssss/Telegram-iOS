#! /bin/sh

set -e
set -x

ARCH="$1"

SOURCE_DIR=$(echo "$(cd "$(dirname "$2")"; pwd -P)/$(basename "$2")")
BUILD_DIR=$(echo "$(cd "$(dirname "$3")"; pwd -P)/$(basename "$3")")

pushd "$BUILD_DIR"

set -e
devnull='> /dev/null 2>&1'

BUILD_ROOT="_iosbuild"
CONFIGURE_ARGS="--disable-docs
                --disable-examples
<<<<<<< HEAD
                --disable-libyuv
                --disable-unit-tests
                --enable-postproc"
=======
                --disable-postproc
                --disable-webm-io
                --disable-vp9-highbitdepth
                --disable-vp9-postproc
                --disable-vp9-temporal-denoising
                --disable-unit-tests
                --enable-realtime-only
                --enable-multi-res-encoding"
>>>>>>> c5c821c5
DIST_DIR="_dist"
FRAMEWORK_DIR="VPX.framework"
FRAMEWORK_LIB="VPX.framework/VPX"
HEADER_DIR="${FRAMEWORK_DIR}/Headers/vpx"
SCRIPT_DIR="$SOURCE_DIR"
LIBVPX_SOURCE_DIR="$SOURCE_DIR"


LIPO=$(xcrun -sdk iphoneos${SDK} -find lipo)

ORIG_PWD="$(pwd)"

if [ "$ARCH" = "armv7" ]; then
  TARGETS="armv7-darwin-gcc"
elif [ "$ARCH" = "arm64" ]; then
  TARGETS="arm64-darwin-gcc"
elif [ "$ARCH" = "sim_arm64" ]; then
  TARGETS="arm64-iphonesimulator-gcc"
elif [ "$ARCH" = "x86_64" ]; then
  TARGETS="x86_64-iphonesimulator-gcc"
else
  echo "Unsupported architecture $ARCH"
  exit 1
fi

# Configures for the target specified by $1, and invokes make with the dist
# target using $DIST_DIR as the distribution output directory.
build_target() {
  local target="$1"
  local old_pwd="$(pwd)"
  local target_specific_flags=""

  case "${target}" in
    x86-*)
      target_specific_flags="--enable-pic"
      ;;
  esac

  mkdir "${target}"
  cd "${target}"
  eval "${LIBVPX_SOURCE_DIR}/configure" --target="${target}" \
    ${CONFIGURE_ARGS} ${EXTRA_CONFIGURE_ARGS} ${target_specific_flags} \

  export DIST_DIR
  eval make dist
  cd "${old_pwd}"
}

# Returns the preprocessor symbol for the target specified by $1.
target_to_preproc_symbol() {
  target="$1"
  case "${target}" in
    arm64-*)
      echo "__aarch64__"
      ;;
    armv7-*)
      echo "__ARM_ARCH_7A__"
      ;;
    x86_64-*)
      echo "__x86_64__"
      ;;
    *)
      echo "#error ${target} unknown/unsupported"
      return 1
      ;;
  esac
}

# Create a vpx_config.h shim that, based on preprocessor settings for the
# current target CPU, includes the real vpx_config.h for the current target.
# $1 is the list of targets.
create_vpx_framework_config_shim() {
  local targets="$1"
  local config_file="${HEADER_DIR}/vpx_config.h"
  local preproc_symbol=""
  local target=""
  local include_guard="VPX_FRAMEWORK_HEADERS_VPX_VPX_CONFIG_H_"

  local file_header="/*
 *  Copyright (c) The WebM project authors. All Rights Reserved.
 *
 *  Use of this source code is governed by a BSD-style license
 *  that can be found in the LICENSE file in the root of the source
 *  tree. An additional intellectual property rights grant can be found
 *  in the file PATENTS.  All contributing project authors may
 *  be found in the AUTHORS file in the root of the source tree.
 */
/* GENERATED FILE: DO NOT EDIT! */
#ifndef ${include_guard}
#define ${include_guard}
#if defined"

  printf "%s" "${file_header}" > "${config_file}"
  for target in ${targets}; do
    preproc_symbol=$(target_to_preproc_symbol "${target}")
    printf " ${preproc_symbol}\n" >> "${config_file}"
    printf "#define VPX_FRAMEWORK_TARGET \"${target}\"\n" >> "${config_file}"
    printf "#include \"VPX/vpx/${target}/vpx_config.h\"\n" >> "${config_file}"
    printf "#elif defined" >> "${config_file}"
    mkdir "${HEADER_DIR}/${target}"
    cp -p "${BUILD_ROOT}/${target}/vpx_config.h" "${HEADER_DIR}/${target}"
  done

  # Consume the last line of output from the loop: We don't want it.
  sed -i.bak -e '$d' "${config_file}"
  rm "${config_file}.bak"

  printf "#endif\n\n" >> "${config_file}"
  printf "#endif  // ${include_guard}" >> "${config_file}"
}

# Configures and builds each target specified by $1, and then builds
# VPX.framework.
build_framework() {
  local lib_list=""
  local targets="$1"
  local target=""
  local target_dist_dir=""

  # Clean up from previous build(s).
  rm -rf "${BUILD_ROOT}" "${FRAMEWORK_DIR}"

  # Create output dirs.
  mkdir -p "${BUILD_ROOT}"
  mkdir -p "${HEADER_DIR}"

  cd "${BUILD_ROOT}"

  for target in ${targets}; do
    build_target "${target}"
    target_dist_dir="${BUILD_ROOT}/${target}/${DIST_DIR}"
    local suffix="a"
    lib_list="${lib_list} ${target_dist_dir}/lib/libvpx.${suffix}"
  done

  cd "${ORIG_PWD}"

  # The basic libvpx API includes are all the same; just grab the most recent
  # set.
  cp -p "${target_dist_dir}"/include/vpx/* "${HEADER_DIR}"

  # Build the fat library.
  ${LIPO} -create ${lib_list} -output ${FRAMEWORK_DIR}/VPX

  # Create the vpx_config.h shim that allows usage of vpx_config.h from
  # within VPX.framework.
  create_vpx_framework_config_shim "${targets}"

  # Copy in vpx_version.h.
  cp -p "${BUILD_ROOT}/${target}/vpx_version.h" "${HEADER_DIR}"
}

build_framework "${TARGETS}"

popd<|MERGE_RESOLUTION|>--- conflicted
+++ resolved
@@ -16,11 +16,6 @@
 BUILD_ROOT="_iosbuild"
 CONFIGURE_ARGS="--disable-docs
                 --disable-examples
-<<<<<<< HEAD
-                --disable-libyuv
-                --disable-unit-tests
-                --enable-postproc"
-=======
                 --disable-postproc
                 --disable-webm-io
                 --disable-vp9-highbitdepth
@@ -29,7 +24,6 @@
                 --disable-unit-tests
                 --enable-realtime-only
                 --enable-multi-res-encoding"
->>>>>>> c5c821c5
 DIST_DIR="_dist"
 FRAMEWORK_DIR="VPX.framework"
 FRAMEWORK_LIB="VPX.framework/VPX"
