import Foundation

#if os(macOS)
    import SwiftSignalKitMac
#else
    import SwiftSignalKit
#endif

public protocol PeerChatState: PostboxCoding {
    func equals(_ other: PeerChatState) -> Bool
}

public enum PostboxUpdateMessage {
    case update(StoreMessage)
    case skip
}

public final class Transaction {
    private weak var postbox: Postbox?
    var disposed = false
    
    fileprivate init(postbox: Postbox) {
        self.postbox = postbox
    }
    
    public func keychainEntryForKey(_ key: String) -> Data? {
        assert(!self.disposed)
        return self.postbox?.keychainTable.get(key)
    }
    
    public func setKeychainEntry(_ value: Data, forKey key: String) {
        assert(!self.disposed)
        self.postbox?.keychainTable.set(key, value: value)
    }
    
    public func addMessages(_ messages: [StoreMessage], location: AddMessagesLocation) -> [Int64: MessageId] {
        assert(!self.disposed)
        if let postbox = self.postbox {
            return postbox.addMessages(transaction: self, messages: messages, location: location)
        } else {
            return [:]
        }
    }
    
    public func addHole(peerId: PeerId, namespace: MessageId.Namespace, space: MessageHistoryHoleSpace, range: ClosedRange<MessageId.Id>) {
        assert(!self.disposed)
        self.postbox?.addHole(peerId: peerId, namespace: namespace, space: space, range: range)
    }
    
    public func removeHole(peerId: PeerId, namespace: MessageId.Namespace, space: MessageHistoryHoleSpace, range: ClosedRange<MessageId.Id>) {
        assert(!self.disposed)
        self.postbox?.removeHole(peerId: peerId, namespace: namespace, space: space, range: range)
    }
    
    public func getHole(containing id: MessageId) -> [MessageHistoryHoleSpace: ClosedRange<MessageId.Id>] {
        assert(!self.disposed)
        return self.postbox?.messageHistoryHoleIndexTable.containing(id: id) ?? [:]
    }
    
    /*public func fillHole(_ hole: MessageHistoryHole, fillType: HoleFill, tagMask: MessageTags?, messages: [StoreMessage]) {
        assert(!self.disposed)
        self.postbox?.fillHole(hole, fillType: fillType, tagMask: tagMask, messages: messages)
    }
    
    public func fillMultipleHoles(_ hole: MessageHistoryHole, fillType: HoleFill, tagMask: MessageTags?, messages: [StoreMessage]) {
        assert(!self.disposed)
        self.postbox?.fillMultipleHoles(hole, fillType: fillType, tagMask: tagMask, messages: messages)
    }
    
    public func fillMultipleGroupFeedHoles(groupId: PeerGroupId, mainHoleMaxIndex: MessageIndex, fillType: HoleFill, messages: [StoreMessage]) {
        assert(!self.disposed)
        self.postbox?.fillMultipleGroupFeedHoles(groupId: groupId, mainHoleMaxIndex: mainHoleMaxIndex, fillType: fillType, messages: messages)
    }
    
    public func addFeedHoleFromLatestEntries(groupId: PeerGroupId) {
        assert(!self.disposed)
        self.postbox?.addFeedHoleFromLatestEntries(groupId: groupId)
    }
    
    public func addMessagesToGroupFeedIndex(groupId: PeerGroupId, ids: [MessageId]) {
        assert(!self.disposed)
        self.postbox?.addMessagesToGroupFeedIndex(groupId: groupId, ids: ids)
    }
    
    public func removeMessagesFromGroupFeedIndex(groupId: PeerGroupId, ids: [MessageId]) {
        assert(!self.disposed)
        self.postbox?.removeMessagesFromGroupFeedIndex(groupId: groupId, ids: ids)
    }*/
    
    public func replaceChatListHole(groupId: PeerGroupId?, index: MessageIndex, hole: ChatListHole?) {
        assert(!self.disposed)
        self.postbox?.replaceChatListHole(groupId: groupId, index: index, hole: hole)
    }
    
    public func resetChatList(keepPeerNamespaces: Set<PeerId.Namespace>, replacementHole: ChatListHole?) -> [PeerId] {
        assert(!self.disposed)
        return self.postbox?.resetChatList(keepPeerNamespaces: keepPeerNamespaces, replacementHole: replacementHole) ?? []
    }
    
    public func deleteMessages(_ messageIds: [MessageId]) {
        assert(!self.disposed)
        self.postbox?.deleteMessages(messageIds)
    }
    
    public func deleteMessagesInRange(peerId: PeerId, namespace: MessageId.Namespace, minId: MessageId.Id, maxId: MessageId.Id) {
        assert(!self.disposed)
        self.postbox?.deleteMessagesInRange(peerId: peerId, namespace: namespace, minId: minId, maxId: maxId)
    }
    
    public func withAllMessages(peerId: PeerId, _ f: (Message) -> Bool) {
        self.postbox?.withAllMessages(peerId: peerId, f)
    }
    
    public func clearHistory(_ peerId: PeerId) {
        assert(!self.disposed)
        self.postbox?.clearHistory(peerId)
    }
    
    public func removeAllMessagesWithAuthor(_ peerId: PeerId, authorId: PeerId) {
        assert(!self.disposed)
        self.postbox?.removeAllMessagesWithAuthor(peerId, authorId: authorId)
    }
    
    public func messageIdsForGlobalIds(_ ids: [Int32]) -> [MessageId] {
        assert(!self.disposed)
        if let postbox = self.postbox {
            return postbox.messageIdsForGlobalIds(ids)
        } else {
            return []
        }
    }
    
    public func deleteMessagesWithGlobalIds(_ ids: [Int32]) {
        assert(!self.disposed)
        if let postbox = self.postbox {
            let messageIds = postbox.messageIdsForGlobalIds(ids)
            postbox.deleteMessages(messageIds)
        }
    }
    
    public func messageIdForGloballyUniqueMessageId(peerId: PeerId, id: Int64) -> MessageId? {
        assert(!self.disposed)
        return self.postbox?.messageIdForGloballyUniqueMessageId(peerId: peerId, id: id)
    }
    
    public func resetIncomingReadStates(_ states: [PeerId: [MessageId.Namespace: PeerReadState]]) {
        assert(!self.disposed)
        self.postbox?.resetIncomingReadStates(states)
    }
    
    public func confirmSynchronizedIncomingReadState(_ peerId: PeerId) {
        assert(!self.disposed)
        self.postbox?.confirmSynchronizedIncomingReadState(peerId)
    }
    
    public func applyIncomingReadMaxId(_ messageId: MessageId) {
        assert(!self.disposed)
        self.postbox?.applyIncomingReadMaxId(messageId)
    }
    
    public func applyOutgoingReadMaxId(_ messageId: MessageId) {
        assert(!self.disposed)
        self.postbox?.applyOutgoingReadMaxId(messageId)
    }
    
    public func applyInteractiveReadMaxIndex(_ messageIndex: MessageIndex) -> [MessageId] {
        assert(!self.disposed)
        if let postbox = self.postbox {
            return postbox.applyInteractiveReadMaxIndex(messageIndex)
        } else {
            return []
        }
    }
    
    public func applyMarkUnread(peerId: PeerId, namespace: MessageId.Namespace, value: Bool, interactive: Bool) {
        assert(!self.disposed)
        self.postbox?.applyMarkUnread(peerId: peerId, namespace: namespace, value: value, interactive: interactive)
    }
    
    
    public func applyOutgoingReadMaxIndex(_ messageIndex: MessageIndex) -> [MessageId] {
        assert(!self.disposed)
        if let postbox = self.postbox {
            return postbox.applyOutgoingReadMaxIndex(messageIndex)
        } else {
            return []
        }
    }
    
    /*public func applyGroupFeedInteractiveReadMaxIndex(groupId: PeerGroupId, index: MessageIndex) {
        assert(!self.disposed)
        self.postbox?.applyGroupFeedInteractiveReadMaxIndex(groupId: groupId, index: index)
    }
    
    public func applyGroupFeedReadMaxIndex(groupId: PeerGroupId, index: MessageIndex) {
        assert(!self.disposed)
        self.postbox?.applyGroupFeedReadMaxIndex(groupId: groupId, index: index)
    }
    
    public func getGroupFeedReadState(groupId: PeerGroupId) -> GroupFeedReadState? {
        assert(!self.disposed)
        return self.postbox?.groupFeedReadStateTable.get(groupId)
    }*/
    
    public func getState() -> PostboxCoding? {
        assert(!self.disposed)
        return self.postbox?.getState()
    }
    
    public func setState(_ state: PostboxCoding) {
        assert(!self.disposed)
        self.postbox?.setState(state)
    }
    
    public func getPeerChatState(_ id: PeerId) -> PeerChatState? {
        assert(!self.disposed)
        return self.postbox?.peerChatStateTable.get(id) as? PeerChatState
    }
    
    public func setPeerChatState(_ id: PeerId, state: PeerChatState) {
        assert(!self.disposed)
        self.postbox?.setPeerChatState(id, state: state)
    }
    
    /*public func getPeerGroupState(_ id: PeerGroupId) -> PeerGroupState? {
        assert(!self.disposed)
        return self.postbox?.peerGroupStateTable.get(id)
    }
    
    public func setPeerGroupState(_ id: PeerGroupId, state: PeerGroupState) {
        assert(!self.disposed)
        self.postbox?.setPeerGroupState(id, state: state)
    }*/
    
    public func getPeerChatInterfaceState(_ id: PeerId) -> PeerChatInterfaceState? {
        assert(!self.disposed)
        return self.postbox?.peerChatInterfaceStateTable.get(id)
    }
    
    public func updatePeerChatInterfaceState(_ id: PeerId, update: (PeerChatInterfaceState?) -> (PeerChatInterfaceState?)) {
        assert(!self.disposed)
        self.postbox?.updatePeerChatInterfaceState(id, update: update)
    }
    
    public func getPeer(_ id: PeerId) -> Peer? {
        assert(!self.disposed)
        return self.postbox?.peerTable.get(id)
    }
    
    public func getPeerReadStates(_ id: PeerId) -> [(MessageId.Namespace, PeerReadState)]? {
        assert(!self.disposed)
        return self.postbox?.readStateTable.getCombinedState(id)?.states
    }
    
    public func getCombinedPeerReadState(_ id: PeerId) -> CombinedPeerReadState? {
        assert(!self.disposed)
        return self.postbox?.readStateTable.getCombinedState(id)
    }
    
    public func getPeerNotificationSettings(_ id: PeerId) -> PeerNotificationSettings? {
        assert(!self.disposed)
        return self.postbox?.peerNotificationSettingsTable.getEffective(id)
    }
    
    public func getAllPeerNotificationSettings() -> [PeerId : PeerNotificationSettings]? {
        assert(!self.disposed)
        return self.postbox?.peerNotificationSettingsTable.getAll()
    }
    
    public func getPendingPeerNotificationSettings(_ id: PeerId) -> PeerNotificationSettings? {
        assert(!self.disposed)
        return self.postbox?.peerNotificationSettingsTable.getPending(id)
    }
    
    public func updatePeersInternal(_ peers: [Peer], update: (Peer?, Peer) -> Peer?) {
        assert(!self.disposed)
        self.postbox?.updatePeers(peers, update: update)
    }
    
    public func getPeerChatListInclusion(_ id: PeerId) -> PeerChatListInclusion {
        assert(!self.disposed)
        if let postbox = self.postbox {
            return postbox.getPeerChatListInclusion(id)
        }
        return .never
    }
    
    public func getAssociatedPeerIds(_ id: PeerId) -> Set<PeerId> {
        assert(!self.disposed)
        if let postbox = self.postbox {
            return postbox.reverseAssociatedPeerTable.get(peerId: id)
        }
        return []
    }
    
    public func getTopPeerMessageId(peerId: PeerId, namespace: MessageId.Namespace) -> MessageId? {
        assert(!self.disposed)
        return self.getTopPeerMessageIndex(peerId: peerId, namespace: namespace)?.id
    }
    
    public func getTopPeerMessageIndex(peerId: PeerId, namespace: MessageId.Namespace) -> MessageIndex? {
        assert(!self.disposed)
        return self.postbox?.getTopPeerMessageIndex(peerId: peerId, namespace: namespace)
    }
    
    public func getPeerChatListIndex(_ peerId: PeerId) -> (PeerGroupId?, ChatListIndex)? {
        assert(!self.disposed)
        return self.postbox?.chatListTable.getPeerChatListIndex(peerId: peerId)
    }
    
    public func getUnreadChatListPeerIds() -> [PeerId] {
        assert(!self.disposed)
        if let postbox = self.postbox {
            return postbox.chatListTable.getUnreadChatListPeerIds(postbox: postbox)
        } else {
            return []
        }
    }
    
    public func updatePeerChatListInclusion(_ id: PeerId, inclusion: PeerChatListInclusion) {
        assert(!self.disposed)
        self.postbox?.updatePeerChatListInclusion(id, inclusion: inclusion)
    }
    
    /*public func getPeerGroupId(_ id: PeerId) -> PeerGroupId? {
        assert(!self.disposed)
        return self.postbox?.groupAssociationTable.get(peerId: id)
    }
    
    public func updatePeerGroupId(_ id: PeerId, groupId: PeerGroupId?) {
        assert(!self.disposed)
        self.postbox?.updatePeerGroupId(id, groupId: groupId)
    }
    
    public func getPeerIdsInGroup(_ groupId: PeerGroupId) -> Set<PeerId> {
        assert(!self.disposed)
        let result = self.postbox?.groupAssociationTable.get(groupId: groupId) ?? Set()
        return result
    }*/
    
    public func updateCurrentPeerNotificationSettings(_ notificationSettings: [PeerId: PeerNotificationSettings]) {
        assert(!self.disposed)
        self.postbox?.updateCurrentPeerNotificationSettings(notificationSettings)
    }
    
    public func updatePendingPeerNotificationSettings(peerId: PeerId, settings: PeerNotificationSettings?) {
        assert(!self.disposed)
        self.postbox?.updatePendingPeerNotificationSettings(peerId: peerId, settings: settings)
    }
    
    public func resetAllPeerNotificationSettings(_ notificationSettings: PeerNotificationSettings) {
        assert(!self.disposed)
        self.postbox?.resetAllPeerNotificationSettings(notificationSettings)
    }
    
    public func updatePeerCachedData(peerIds: Set<PeerId>, update: (PeerId, CachedPeerData?) -> CachedPeerData?) {
        assert(!self.disposed)
        self.postbox?.updatePeerCachedData(peerIds: peerIds, update: update)
    }
    
    public func getPeerCachedData(peerId: PeerId) -> CachedPeerData? {
        assert(!self.disposed)
        return self.postbox?.cachedPeerDataTable.get(peerId)
    }
    
    public func updatePeerPresencesInternal(presences: [PeerId: PeerPresence], merge: (PeerPresence, PeerPresence) -> PeerPresence) {
        assert(!self.disposed)
        self.postbox?.updatePeerPresences(presences: presences, merge: merge)
    }
    
    public func updatePeerPresenceInternal(peerId: PeerId, update: (PeerPresence) -> PeerPresence) {
        assert(!self.disposed)
        self.postbox?.updatePeerPresence(peerId: peerId, update: update)
    }
    
    public func getPeerPresence(peerId: PeerId) -> PeerPresence? {
        assert(!self.disposed)
        return self.postbox?.peerPresenceTable.get(peerId)
    }
    
    public func getContactPeerIds() -> Set<PeerId> {
        assert(!self.disposed)
        if let postbox = self.postbox {
            return postbox.contactsTable.get()
        } else {
            return Set()
        }
    }
    
    public func isPeerContact(peerId: PeerId) -> Bool {
        assert(!self.disposed)
        if let postbox = self.postbox {
            return postbox.contactsTable.isContact(peerId: peerId)
        } else {
            return false
        }
    }
    
    public func getRemoteContactCount() -> Int32 {
        assert(!self.disposed)
        return self.postbox?.metadataTable.getRemoteContactCount() ?? 0
    }
    
    public func replaceRemoteContactCount(_ count: Int32) {
        assert(!self.disposed)
        self.postbox?.replaceRemoteContactCount(count)
    }
    
    public func replaceContactPeerIds(_ peerIds: Set<PeerId>) {
        assert(!self.disposed)
        self.postbox?.replaceContactPeerIds(peerIds)
    }
    
    public func replaceAdditionalChatListItems(_ peerIds: [PeerId]) {
        assert(!self.disposed)
        self.postbox?.replaceAdditionalChatListItems(peerIds)
    }
    
    public func replaceRecentPeerIds(_ peerIds: [PeerId]) {
        assert(!self.disposed)
        self.postbox?.replaceRecentPeerIds(peerIds)
    }
    
    public func getRecentPeerIds() -> [PeerId] {
        assert(!self.disposed)
        if let postbox = self.postbox {
            return postbox.peerRatingTable.get()
        } else {
            return []
        }
    }
    
    public func updateMessage(_ id: MessageId, update: (Message) -> PostboxUpdateMessage) {
        assert(!self.disposed)
        self.postbox?.updateMessage(id, update: update)
    }
    
    public func offsetPendingMessagesTimestamps(lowerBound: MessageId, excludeIds: Set<MessageId>, timestamp: Int32) {
        assert(!self.disposed)
        self.postbox?.offsetPendingMessagesTimestamps(lowerBound: lowerBound, excludeIds: excludeIds, timestamp: timestamp)
    }
    
    public func updateMessageGroupingKeysAtomically(_ ids: [MessageId], groupingKey: Int64) {
        assert(!self.disposed)
        self.postbox?.updateMessageGroupingKeysAtomically(ids, groupingKey: groupingKey)
    }
    
    public func updateMedia(_ id: MediaId, update: Media?) -> Set<MessageIndex> {
        assert(!self.disposed)
        return self.postbox?.updateMedia(id, update: update) ?? Set()
    }
    
    public func replaceItemCollections(namespace: ItemCollectionId.Namespace, itemCollections: [(ItemCollectionId, ItemCollectionInfo, [ItemCollectionItem])]) {
        assert(!self.disposed)
        self.postbox?.replaceItemCollections(namespace: namespace, itemCollections: itemCollections)
    }
    
    public func replaceItemCollectionInfos(namespace: ItemCollectionId.Namespace, itemCollectionInfos: [(ItemCollectionId, ItemCollectionInfo)]) {
        assert(!self.disposed)
        self.postbox?.replaceItemCollectionInfos(namespace: namespace, itemCollectionInfos: itemCollectionInfos)
    }
    
    public func replaceItemCollectionItems(collectionId: ItemCollectionId, items: [ItemCollectionItem]) {
        assert(!self.disposed)
        self.postbox?.replaceItemCollectionItems(collectionId: collectionId, items: items)
    }
    
    public func removeItemCollection(collectionId: ItemCollectionId) {
        assert(!self.disposed)
        self.postbox?.removeItemCollection(collectionId: collectionId)
    }
    
    public func getItemCollectionsInfos(namespace: ItemCollectionId.Namespace) -> [(ItemCollectionId, ItemCollectionInfo)] {
        assert(!self.disposed)
        if let postbox = self.postbox {
            return postbox.itemCollectionInfoTable.getInfos(namespace: namespace).map { ($0.1, $0.2) }
        } else {
            return []
        }
    }
    
    public func getItemCollectionInfo(collectionId: ItemCollectionId) -> ItemCollectionInfo? {
        assert(!self.disposed)
        return self.postbox?.itemCollectionInfoTable.getInfo(id: collectionId)
    }
    
    public func getItemCollectionItems(collectionId: ItemCollectionId) -> [ItemCollectionItem] {
        assert(!self.disposed)
        if let postbox = self.postbox {
            return postbox.itemCollectionItemTable.collectionItems(collectionId: collectionId)
        } else {
            return []
        }
    }
    
    public func getCollectionsItems(namespace: ItemCollectionId.Namespace) -> [(ItemCollectionId, ItemCollectionInfo, [ItemCollectionItem])] {
        assert(!self.disposed)
        if let postbox = postbox {
            let infos = postbox.itemCollectionInfoTable.getInfos(namespace: namespace)
            var result: [(ItemCollectionId, ItemCollectionInfo, [ItemCollectionItem])] = []
            for info in infos {
                let items = getItemCollectionItems(collectionId: info.1)
                result.append((info.1, info.2, items))
            }
            return result
        } else {
            return []
        }
    }
    
    public func getItemCollectionInfoItems(namespace: ItemCollectionId.Namespace, id: ItemCollectionId) -> (ItemCollectionInfo, [ItemCollectionItem])? {
        assert(!self.disposed)
        if let postbox = postbox {
            let infos = postbox.itemCollectionInfoTable.getInfos(namespace: namespace)
            for info in infos {
                if info.1 == id {
                    return (info.2, getItemCollectionItems(collectionId: id))
                }
            }
        }
        
        return nil
    }
    
    
    public func searchItemCollection(namespace: ItemCollectionId.Namespace, query: ItemCollectionSearchQuery) -> [ItemCollectionItem] {
        assert(!self.disposed)
        if let postbox = self.postbox {
            let itemsByCollectionId = postbox.itemCollectionItemTable.searchIndexedItems(namespace: namespace, query: query)
            let infoIds = postbox.itemCollectionInfoTable.getIds(namespace: namespace)
            var infoIndices: [ItemCollectionId: Int] = [:]
            for i in 0 ..< infoIds.count {
                infoIndices[infoIds[i]] = i
            }
            let sortedKeys = itemsByCollectionId.keys.sorted(by: { lhs, rhs in
                if let lhsIndex = infoIndices[lhs], let rhsIndex = infoIndices[rhs] {
                    return lhsIndex < rhsIndex
                } else if let _ = infoIndices[lhs] {
                    return true
                } else {
                    return false
                }
            })
            var result: [ItemCollectionItem] = []
            for key in sortedKeys {
                result.append(contentsOf: itemsByCollectionId[key]!)
            }
            return result
        } else {
            return []
        }
    }
    
    public func replaceOrderedItemListItems(collectionId: Int32, items: [OrderedItemListEntry]) {
        assert(!self.disposed)
        self.postbox?.replaceOrderedItemListItems(collectionId: collectionId, items: items)
    }
    
    public func addOrMoveToFirstPositionOrderedItemListItem(collectionId: Int32, item: OrderedItemListEntry, removeTailIfCountExceeds: Int?) {
        assert(!self.disposed)
        self.postbox?.addOrMoveToFirstPositionOrderedItemListItem(collectionId: collectionId, item: item, removeTailIfCountExceeds: removeTailIfCountExceeds)
    }
    
    public func getOrderedListItemIds(collectionId: Int32) -> [MemoryBuffer] {
        assert(!self.disposed)
        if let postbox = postbox {
            return postbox.getOrderedListItemIds(collectionId: collectionId)
        } else {
            return []
        }
    }
    
    public func getOrderedListItems(collectionId: Int32) -> [OrderedItemListEntry] {
        assert(!self.disposed)
        if let postbox = postbox {
            return postbox.orderedItemListTable.getItems(collectionId: collectionId)
        } else {
            return []
        }
    }
    
    public func getOrderedItemListItem(collectionId: Int32, itemId: MemoryBuffer) -> OrderedItemListEntry? {
        assert(!self.disposed)
        return self.postbox?.getOrderedItemListItem(collectionId: collectionId, itemId: itemId)
    }
    
    public func updateOrderedItemListItem(collectionId: Int32, itemId: MemoryBuffer, item: OrderedItemListEntryContents) {
        assert(!self.disposed)
        self.postbox?.updateOrderedItemListItem(collectionId: collectionId, itemId: itemId, item: item)
    }
    
    public func removeOrderedItemListItem(collectionId: Int32, itemId: MemoryBuffer) {
        assert(!self.disposed)
        self.postbox?.removeOrderedItemListItem(collectionId: collectionId, itemId: itemId)
    }
    
    public func getMessage(_ id: MessageId) -> Message? {
        assert(!self.disposed)
        return self.postbox?.getMessage(id)
    }
    
    public func getMessageGroup(_ id: MessageId) -> [Message]? {
        assert(!self.disposed)
        return self.postbox?.getMessageGroup(id)
    }
    
    public func getMessageForwardedGroup(_ id: MessageId) -> [Message]? {
        assert(!self.disposed)
        return self.postbox?.getMessageForwardedGroup(id)
    }
    
    public func getMessageFailedGroup(_ id: MessageId) -> [Message]? {
        assert(!self.disposed)
        return self.postbox?.getMessageFailedGroup(id)
    }
    
    public func getMedia(_ id: MediaId) -> Media? {
        assert(!self.disposed)
        return self.postbox?.messageHistoryTable.getMedia(id)
    }
    
    public func findMessageIdByTimestamp(peerId: PeerId, timestamp: Int32) -> MessageId? {
        assert(!self.disposed)
        return self.postbox?.messageHistoryTable.findMessageId(peerId: peerId, timestamp: timestamp)
    }
    
    public func findClosestMessageIdByTimestamp(peerId: PeerId, timestamp: Int32) -> MessageId? {
        assert(!self.disposed)
        return self.postbox?.messageHistoryTable.findClosestMessageId(peerId: peerId, timestamp: timestamp)
    }
    
    public func findRandomMessage(peerId: PeerId, tagMask: MessageTags, ignoreIds: ([MessageId], Set<MessageId>)) -> MessageIndex? {
        assert(!self.disposed)
        return self.postbox?.messageHistoryTable.findRandomMessage(peerId: peerId, tagMask: tagMask, ignoreIds: ignoreIds)
    }
    
    public func filterStoredMessageIds(_ messageIds: Set<MessageId>) -> Set<MessageId> {
        assert(!self.disposed)
        if let postbox = self.postbox {
            return postbox.filterStoredMessageIds(messageIds)
        }
        return Set()
    }
    
    public func storedMessageId(peerId: PeerId, namespace: MessageId.Namespace, timestamp: Int32) -> MessageId? {
        assert(!self.disposed)
        return self.postbox?.storedMessageId(peerId: peerId, namespace: namespace, timestamp: timestamp)
    }
    
    public func putItemCacheEntry(id: ItemCacheEntryId, entry: PostboxCoding, collectionSpec: ItemCacheCollectionSpec) {
        assert(!self.disposed)
        self.postbox?.putItemCacheEntry(id: id, entry: entry, collectionSpec: collectionSpec)
    }
    
    public func removeItemCacheEntry(id: ItemCacheEntryId) {
        assert(!self.disposed)
        self.postbox?.removeItemCacheEntry(id: id)
    }
    
    public func retrieveItemCacheEntry(id: ItemCacheEntryId) -> PostboxCoding? {
        assert(!self.disposed)
        return self.postbox?.retrieveItemCacheEntry(id: id)
    }
    
    public func operationLogGetNextEntryLocalIndex(peerId: PeerId, tag: PeerOperationLogTag) -> Int32 {
        assert(!self.disposed)
        if let postbox = self.postbox {
            return postbox.operationLogGetNextEntryLocalIndex(peerId: peerId, tag: tag)
        } else {
            return 0
        }
    }
    
    public func operationLogResetIndices(peerId: PeerId, tag: PeerOperationLogTag, nextTagLocalIndex: Int32) {
        assert(!self.disposed)
        self.postbox?.peerOperationLogTable.resetIndices(peerId: peerId, tag: tag, nextTagLocalIndex: nextTagLocalIndex)
    }
    
    public func operationLogAddEntry(peerId: PeerId, tag: PeerOperationLogTag, tagLocalIndex: StorePeerOperationLogEntryTagLocalIndex, tagMergedIndex: StorePeerOperationLogEntryTagMergedIndex, contents: PostboxCoding) {
        assert(!self.disposed)
        self.postbox?.operationLogAddEntry(peerId: peerId, tag: tag, tagLocalIndex: tagLocalIndex, tagMergedIndex: tagMergedIndex, contents: contents)
    }
    
    public func operationLogRemoveEntry(peerId: PeerId, tag: PeerOperationLogTag, tagLocalIndex: Int32) -> Bool {
        assert(!self.disposed)
        if let postbox = self.postbox {
            return postbox.operationLogRemoveEntry(peerId: peerId, tag: tag, tagLocalIndex: tagLocalIndex)
        } else {
            return false
        }
    }
    
    public func operationLogRemoveAllEntries(peerId: PeerId, tag: PeerOperationLogTag) {
        assert(!self.disposed)
        self.postbox?.operationLogRemoveAllEntries(peerId: peerId, tag: tag)
    }
    
    public func operationLogRemoveEntries(peerId: PeerId, tag: PeerOperationLogTag, withTagLocalIndicesEqualToOrLowerThan maxTagLocalIndex: Int32) {
        assert(!self.disposed)
        self.postbox?.operationLogRemoveEntries(peerId: peerId, tag: tag, withTagLocalIndicesEqualToOrLowerThan: maxTagLocalIndex)
    }
    
    public func operationLogUpdateEntry(peerId: PeerId, tag: PeerOperationLogTag, tagLocalIndex: Int32, _ f: (PeerOperationLogEntry?) -> PeerOperationLogEntryUpdate) {
        assert(!self.disposed)
        self.postbox?.operationLogUpdateEntry(peerId: peerId, tag: tag, tagLocalIndex: tagLocalIndex, f)
    }
    
    public func operationLogEnumerateEntries(peerId: PeerId, tag: PeerOperationLogTag, _ f: (PeerOperationLogEntry) -> Bool) {
        assert(!self.disposed)
        self.postbox?.operationLogEnumerateEntries(peerId: peerId, tag: tag, f)
    }
    
    public func addTimestampBasedMessageAttribute(tag: UInt16, timestamp: Int32, messageId: MessageId) {
        assert(!self.disposed)
        self.postbox?.addTimestampBasedMessageAttribute(tag: tag, timestamp: timestamp, messageId: messageId)
    }
    
    public func removeTimestampBasedMessageAttribute(tag: UInt16, messageId: MessageId) {
        assert(!self.disposed)
        self.postbox?.removeTimestampBasedMessageAttribute(tag: tag, messageId: messageId)
    }
    
    public func enumeratePreferencesEntries(_ f: (PreferencesEntry) -> Bool) {
        assert(!self.disposed)
        self.postbox?.enumeratePreferencesEntries(f)
    }
    
    public func getPreferencesEntry(key: ValueBoxKey) -> PreferencesEntry? {
        assert(!self.disposed)
        return self.postbox?.getPreferencesEntry(key: key)
    }
    
    public func setPreferencesEntry(key: ValueBoxKey, value: PreferencesEntry?) {
        assert(!self.disposed)
        self.postbox?.setPreferencesEntry(key: key, value: value)
    }
    
    public func updatePreferencesEntry(key: ValueBoxKey, _ f: (PreferencesEntry?) -> PreferencesEntry?) {
        assert(!self.disposed)
        self.postbox?.setPreferencesEntry(key: key, value: f(self.postbox?.getPreferencesEntry(key: key)))
    }
    
    public func getPinnedItemIds() -> [PinnedItemId] {
        assert(!self.disposed)
        if let postbox = self.postbox {
            return postbox.chatListTable.getPinnedItemIds(messageHistoryTable: postbox.messageHistoryTable, peerChatInterfaceStateTable: postbox.peerChatInterfaceStateTable)
        } else {
            return []
        }
    }
    
    public func setPinnedItemIds(_ itemIds: [PinnedItemId]) {
        assert(!self.disposed)
        if let postbox = self.postbox {
            postbox.setPinnedItemIds(itemIds)
        }
    }
    
    public func getTotalUnreadState() -> ChatListTotalUnreadState {
        assert(!self.disposed)
        if let postbox = self.postbox {
            return postbox.messageHistoryMetadataTable.getChatListTotalUnreadState()
        } else {
            return ChatListTotalUnreadState(absoluteCounters: [:], filteredCounters: [:])
        }
    }
    
    public func legacyGetAccessChallengeData() -> PostboxAccessChallengeData {
        assert(!self.disposed)
        if let postbox = self.postbox {
            return postbox.metadataTable.accessChallengeData()
        } else {
            return .none
        }
    }
    
    public func enumerateMedia(lowerBound: MessageIndex?, limit: Int) -> ([PeerId: Set<MediaId>], [MediaId: Media], MessageIndex?) {
        assert(!self.disposed)
        if let postbox = self.postbox {
            return postbox.messageHistoryTable.enumerateMedia(lowerBound: lowerBound, limit: limit)
        } else {
            return ([:], [:], nil)
        }
    }
    
    public func replaceGlobalMessageTagsHole(globalTags: GlobalMessageTags, index: MessageIndex, with updatedIndex: MessageIndex?, messages: [StoreMessage]) {
        assert(!self.disposed)
        self.postbox?.replaceGlobalMessageTagsHole(transaction: self, globalTags: globalTags, index: index, with: updatedIndex, messages: messages)
    }
    
    public func searchMessages(peerId: PeerId?, query: String, tags: MessageTags?) -> [Message] {
        assert(!self.disposed)
        if let postbox = self.postbox {
            return postbox.searchMessages(peerId: peerId, query: query, tags: tags)
        } else {
            return []
        }
    }
    
    public func unorderedItemListScan(tag: UnorderedItemListEntryTag, _ f: (UnorderedItemListEntry) -> Void) {
        if let postbox = self.postbox {
            postbox.unorderedItemListTable.scan(tag: tag, f)
        }
    }
    
    public func unorderedItemListDifference(tag: UnorderedItemListEntryTag, updatedEntryInfos: [ValueBoxKey: UnorderedItemListEntryInfo]) -> (metaInfo: UnorderedItemListTagMetaInfo?, added: [ValueBoxKey], removed: [UnorderedItemListEntry], updated: [UnorderedItemListEntry]) {
        assert(!self.disposed)
        if let postbox = self.postbox {
            return postbox.unorderedItemListTable.difference(tag: tag, updatedEntryInfos: updatedEntryInfos)
        } else {
            return (nil, [], [], [])
        }
    }
    
    public func unorderedItemListApplyDifference(tag: UnorderedItemListEntryTag, previousInfo: UnorderedItemListTagMetaInfo?, updatedInfo: UnorderedItemListTagMetaInfo, setItems: [UnorderedItemListEntry], removeItemIds: [ValueBoxKey]) -> Bool {
        assert(!self.disposed)
        if let postbox = self.postbox {
            return postbox.unorderedItemListTable.applyDifference(tag: tag, previousInfo: previousInfo, updatedInfo: updatedInfo, setItems: setItems, removeItemIds: removeItemIds)
        } else {
            return false
        }
    }
    
    public func getAllNoticeEntries() -> [ValueBoxKey: NoticeEntry] {
        assert(!self.disposed)
        if let postbox = self.postbox {
            return postbox.noticeTable.getAll()
        } else {
            return [:]
        }
    }
    
    public func getNoticeEntry(key: NoticeEntryKey) -> PostboxCoding? {
        assert(!self.disposed)
        if let postbox = self.postbox {
            return postbox.noticeTable.get(key: key)
        } else {
            return nil
        }
    }
    
    public func setNoticeEntry(key: NoticeEntryKey, value: NoticeEntry?) {
        assert(!self.disposed)
        self.postbox?.setNoticeEntry(key: key, value: value)
    }
    
    public func clearNoticeEntries() {
        assert(!self.disposed)
        self.postbox?.clearNoticeEntries()
    }
    
    public func setPendingMessageAction(type: PendingMessageActionType, id: MessageId, action: PendingMessageActionData?) {
        assert(!self.disposed)
        self.postbox?.setPendingMessageAction(type: type, id: id, action: action)
    }
    
    public func getPendingMessageAction(type: PendingMessageActionType, id: MessageId) -> PendingMessageActionData? {
        assert(!self.disposed)
        return self.postbox?.getPendingMessageAction(type: type, id: id)
    }
    
    public func getMessageTagSummary(peerId: PeerId, tagMask: MessageTags, namespace: MessageId.Namespace) -> MessageHistoryTagNamespaceSummary? {
        assert(!self.disposed)
        return self.postbox?.messageHistoryTagsSummaryTable.get(MessageHistoryTagsSummaryKey(tag: tagMask, peerId: peerId, namespace: namespace))
    }
    
    public func replaceMessageTagSummary(peerId: PeerId, tagMask: MessageTags, namespace: MessageId.Namespace, count: Int32, maxId: MessageId.Id) {
        assert(!self.disposed)
        self.postbox?.replaceMessageTagSummary(peerId: peerId, tagMask: tagMask, namespace: namespace, count: count, maxId: maxId)
    }
    
    public func getMessageIndicesWithTag(peerId: PeerId, tag: MessageTags) -> [MessageIndex] {
        assert(!self.disposed)
        guard let postbox = self.postbox else {
            return []
        }
        return postbox.messageHistoryTagsTable.earlierIndices(tag, peerId: peerId, index: nil, count: 10000)
    }
    
    public func scanMessages(peerId: PeerId, tagMask: MessageTags, _ f: (Message) -> Bool) {
        assert(!self.disposed)
        self.postbox?.scanMessages(peerId: peerId, tagMask: tagMask, f)
    }
    
    public func invalidateMessageHistoryTagsSummary(peerId: PeerId, namespace: MessageId.Namespace, tagMask: MessageTags) {
        assert(!self.disposed)
        self.postbox?.invalidateMessageHistoryTagsSummary(peerId: peerId, namespace: namespace, tagMask: tagMask)
    }
    
    public func removeInvalidatedMessageHistoryTagsSummaryEntry(_ entry: InvalidatedMessageHistoryTagsSummaryEntry) {
        assert(!self.disposed)
        self.postbox?.removeInvalidatedMessageHistoryTagsSummaryEntry(entry)
    }
    
    public func getRelativeUnreadChatListIndex(filtered: Bool, position: ChatListRelativePosition) -> ChatListIndex? {
        assert(!self.disposed)
        return self.postbox?.getRelativeUnreadChatListIndex(filtered: filtered, position: position)
    }
    
    public func getDeviceContactImportInfo(_ identifier: ValueBoxKey) -> PostboxCoding? {
        assert(!self.disposed)
        return self.postbox?.deviceContactImportInfoTable.get(identifier)
    }
    
    public func setDeviceContactImportInfo(_ identifier: ValueBoxKey, value: PostboxCoding?) {
        assert(!self.disposed)
        self.postbox?.deviceContactImportInfoTable.set(identifier, value: value)
    }
    
    public func getDeviceContactImportInfoIdentifiers() -> [ValueBoxKey] {
        assert(!self.disposed)
        return self.postbox?.deviceContactImportInfoTable.getIdentifiers() ?? []
    }
    
    public func clearDeviceContactImportInfoIdentifiers() {
        assert(!self.disposed)
        self.postbox?.clearDeviceContactImportInfoIdentifiers()
    }
    
    public func enumerateDeviceContactImportInfoItems(_ f: (ValueBoxKey, PostboxCoding) -> Bool) {
        assert(!self.disposed)
        self.postbox?.deviceContactImportInfoTable.enumerateDeviceContactImportInfoItems(f)
    }
    
    public func getChatListNamespaceEntries(groupId: PeerGroupId?, namespace: MessageId.Namespace, summaryTag: MessageTags?) -> [ChatListNamespaceEntry] {
        assert(!self.disposed)
        guard let postbox = self.postbox else {
            return []
        }
        return postbox.chatListTable.getNamespaceEntries(groupId: groupId, namespace: namespace, summaryTag: summaryTag, messageIndexTable: postbox.messageHistoryIndexTable, messageHistoryTable: postbox.messageHistoryTable, peerChatInterfaceStateTable: postbox.peerChatInterfaceStateTable, readStateTable: postbox.readStateTable, summaryTable: postbox.messageHistoryTagsSummaryTable)
    }
    
    public func resetChatList(keepPeerNamespaces: Set<PeerId.Namespace>, upperBound: ChatListIndex, lowerBound: ChatListIndex) -> [PeerId] {
        assert(!self.disposed)
        return self.postbox?.resetChatList(keepPeerNamespaces: keepPeerNamespaces, upperBound: upperBound, lowerBound: lowerBound) ?? []
    }
}

fileprivate class PipeNotifier: NSObject {
    let notifier: RLMNotifier
    let thread: Thread
    
    fileprivate init(basePath: String, notify: @escaping () -> Void) {
        self.notifier = RLMNotifier(basePath: basePath, notify: notify)
        self.thread = Thread(target: PipeNotifier.self, selector: #selector(PipeNotifier.threadEntry(_:)), object: self.notifier)
        self.thread.start()
    }
    
    @objc static func threadEntry(_ notifier: RLMNotifier!) {
        notifier.listen()
    }
    
    func notify() {
        notifier.notifyOtherRealms()
    }
}

public enum PostboxResult {
    case upgrading
    case postbox(Postbox)
}

func debugSaveState(basePath:String, name: String) {
    let path = basePath + name
    let _ = try? FileManager.default.removeItem(atPath: path)
    do {
        try FileManager.default.copyItem(atPath: basePath, toPath: path)
    } catch (let e) {
        print("(Postbox debugSaveState: error \(e))")
    }
}

func debugRestoreState(basePath:String, name: String) {
    let path = basePath + name
    if FileManager.default.fileExists(atPath: path) {
        let _ = try? FileManager.default.removeItem(atPath: basePath)
        do {
            try FileManager.default.copyItem(atPath: path, toPath: basePath)
        } catch (let e) {
            print("(Postbox debugRestoreState: error \(e))")
        }
    } else {
        print("(Postbox debugRestoreState: path doesn't exist")
    }
}

public func openPostbox(basePath: String, seedConfiguration: SeedConfiguration) -> Signal<PostboxResult, NoError> {
    let queue = Queue(name: "org.telegram.postbox.Postbox")
    return Signal { subscriber in
        queue.async {
            let _ = try? FileManager.default.createDirectory(atPath: basePath, withIntermediateDirectories: true, attributes: nil)

            #if DEBUG
            //debugSaveState(basePath: basePath, name: "previous1")
            //debugRestoreState(basePath: basePath, name: "previous1")
            #endif
            
            var debugFirstTime = true
            
            loop: while true {
                let valueBox = SqliteValueBox(basePath: basePath + "/db", queue: queue)
                
                let metadataTable = MetadataTable(valueBox: valueBox, table: MetadataTable.tableSpec(0))
                
                let userVersion: Int32? = metadataTable.userVersion()
                let currentUserVersion: Int32 = 19
                
                if var userVersion = userVersion {
                    /*if debugFirstTime {
                        debugFirstTime = false
                        userVersion = 18
                    }*/
                    if userVersion != currentUserVersion {
                        if userVersion > currentUserVersion {
                            postboxLog("Version \(userVersion) is newer than supported")
                            assertionFailure("Version \(userVersion) is newer than supported")
                            valueBox.drop()
                        } else {
                            if let operation = registeredUpgrades()[userVersion] {
                                switch operation {
                                    case let .inplace(f):
                                        valueBox.begin()
                                        f(metadataTable, valueBox)
                                        valueBox.commit()
                                }
                                continue loop
                            } else {
                                assertionFailure("Couldn't find any upgrade for \(userVersion)")
                                postboxLog("Couldn't find any upgrade for \(userVersion)")
                                valueBox.drop()
                            }
                        }
                    }
                } else {
                    metadataTable.setUserVersion(currentUserVersion)
                }
                
                subscriber.putNext(.postbox(Postbox(queue: queue, basePath: basePath, seedConfiguration: seedConfiguration, valueBox: valueBox)))
                subscriber.putCompletion()
                break
            }
        }
        
        return EmptyDisposable
    }
}

public final class Postbox {
    private let queue: Queue
    public let seedConfiguration: SeedConfiguration
    private let basePath: String
    private let valueBox: ValueBox
    
    private let ipcNotificationsDisposable = MetaDisposable()
    //private var pipeNotifier: PipeNotifier!
    
    private var transactionStateVersion: Int64 = 0
    
    private var viewTracker: ViewTracker!
    private var nextViewId = 0
    
    private var currentUpdatedState: PostboxCoding?
    private var currentOperationsByPeerId: [PeerId: [MessageHistoryOperation]] = [:]
    private var currentUpdatedChatListInclusions: [PeerId: PeerChatListInclusion] = [:]
    private var currentUpdatedChatListGroupInclusions: [PeerGroupId: GroupChatListInclusion] = [:]
    private var currentUnsentOperations: [IntermediateMessageHistoryUnsentOperation] = []
    private var currentUpdatedSynchronizeReadStateOperations: [PeerId: PeerReadStateSynchronizationOperation?] = [:]
    private var currentUpdatedMedia: [MediaId: Media?] = [:]
    private var currentGlobalTagsOperations: [GlobalMessageHistoryTagsOperation] = []
    private var currentLocalTagsOperations: [IntermediateMessageHistoryLocalTagsOperation] = []
    
    private var currentPeerHoleOperations: [MessageHistoryIndexHoleOperationKey: [MessageHistoryIndexHoleOperation]] = [:]
    private var currentUpdatedPeers: [PeerId: Peer] = [:]
    private var currentUpdatedPeerNotificationSettings: [PeerId: PeerNotificationSettings] = [:]
    private var currentUpdatedCachedPeerData: [PeerId: CachedPeerData] = [:]
    private var currentUpdatedPeerPresences: [PeerId: PeerPresence] = [:]
    private var currentUpdatedPeerChatListEmbeddedStates: [PeerId: PeerChatListEmbeddedInterfaceState?] = [:]
    private var currentUpdatedTotalUnreadState: ChatListTotalUnreadState?
    private var currentPeerMergedOperationLogOperations: [PeerMergedOperationLogOperation] = []
    private var currentTimestampBasedMessageAttributesOperations: [TimestampBasedMessageAttributesOperation] = []
    private var currentPreferencesOperations: [PreferencesOperation] = []
    private var currentOrderedItemListOperations: [Int32: [OrderedItemListOperation]] = [:]
    private var currentItemCollectionItemsOperations: [ItemCollectionId: [ItemCollectionItemsOperation]] = [:]
    private var currentItemCollectionInfosOperations: [ItemCollectionInfosOperation] = []
    private var currentUpdatedPeerChatStates = Set<PeerId>()
    private var currentUpdatedPeerGroupStates = Set<PeerGroupId>()
    private var currentPendingMessageActionsOperations: [PendingMessageActionsOperation] = []
    private var currentUpdatedMessageActionsSummaries: [PendingMessageActionsSummaryKey: Int32] = [:]
    private var currentUpdatedMessageTagSummaries: [MessageHistoryTagsSummaryKey : MessageHistoryTagNamespaceSummary] = [:]
    private var currentInvalidateMessageTagSummaries: [InvalidatedMessageHistoryTagsSummaryEntryOperation] = []
    private var currentUpdatedPendingPeerNotificationSettings = Set<PeerId>()
    private var currentInitialPeerGroupIdsBeforeUpdate: [PeerId: WrappedPeerGroupId] = [:]
    //private var currentGroupFeedReadStateContext = GroupFeedReadStateUpdateContext()
    
    private var currentChatListOperations: [WrappedPeerGroupId: [ChatListOperation]] = [:]
    private var currentReplaceRemoteContactCount: Int32?
    private var currentReplacedContactPeerIds: Set<PeerId>?
    private var currentUpdatedMasterClientId: Int64?
    
    private var currentReplacedAdditionalChatListItems: [PeerId]?
    private var currentUpdatedNoticeEntryKeys = Set<NoticeEntryKey>()
    private var currentUpdatedCacheEntryKeys = Set<ItemCacheEntryId>()
    
    private let statePipe: ValuePipe<PostboxCoding> = ValuePipe()
    private var masterClientId = Promise<Int64>()
    
    private var sessionClientId: Int64 = {
        var value: Int64 = 0
        arc4random_buf(&value, 8)
        return value
    }()
    
    public let mediaBox: MediaBox
    
    private var nextUniqueId: UInt32 = 1
    func takeNextUniqueId() -> UInt32 {
        assert(self.queue.isCurrent())
        let value = self.nextUniqueId
        self.nextUniqueId += 1
        return value
    }
    
    let tables: [Table]
    
    let metadataTable: MetadataTable
    let keychainTable: KeychainTable
    let peerTable: PeerTable
    let peerNotificationSettingsTable: PeerNotificationSettingsTable
    let pendingPeerNotificationSettingsIndexTable: PendingPeerNotificationSettingsIndexTable
    let cachedPeerDataTable: CachedPeerDataTable
    let peerPresenceTable: PeerPresenceTable
    let globalMessageIdsTable: GlobalMessageIdsTable
    let globallyUniqueMessageIdsTable: MessageGloballyUniqueIdTable
    let messageHistoryIndexTable: MessageHistoryIndexTable
    let messageHistoryTable: MessageHistoryTable
    let mediaTable: MessageMediaTable
    let chatListIndexTable: ChatListIndexTable
    let chatListTable: ChatListTable
    let additionalChatListItemsTable: AdditionalChatListItemsTable
    let messageHistoryMetadataTable: MessageHistoryMetadataTable
    let messageHistoryUnsentTable: MessageHistoryUnsentTable
    let messageHistoryTagsTable: MessageHistoryTagsTable
    let globalMessageHistoryTagsTable: GlobalMessageHistoryTagsTable
    let localMessageHistoryTagsTable: LocalMessageHistoryTagsTable
    let peerChatStateTable: PeerChatStateTable
    let readStateTable: MessageHistoryReadStateTable
    let synchronizeReadStateTable: MessageHistorySynchronizeReadStateTable
    let contactsTable: ContactTable
    let itemCollectionInfoTable: ItemCollectionInfoTable
    let itemCollectionItemTable: ItemCollectionItemTable
    let itemCollectionReverseIndexTable: ReverseIndexReferenceTable<ItemCollectionItemReverseIndexReference>
    let peerChatInterfaceStateTable: PeerChatInterfaceStateTable
    let itemCacheMetaTable: ItemCacheMetaTable
    let itemCacheTable: ItemCacheTable
    let peerNameTokenIndexTable: ReverseIndexReferenceTable<PeerIdReverseIndexReference>
    let peerNameIndexTable: PeerNameIndexTable
    let reverseAssociatedPeerTable: ReverseAssociatedPeerTable
    let peerChatTopTaggedMessageIdsTable: PeerChatTopTaggedMessageIdsTable
    let peerOperationLogMetadataTable: PeerOperationLogMetadataTable
    let peerMergedOperationLogIndexTable: PeerMergedOperationLogIndexTable
    let peerOperationLogTable: PeerOperationLogTable
    let timestampBasedMessageAttributesTable: TimestampBasedMessageAttributesTable
    let timestampBasedMessageAttributesIndexTable: TimestampBasedMessageAttributesIndexTable
    let preferencesTable: PreferencesTable
    let orderedItemListTable: OrderedItemListTable
    let orderedItemListIndexTable: OrderedItemListIndexTable
    let textIndexTable: MessageHistoryTextIndexTable
    let unorderedItemListTable: UnorderedItemListTable
    let noticeTable: NoticeTable
    let messageHistoryTagsSummaryTable: MessageHistoryTagsSummaryTable
    let invalidatedMessageHistoryTagsSummaryTable: InvalidatedMessageHistoryTagsSummaryTable
    let pendingMessageActionsTable: PendingMessageActionsTable
    let pendingMessageActionsMetadataTable: PendingMessageActionsMetadataTable
    let deviceContactImportInfoTable: DeviceContactImportInfoTable
    let messageHistoryHoleIndexTable: MessageHistoryHoleIndexTable
    
    //temporary
    let peerRatingTable: RatingTable<PeerId>
    
    var installedMessageActionsByPeerId: [PeerId: Bag<([StoreMessage], Transaction) -> Void>] = [:]
    
<<<<<<< HEAD
    init(queue: Queue, basePath: String, globalMessageIdsNamespace: MessageId.Namespace, seedConfiguration: SeedConfiguration, valueBox: ValueBox) {
=======
    fileprivate init(queue: Queue, basePath: String, seedConfiguration: SeedConfiguration, valueBox: ValueBox) {
>>>>>>> c247d462
        assert(queue.isCurrent())
        
        let startTime = CFAbsoluteTimeGetCurrent()
        
        self.queue = queue
        self.basePath = basePath
        self.seedConfiguration = seedConfiguration
        
        print("MediaBox path: \(self.basePath + "/media")")
        
        self.mediaBox = MediaBox(basePath: self.basePath + "/media")
        self.valueBox = valueBox
        
        /*self.pipeNotifier = PipeNotifier(basePath: basePath, notify: { [weak self] in
            //if let strongSelf = self {
                /*strongSelf.queue.async {
                    if strongSelf.valueBox != nil {
                        let _ = strongSelf.transaction({ _ -> Void in
                        }).start()
                    }
                }*/
            //}
        })*/
        
        self.metadataTable = MetadataTable(valueBox: self.valueBox, table: MetadataTable.tableSpec(0))
        
        self.keychainTable = KeychainTable(valueBox: self.valueBox, table: KeychainTable.tableSpec(1))
        self.reverseAssociatedPeerTable = ReverseAssociatedPeerTable(valueBox: self.valueBox, table:ReverseAssociatedPeerTable.tableSpec(40))
        self.peerTable = PeerTable(valueBox: self.valueBox, table: PeerTable.tableSpec(2), reverseAssociatedTable: self.reverseAssociatedPeerTable)
        self.globalMessageIdsTable = GlobalMessageIdsTable(valueBox: self.valueBox, table: GlobalMessageIdsTable.tableSpec(3), seedConfiguration: seedConfiguration)
        self.globallyUniqueMessageIdsTable = MessageGloballyUniqueIdTable(valueBox: self.valueBox, table: MessageGloballyUniqueIdTable.tableSpec(32))
        self.messageHistoryMetadataTable = MessageHistoryMetadataTable(valueBox: self.valueBox, table: MessageHistoryMetadataTable.tableSpec(10))
        self.messageHistoryUnsentTable = MessageHistoryUnsentTable(valueBox: self.valueBox, table: MessageHistoryUnsentTable.tableSpec(11))
        self.invalidatedMessageHistoryTagsSummaryTable = InvalidatedMessageHistoryTagsSummaryTable(valueBox: self.valueBox, table: InvalidatedMessageHistoryTagsSummaryTable.tableSpec(47))
        self.messageHistoryTagsSummaryTable = MessageHistoryTagsSummaryTable(valueBox: self.valueBox, table: MessageHistoryTagsSummaryTable.tableSpec(44), invalidateTable: self.invalidatedMessageHistoryTagsSummaryTable)
        self.pendingMessageActionsMetadataTable = PendingMessageActionsMetadataTable(valueBox: self.valueBox, table: PendingMessageActionsMetadataTable.tableSpec(45))
        self.pendingMessageActionsTable = PendingMessageActionsTable(valueBox: self.valueBox, table: PendingMessageActionsTable.tableSpec(46), metadataTable: self.pendingMessageActionsMetadataTable)
        self.messageHistoryTagsTable = MessageHistoryTagsTable(valueBox: self.valueBox, table: MessageHistoryTagsTable.tableSpec(12), seedConfiguration: self.seedConfiguration, summaryTable: self.messageHistoryTagsSummaryTable)
        self.globalMessageHistoryTagsTable = GlobalMessageHistoryTagsTable(valueBox: self.valueBox, table: GlobalMessageHistoryTagsTable.tableSpec(39))
        self.localMessageHistoryTagsTable = LocalMessageHistoryTagsTable(valueBox: self.valueBox, table: GlobalMessageHistoryTagsTable.tableSpec(52))
        self.messageHistoryIndexTable = MessageHistoryIndexTable(valueBox: self.valueBox, table: MessageHistoryIndexTable.tableSpec(4), globalMessageIdsTable: self.globalMessageIdsTable, metadataTable: self.messageHistoryMetadataTable, seedConfiguration: self.seedConfiguration)
        self.mediaTable = MessageMediaTable(valueBox: self.valueBox, table: MessageMediaTable.tableSpec(6))
        self.readStateTable = MessageHistoryReadStateTable(valueBox: self.valueBox, table: MessageHistoryReadStateTable.tableSpec(14))
        self.synchronizeReadStateTable = MessageHistorySynchronizeReadStateTable(valueBox: self.valueBox, table: MessageHistorySynchronizeReadStateTable.tableSpec(15))
        self.timestampBasedMessageAttributesIndexTable = TimestampBasedMessageAttributesIndexTable(valueBox: self.valueBox, table: TimestampBasedMessageAttributesTable.tableSpec(33))
        self.timestampBasedMessageAttributesTable = TimestampBasedMessageAttributesTable(valueBox: self.valueBox, table: TimestampBasedMessageAttributesTable.tableSpec(34), indexTable: self.timestampBasedMessageAttributesIndexTable)
        self.textIndexTable = MessageHistoryTextIndexTable(valueBox: self.valueBox, table: MessageHistoryTextIndexTable.tableSpec(41))
        self.additionalChatListItemsTable = AdditionalChatListItemsTable(valueBox: self.valueBox, table: AdditionalChatListItemsTable.tableSpec(55))
        self.messageHistoryTable = MessageHistoryTable(valueBox: self.valueBox, table: MessageHistoryTable.tableSpec(7), messageHistoryIndexTable: self.messageHistoryIndexTable, messageMediaTable: self.mediaTable, historyMetadataTable: self.messageHistoryMetadataTable, globallyUniqueMessageIdsTable: self.globallyUniqueMessageIdsTable, unsentTable: self.messageHistoryUnsentTable, tagsTable: self.messageHistoryTagsTable, globalTagsTable: self.globalMessageHistoryTagsTable, localTagsTable: self.localMessageHistoryTagsTable, readStateTable: self.readStateTable, synchronizeReadStateTable: self.synchronizeReadStateTable, textIndexTable: self.textIndexTable, summaryTable: self.messageHistoryTagsSummaryTable, pendingActionsTable: self.pendingMessageActionsTable)
        self.peerChatStateTable = PeerChatStateTable(valueBox: self.valueBox, table: PeerChatStateTable.tableSpec(13))
        self.peerNameTokenIndexTable = ReverseIndexReferenceTable<PeerIdReverseIndexReference>(valueBox: self.valueBox, table: ReverseIndexReferenceTable<PeerIdReverseIndexReference>.tableSpec(26))
        self.peerNameIndexTable = PeerNameIndexTable(valueBox: self.valueBox, table: PeerNameIndexTable.tableSpec(27), peerTable: self.peerTable, peerNameTokenIndexTable: self.peerNameTokenIndexTable)
        self.contactsTable = ContactTable(valueBox: self.valueBox, table: ContactTable.tableSpec(16), peerNameIndexTable: self.peerNameIndexTable)
        self.peerRatingTable = RatingTable<PeerId>(valueBox: self.valueBox, table: RatingTable<PeerId>.tableSpec(17))
        self.cachedPeerDataTable = CachedPeerDataTable(valueBox: self.valueBox, table: CachedPeerDataTable.tableSpec(18))
        self.pendingPeerNotificationSettingsIndexTable = PendingPeerNotificationSettingsIndexTable(valueBox: self.valueBox, table: PendingPeerNotificationSettingsIndexTable.tableSpec(48))
        self.peerNotificationSettingsTable = PeerNotificationSettingsTable(valueBox: self.valueBox, table: PeerNotificationSettingsTable.tableSpec(19), pendingIndexTable: self.pendingPeerNotificationSettingsIndexTable)
        self.peerPresenceTable = PeerPresenceTable(valueBox: self.valueBox, table: PeerPresenceTable.tableSpec(20))
        self.itemCollectionInfoTable = ItemCollectionInfoTable(valueBox: self.valueBox, table: ItemCollectionInfoTable.tableSpec(21))
        self.itemCollectionReverseIndexTable = ReverseIndexReferenceTable<ItemCollectionItemReverseIndexReference>(valueBox: self.valueBox, table: ReverseIndexReferenceTable<ItemCollectionItemReverseIndexReference>.tableSpec(36))
        self.itemCollectionItemTable = ItemCollectionItemTable(valueBox: self.valueBox, table: ItemCollectionItemTable.tableSpec(22), reverseIndexTable: self.itemCollectionReverseIndexTable)
        self.peerChatInterfaceStateTable = PeerChatInterfaceStateTable(valueBox: self.valueBox, table: PeerChatInterfaceStateTable.tableSpec(23))
        self.itemCacheMetaTable = ItemCacheMetaTable(valueBox: self.valueBox, table: ItemCacheMetaTable.tableSpec(24))
        self.itemCacheTable = ItemCacheTable(valueBox: self.valueBox, table: ItemCacheTable.tableSpec(25))
        self.chatListIndexTable = ChatListIndexTable(valueBox: self.valueBox, table: ChatListIndexTable.tableSpec(8), peerNameIndexTable: self.peerNameIndexTable, metadataTable: self.messageHistoryMetadataTable, readStateTable: self.readStateTable, notificationSettingsTable: self.peerNotificationSettingsTable)
        self.chatListTable = ChatListTable(valueBox: self.valueBox, table: ChatListTable.tableSpec(9), indexTable: self.chatListIndexTable, metadataTable: self.messageHistoryMetadataTable, seedConfiguration: self.seedConfiguration)
        self.peerChatTopTaggedMessageIdsTable = PeerChatTopTaggedMessageIdsTable(valueBox: self.valueBox, table: PeerChatTopTaggedMessageIdsTable.tableSpec(28))
        self.peerOperationLogMetadataTable = PeerOperationLogMetadataTable(valueBox: self.valueBox, table: PeerOperationLogMetadataTable.tableSpec(29))
        self.peerMergedOperationLogIndexTable = PeerMergedOperationLogIndexTable(valueBox: self.valueBox, table: PeerMergedOperationLogIndexTable.tableSpec(30), metadataTable: self.peerOperationLogMetadataTable)
        self.peerOperationLogTable = PeerOperationLogTable(valueBox: self.valueBox, table: PeerOperationLogTable.tableSpec(31), metadataTable: self.peerOperationLogMetadataTable, mergedIndexTable: self.peerMergedOperationLogIndexTable)
        self.preferencesTable = PreferencesTable(valueBox: self.valueBox, table: PreferencesTable.tableSpec(35))
        self.orderedItemListIndexTable = OrderedItemListIndexTable(valueBox: self.valueBox, table: OrderedItemListIndexTable.tableSpec(37))
        self.orderedItemListTable = OrderedItemListTable(valueBox: self.valueBox, table: OrderedItemListTable.tableSpec(38), indexTable: self.orderedItemListIndexTable)
        self.unorderedItemListTable = UnorderedItemListTable(valueBox: self.valueBox, table: UnorderedItemListTable.tableSpec(42))
        self.noticeTable = NoticeTable(valueBox: self.valueBox, table: NoticeTable.tableSpec(43))
        self.deviceContactImportInfoTable = DeviceContactImportInfoTable(valueBox: self.valueBox, table: DeviceContactImportInfoTable.tableSpec(54))
        self.messageHistoryHoleIndexTable = MessageHistoryHoleIndexTable(valueBox: self.valueBox, table: MessageHistoryHoleIndexTable.tableSpec(56), metadataTable: self.messageHistoryMetadataTable, seedConfiguration: self.seedConfiguration)
        
        var tables: [Table] = []
        tables.append(self.metadataTable)
        tables.append(self.keychainTable)
        tables.append(self.peerTable)
        tables.append(self.globalMessageIdsTable)
        tables.append(self.globallyUniqueMessageIdsTable)
        tables.append(self.messageHistoryMetadataTable)
        tables.append(self.messageHistoryUnsentTable)
        tables.append(self.messageHistoryTagsTable)
        tables.append(self.globalMessageHistoryTagsTable)
        tables.append(self.localMessageHistoryTagsTable)
        tables.append(self.messageHistoryIndexTable)
        tables.append(self.mediaTable)
        tables.append(self.readStateTable)
        tables.append(self.synchronizeReadStateTable)
        tables.append(self.messageHistoryTable)
        tables.append(self.chatListIndexTable)
        tables.append(self.chatListTable)
        tables.append(self.additionalChatListItemsTable)
        tables.append(self.peerChatStateTable)
        tables.append(self.contactsTable)
        tables.append(self.peerRatingTable)
        tables.append(self.peerNotificationSettingsTable)
        tables.append(self.cachedPeerDataTable)
        tables.append(self.peerPresenceTable)
        tables.append(self.itemCollectionInfoTable)
        tables.append(self.itemCollectionItemTable)
        tables.append(self.itemCollectionReverseIndexTable)
        tables.append(self.peerChatInterfaceStateTable)
        tables.append(self.itemCacheMetaTable)
        tables.append(self.itemCacheTable)
        tables.append(self.peerNameIndexTable)
        tables.append(self.reverseAssociatedPeerTable)
        tables.append(self.peerNameTokenIndexTable)
        tables.append(self.peerChatTopTaggedMessageIdsTable)
        tables.append(self.peerOperationLogMetadataTable)
        tables.append(self.peerMergedOperationLogIndexTable)
        tables.append(self.peerOperationLogTable)
        tables.append(self.timestampBasedMessageAttributesTable)
        tables.append(self.timestampBasedMessageAttributesIndexTable)
        tables.append(self.preferencesTable)
        tables.append(self.orderedItemListTable)
        tables.append(self.orderedItemListIndexTable)
        tables.append(self.unorderedItemListTable)
        tables.append(self.noticeTable)
        tables.append(self.messageHistoryTagsSummaryTable)
        tables.append(self.invalidatedMessageHistoryTagsSummaryTable)
        tables.append(self.pendingMessageActionsTable)
        tables.append(self.pendingMessageActionsMetadataTable)
        tables.append(self.deviceContactImportInfoTable)
        tables.append(self.messageHistoryHoleIndexTable)
        
        self.tables = tables
        
        self.transactionStateVersion = self.metadataTable.transactionStateVersion()
        
        self.viewTracker = ViewTracker(queue: self.queue, fetchAnchorIndex: self.fetchAnchorIndex, renderMessage: self.renderIntermediateMessage, getPeer: { peerId in
            return self.peerTable.get(peerId)
        }, getPeerNotificationSettings: { peerId in
            return self.peerNotificationSettingsTable.getEffective(peerId)
        }, getCachedPeerData: { peerId in
            return self.cachedPeerDataTable.get(peerId)
        }, getPeerPresence: { peerId in
            return self.peerPresenceTable.get(peerId)
        }, getTotalUnreadState: {
            return self.messageHistoryMetadataTable.getChatListTotalUnreadState()
        }, getPeerReadState: { peerId in
            return self.readStateTable.getCombinedState(peerId)
        }, operationLogGetOperations: { tag, fromIndex, limit in
            return self.peerOperationLogTable.getMergedEntries(tag: tag, fromIndex: fromIndex, limit: limit)
        }, operationLogGetTailIndex: { tag in
            return self.peerMergedOperationLogIndexTable.tailIndex(tag: tag)
        }, getTimestampBasedMessageAttributesHead: { tag in
            return self.timestampBasedMessageAttributesTable.head(tag: tag)
        }, getPreferencesEntry: { key in
            return self.preferencesTable.get(key: key)
        }, unsentMessageIds: self.messageHistoryUnsentTable.get(), synchronizePeerReadStateOperations: self.synchronizeReadStateTable.get(getCombinedPeerReadState: { peerId in
            return self.readStateTable.getCombinedState(peerId)
        }))
        
        print("(Postbox initialization took \((CFAbsoluteTimeGetCurrent() - startTime) * 1000.0) ms")
        
        for id in self.messageHistoryUnsentTable.get() {
            self.updateMessage(id, update: { message in
                if !message.flags.contains(.Failed) {
                    var flags = StoreMessageFlags(message.flags)
                    flags.remove(.Unsent)
                    flags.remove(.Sending)
                    flags.insert(.Failed)
                    var storeForwardInfo: StoreMessageForwardInfo?
                    if let forwardInfo = message.forwardInfo {
                        storeForwardInfo = StoreMessageForwardInfo(authorId: forwardInfo.author?.id, sourceId: forwardInfo.source?.id, sourceMessageId: forwardInfo.sourceMessageId, date: forwardInfo.date, authorSignature: forwardInfo.authorSignature)
                    }
                    return .update(StoreMessage(id: message.id, globallyUniqueId: message.globallyUniqueId, groupingKey: message.groupingKey, timestamp: message.timestamp, flags: flags, tags: message.tags, globalTags: message.globalTags, localTags: message.localTags, forwardInfo: storeForwardInfo, authorId: message.author?.id, text: message.text, attributes: message.attributes, media: message.media))
                } else {
                    return .skip
                }
            })
        }
        
        do {
            /*let startTime = CFAbsoluteTimeGetCurrent()
            let state = self.chatListIndexTable.debugReindexUnreadCounts(postbox: self)
            if state != self.messageHistoryMetadataTable.getChatListTotalUnreadState() {
                print("Initial read state mismatch")
                self.messageHistoryMetadataTable.setChatListTotalUnreadState(state)
            }*/
            postboxLog("debugReindexUnreadCounts took \(CFAbsoluteTimeGetCurrent() - startTime)")
        }
    }
    
    deinit {
        assert(true)
    }
    
   
    
    private func takeNextViewId() -> Int {
        let nextId = self.nextViewId
        self.nextViewId += 1
        return nextId
    }
    
    fileprivate func setState(_ state: PostboxCoding) {
        self.currentUpdatedState = state
        self.metadataTable.setState(state)
    }
    
    fileprivate func getState() -> PostboxCoding? {
        return self.metadataTable.state()
    }
    
    public func keychainEntryForKey(_ key: String) -> Data? {
        let metaDisposable = MetaDisposable()
        self.keychainOperationsDisposable.add(metaDisposable)
        
        let semaphore = DispatchSemaphore(value: 0)
        
        var entry: Data? = nil
        let disposable = (self.transaction({ transaction -> Data? in
            return self.keychainTable.get(key)
        }) |> afterDisposed { [weak self, weak metaDisposable] in
            if let strongSelf = self, let metaDisposable = metaDisposable {
                strongSelf.keychainOperationsDisposable.remove(metaDisposable)
            }
        }).start(next: { data in
            entry = data
            semaphore.signal()
        })
        metaDisposable.set(disposable)
        
        semaphore.wait()
        return entry
    }
    
    private var keychainOperationsDisposable = DisposableSet()
    
    public func setKeychainEntryForKey(_ key: String, value: Data) {
        let metaDisposable = MetaDisposable()
        self.keychainOperationsDisposable.add(metaDisposable)
        
        let disposable = (self.transaction({ transaction -> Void in
            self.keychainTable.set(key, value: value)
        }) |> afterDisposed { [weak self, weak metaDisposable] in
            if let strongSelf = self, let metaDisposable = metaDisposable {
                strongSelf.keychainOperationsDisposable.remove(metaDisposable)
            }
        }).start()
        metaDisposable.set(disposable)
    }
    
    public func removeKeychainEntryForKey(_ key: String) {
        let metaDisposable = MetaDisposable()
        self.keychainOperationsDisposable.add(metaDisposable)
        
        let disposable = (self.transaction({ transaction -> Void in
            self.keychainTable.remove(key)
        }) |> afterDisposed { [weak self, weak metaDisposable] in
            if let strongSelf = self, let metaDisposable = metaDisposable {
                strongSelf.keychainOperationsDisposable.remove(metaDisposable)
            }
        }).start()
        metaDisposable.set(disposable)
    }
    
    fileprivate func addMessages(transaction: Transaction, messages: [StoreMessage], location: AddMessagesLocation) -> [Int64: MessageId] {
        var addedMessagesByPeerId: [PeerId: [StoreMessage]] = [:]
        let addResult = self.messageHistoryTable.addMessages(messages: messages, location: location, operationsByPeerId: &self.currentOperationsByPeerId, updatedMedia: &self.currentUpdatedMedia, unsentMessageOperations: &currentUnsentOperations, updatedPeerReadStateOperations: &self.currentUpdatedSynchronizeReadStateOperations, globalTagsOperations: &self.currentGlobalTagsOperations, pendingActionsOperations: &self.currentPendingMessageActionsOperations, updatedMessageActionsSummaries: &self.currentUpdatedMessageActionsSummaries, updatedMessageTagSummaries: &self.currentUpdatedMessageTagSummaries, invalidateMessageTagSummaries: &self.currentInvalidateMessageTagSummaries, localTagsOperations: &self.currentLocalTagsOperations, processMessages: { messagesByPeerId in
            addedMessagesByPeerId = messagesByPeerId
        })
        for (peerId, peerMessages) in addedMessagesByPeerId {
            if let bag = self.installedMessageActionsByPeerId[peerId] {
                for f in bag.copyItems() {
                    f(peerMessages, transaction)
                }
            }
        }
        
        return addResult
    }
    
    func insertMessageInternal(message: InternalStoreMessage) {
        let _ = self.messageHistoryTable.addMessagesInternal(messages: [message], location: .Random, operationsByPeerId: &self.currentOperationsByPeerId, updatedMedia: &self.currentUpdatedMedia, unsentMessageOperations: &currentUnsentOperations, updatedPeerReadStateOperations: &self.currentUpdatedSynchronizeReadStateOperations, globalTagsOperations: &self.currentGlobalTagsOperations, pendingActionsOperations: &self.currentPendingMessageActionsOperations, updatedMessageActionsSummaries: &self.currentUpdatedMessageActionsSummaries, updatedMessageTagSummaries: &self.currentUpdatedMessageTagSummaries, invalidateMessageTagSummaries: &self.currentInvalidateMessageTagSummaries, localTagsOperations: &self.currentLocalTagsOperations)
    }
    
    fileprivate func addHole(peerId: PeerId, namespace: MessageId.Namespace, space: MessageHistoryHoleSpace, range: ClosedRange<MessageId.Id>) {
        self.messageHistoryHoleIndexTable.add(peerId: peerId, namespace: namespace, space: space, range: range, operations: &self.currentPeerHoleOperations)
    }
    
    fileprivate func removeHole(peerId: PeerId, namespace: MessageId.Namespace, space: MessageHistoryHoleSpace, range: ClosedRange<MessageId.Id>) {
        self.messageHistoryHoleIndexTable.remove(peerId: peerId, namespace: namespace, space: space, range: range, operations: &self.currentPeerHoleOperations)
    }
    
    /*fileprivate func fillMultipleGroupFeedHoles(groupId: PeerGroupId, mainHoleMaxIndex: MessageIndex, fillType: HoleFill, messages: [StoreMessage]) {
        let initialGroupFeedOperationsCount = self.currentGroupFeedOperations[groupId]?.count ?? 0
        self.groupFeedIndexTable.fillMultipleHoles(insertMessage: { message in
            self.insertMessageInternal(message: message)
        }, groupId: groupId, mainHoleMaxIndex: mainHoleMaxIndex, fillType: fillType, messages: self.messageHistoryTable.internalStoreMessages(messages), addOperation: { groupId, operation in
            if self.currentGroupFeedOperations[groupId] == nil {
                self.currentGroupFeedOperations[groupId] = []
            }
            self.currentGroupFeedOperations[groupId]!.append(operation)
        })
        
        var filledMessageIndices: [MessageIndex: HoleFillDirection] = [:]
        if let operations = self.currentGroupFeedOperations[groupId] {
            for i in initialGroupFeedOperationsCount ..< operations.count {
                switch operations[i] {
                    case let .insertHole(hole, _):
                        filledMessageIndices[hole.maxIndex] = fillType.direction
                    case let .insertMessage(message):
                        filledMessageIndices[MessageIndex(message)] = fillType.direction
                default:
                    break
                }
            }
        }
        
        if !filledMessageIndices.isEmpty {
            if self.currentGroupFeedIdsWithFilledHoles[groupId] == nil {
                self.currentGroupFeedIdsWithFilledHoles[groupId] = [:]
            }
            for (messageIndex, direction) in filledMessageIndices {
                self.currentGroupFeedIdsWithFilledHoles[groupId]![messageIndex] = direction
            }
        }
        
        if self.currentRemovedHolesByPeerGroupId[groupId] == nil {
            self.currentRemovedHolesByPeerGroupId[groupId] = [:]
        }
        self.currentRemovedHolesByPeerGroupId[groupId]![mainHoleMaxIndex] = fillType.direction
    }
    
    fileprivate func addFeedHoleFromLatestEntries(groupId: PeerGroupId) {
        self.groupFeedIndexTable.addHoleFromLatestEntries(groupId: groupId, messageHistoryTable: self.messageHistoryTable, operations: &self.currentGroupFeedOperations)
    }
    
    fileprivate func addMessagesToGroupFeedIndex(groupId: PeerGroupId, ids: [MessageId]) {
        for id in ids {
            if let entry = self.messageHistoryIndexTable.getMaybeUninitialized(id), case let .Message(index) = entry {
                if let message = self.messageHistoryTable.getMessage(index) {
                    self.groupFeedIndexTable.add(groupId: groupId, message: message, operations: &self.currentGroupFeedOperations)
                }
            }
        }
    }
    
    fileprivate func removeMessagesFromGroupFeedIndex(groupId: PeerGroupId, ids: [MessageId]) {
        for id in ids {
            if let entry = self.messageHistoryIndexTable.getMaybeUninitialized(id), case let .Message(index) = entry {
                self.groupFeedIndexTable.remove(groupId: groupId, messageIndex: index, operations: &self.currentGroupFeedOperations)
            }
        }
    }*/
    
    fileprivate func replaceChatListHole(groupId: PeerGroupId?, index: MessageIndex, hole: ChatListHole?) {
        self.chatListTable.replaceHole(groupId: groupId, index: index, hole: hole, operations: &self.currentChatListOperations)
    }
    
    fileprivate func deleteMessages(_ messageIds: [MessageId]) {
        self.messageHistoryTable.removeMessages(messageIds, operationsByPeerId: &self.currentOperationsByPeerId, updatedMedia: &self.currentUpdatedMedia, unsentMessageOperations: &currentUnsentOperations, updatedPeerReadStateOperations: &self.currentUpdatedSynchronizeReadStateOperations, globalTagsOperations: &self.currentGlobalTagsOperations, pendingActionsOperations: &self.currentPendingMessageActionsOperations, updatedMessageActionsSummaries: &self.currentUpdatedMessageActionsSummaries, updatedMessageTagSummaries: &self.currentUpdatedMessageTagSummaries, invalidateMessageTagSummaries: &self.currentInvalidateMessageTagSummaries, localTagsOperations: &self.currentLocalTagsOperations)
    }
    
    fileprivate func deleteMessagesInRange(peerId: PeerId, namespace: MessageId.Namespace, minId: MessageId.Id, maxId: MessageId.Id) {
        self.messageHistoryTable.removeMessagesInRange(peerId: peerId, namespace: namespace, minId: minId, maxId: maxId, operationsByPeerId: &self.currentOperationsByPeerId, updatedMedia: &self.currentUpdatedMedia, unsentMessageOperations: &currentUnsentOperations, updatedPeerReadStateOperations: &self.currentUpdatedSynchronizeReadStateOperations, globalTagsOperations: &self.currentGlobalTagsOperations, pendingActionsOperations: &self.currentPendingMessageActionsOperations, updatedMessageActionsSummaries: &self.currentUpdatedMessageActionsSummaries, updatedMessageTagSummaries: &self.currentUpdatedMessageTagSummaries, invalidateMessageTagSummaries: &self.currentInvalidateMessageTagSummaries, localTagsOperations: &self.currentLocalTagsOperations)
    }
    
    fileprivate func withAllMessages(peerId: PeerId, _ f: (Message) -> Bool) {
        for index in self.messageHistoryTable.allMessageIndices(peerId) {
            if let message = self.messageHistoryTable.getMessage(index) {
                if !f(self.renderIntermediateMessage(message)) {
                    break
                }
            } else {
                assertionFailure()
            }
        }
    }
    
    fileprivate func clearHistory(_ peerId: PeerId) {
        self.messageHistoryTable.clearHistory(peerId: peerId, operationsByPeerId: &self.currentOperationsByPeerId, updatedMedia: &self.currentUpdatedMedia, unsentMessageOperations: &currentUnsentOperations, updatedPeerReadStateOperations: &self.currentUpdatedSynchronizeReadStateOperations, globalTagsOperations: &self.currentGlobalTagsOperations, pendingActionsOperations: &self.currentPendingMessageActionsOperations, updatedMessageActionsSummaries: &self.currentUpdatedMessageActionsSummaries, updatedMessageTagSummaries: &self.currentUpdatedMessageTagSummaries, invalidateMessageTagSummaries: &self.currentInvalidateMessageTagSummaries, localTagsOperations: &self.currentLocalTagsOperations)
    }
    
    fileprivate func removeAllMessagesWithAuthor(_ peerId: PeerId, authorId: PeerId) {
        self.messageHistoryTable.removeAllMessagesWithAuthor(peerId: peerId, authorId: authorId, operationsByPeerId: &self.currentOperationsByPeerId, updatedMedia: &self.currentUpdatedMedia, unsentMessageOperations: &currentUnsentOperations, updatedPeerReadStateOperations: &self.currentUpdatedSynchronizeReadStateOperations, globalTagsOperations: &self.currentGlobalTagsOperations, pendingActionsOperations: &self.currentPendingMessageActionsOperations, updatedMessageActionsSummaries: &self.currentUpdatedMessageActionsSummaries, updatedMessageTagSummaries: &self.currentUpdatedMessageTagSummaries, invalidateMessageTagSummaries: &self.currentInvalidateMessageTagSummaries, localTagsOperations: &self.currentLocalTagsOperations)
    }
    
    fileprivate func resetIncomingReadStates(_ states: [PeerId: [MessageId.Namespace: PeerReadState]]) {
        self.messageHistoryTable.resetIncomingReadStates(states, operationsByPeerId: &self.currentOperationsByPeerId, updatedPeerReadStateOperations: &self.currentUpdatedSynchronizeReadStateOperations)
    }
    
    
    fileprivate func confirmSynchronizedIncomingReadState(_ peerId: PeerId) {
        self.synchronizeReadStateTable.set(peerId, operation: nil, operations: &self.currentUpdatedSynchronizeReadStateOperations)
    }
    
    fileprivate func applyIncomingReadMaxId(_ messageId: MessageId) {
        self.messageHistoryTable.applyIncomingReadMaxId(messageId, operationsByPeerId: &self.currentOperationsByPeerId, updatedPeerReadStateOperations: &self.currentUpdatedSynchronizeReadStateOperations)
    }
    
    fileprivate func applyOutgoingReadMaxId(_ messageId: MessageId) {
        self.messageHistoryTable.applyOutgoingReadMaxId(messageId, operationsByPeerId: &self.currentOperationsByPeerId, updatedPeerReadStateOperations: &self.currentUpdatedSynchronizeReadStateOperations)
    }
    
    fileprivate func applyInteractiveReadMaxIndex(_ messageIndex: MessageIndex) -> [MessageId] {
        let peerIds = self.peerIdsForLocation(.peer(messageIndex.id.peerId), tagMask: nil)
        switch peerIds {
            case let .associated(_, messageId):
                if let messageId = messageId, let readState = self.readStateTable.getCombinedState(messageId.peerId), readState.count != 0 {
                    if let topMessage = self.messageHistoryTable.topMessage(messageId.peerId) {
                        let _ = self.messageHistoryTable.applyInteractiveMaxReadIndex(topMessage.index, operationsByPeerId: &self.currentOperationsByPeerId, updatedPeerReadStateOperations: &self.currentUpdatedSynchronizeReadStateOperations)
                    }
                }
            default:
                break
        }
        return self.messageHistoryTable.applyInteractiveMaxReadIndex(messageIndex, operationsByPeerId: &self.currentOperationsByPeerId, updatedPeerReadStateOperations: &self.currentUpdatedSynchronizeReadStateOperations)
    }
    
    func applyMarkUnread(peerId: PeerId, namespace: MessageId.Namespace, value: Bool, interactive: Bool) {
        if let combinedState = self.readStateTable.applyInteractiveMarkUnread(peerId: peerId, namespace: namespace, value: value) {
            if self.currentOperationsByPeerId[peerId] == nil {
                self.currentOperationsByPeerId[peerId] = []
            }
            self.currentOperationsByPeerId[peerId]!.append(.UpdateReadState(peerId, combinedState))
            if interactive {
                self.synchronizeReadStateTable.set(peerId, operation: .Push(state: self.readStateTable.getCombinedState(peerId), thenSync: false), operations: &self.currentUpdatedSynchronizeReadStateOperations)
            }
        }
    }
    
    fileprivate func applyOutgoingReadMaxIndex(_ messageIndex: MessageIndex) -> [MessageId] {
        return self.messageHistoryTable.applyOutgoingReadMaxIndex(messageIndex, operationsByPeerId: &self.currentOperationsByPeerId, updatedPeerReadStateOperations: &self.currentUpdatedSynchronizeReadStateOperations)
    }
    
    /*fileprivate func applyGroupFeedInteractiveReadMaxIndex(groupId: PeerGroupId, index: MessageIndex) {
        self.groupFeedReadStateTable.applyLocalReadMaxIndex(postbox: self, id: groupId, index: index, context: self.currentGroupFeedReadStateContext, applyPeerRead: { _, index in
            let _ = self.applyInteractiveReadMaxIndex(index)
        })
    }
    
    fileprivate func applyGroupFeedReadMaxIndex(groupId: PeerGroupId, index: MessageIndex) {
        self.groupFeedReadStateTable.applyRemoteReadMaxIndex(groupId, index: index, context: self.currentGroupFeedReadStateContext)
    }*/
    
    func fetchEarlierHistoryEntries(peerIds: [PeerId], index: MessageIndex?, count: Int, tagMask: MessageTags? = nil) -> [MutableMessageHistoryEntry] {
        let intermediateEntries: [IntermediateMessageHistoryEntry]
        if let tagMask = tagMask {
            intermediateEntries = self.messageHistoryTable.earlierEntries(tagMask: tagMask, peerIds: peerIds, index: index?.withPeerId(peerIds[0]), count: count, operationsByPeerId: &self.currentOperationsByPeerId, unsentMessageOperations: &self.currentUnsentOperations, updatedPeerReadStateOperations: &self.currentUpdatedSynchronizeReadStateOperations, globalTagsOperations: &self.currentGlobalTagsOperations, pendingActionsOperations: &self.currentPendingMessageActionsOperations, updatedMessageActionsSummaries: &self.currentUpdatedMessageActionsSummaries, updatedMessageTagSummaries: &self.currentUpdatedMessageTagSummaries, invalidateMessageTagSummaries: &self.currentInvalidateMessageTagSummaries, localTagsOperations: &self.currentLocalTagsOperations)
        } else {
            intermediateEntries = self.messageHistoryTable.earlierEntries(peerIds, index: index, count: count, operationsByPeerId: &self.currentOperationsByPeerId, unsentMessageOperations: &self.currentUnsentOperations, updatedPeerReadStateOperations: &self.currentUpdatedSynchronizeReadStateOperations, globalTagsOperations: &self.currentGlobalTagsOperations, pendingActionsOperations: &self.currentPendingMessageActionsOperations, updatedMessageActionsSummaries: &self.currentUpdatedMessageActionsSummaries, updatedMessageTagSummaries: &self.currentUpdatedMessageTagSummaries, invalidateMessageTagSummaries: &self.currentInvalidateMessageTagSummaries, localTagsOperations: &self.currentLocalTagsOperations)
        }
        var entries: [MutableMessageHistoryEntry] = []
        for entry in intermediateEntries {
            entries.append(.IntermediateMessageEntry(entry.message, nil, nil))
        }
        return entries
    }
    
    func fetchAroundHistoryEntries(peerIds: [PeerId], index: MessageIndex, count: Int, tagMask: MessageTags? = nil) -> (entries: [MutableMessageHistoryEntry], lower: MutableMessageHistoryEntry?, upper: MutableMessageHistoryEntry?) {
        
        let intermediateEntries: [IntermediateMessageHistoryEntry]
        let intermediateLower: IntermediateMessageHistoryEntry?
        let intermediateUpper: IntermediateMessageHistoryEntry?
        
        if let tagMask = tagMask {
            (intermediateEntries, intermediateLower, intermediateUpper) = self.messageHistoryTable.entriesAround(tagMask, peerIds: peerIds, index: index, count: count, operationsByPeerId: &self.currentOperationsByPeerId, unsentMessageOperations: &self.currentUnsentOperations, updatedPeerReadStateOperations: &self.currentUpdatedSynchronizeReadStateOperations, globalTagsOperations: &self.currentGlobalTagsOperations, pendingActionsOperations: &self.currentPendingMessageActionsOperations, updatedMessageActionsSummaries: &self.currentUpdatedMessageActionsSummaries, updatedMessageTagSummaries: &self.currentUpdatedMessageTagSummaries, invalidateMessageTagSummaries: &self.currentInvalidateMessageTagSummaries, localTagsOperations: &self.currentLocalTagsOperations)
        } else {
            (intermediateEntries, intermediateLower, intermediateUpper) = self.messageHistoryTable.entriesAround(peerIds: peerIds, index: index, count: count, operationsByPeerId: &self.currentOperationsByPeerId, updatedMedia: &self.currentUpdatedMedia, unsentMessageOperations: &self.currentUnsentOperations, updatedPeerReadStateOperations: &self.currentUpdatedSynchronizeReadStateOperations, globalTagsOperations: &self.currentGlobalTagsOperations, pendingActionsOperations: &self.currentPendingMessageActionsOperations, updatedMessageActionsSummaries: &self.currentUpdatedMessageActionsSummaries, updatedMessageTagSummaries: &self.currentUpdatedMessageTagSummaries, invalidateMessageTagSummaries: &self.currentInvalidateMessageTagSummaries, localTagsOperations: &self.currentLocalTagsOperations)
        }
        
        var entries: [MutableMessageHistoryEntry] = []
        for entry in intermediateEntries {
            entries.append(.IntermediateMessageEntry(entry.message, nil, nil))
        }
        
        var lower: MutableMessageHistoryEntry?
        if let intermediateLower = intermediateLower {
            lower = .IntermediateMessageEntry(intermediateLower.message, nil, nil)
        }
        
        var upper: MutableMessageHistoryEntry?
        if let intermediateUpper = intermediateUpper {
            upper = .IntermediateMessageEntry(intermediateUpper.message, nil, nil)
        }
        
        return (entries: entries, lower: lower, upper: upper)
    }
    
    func fetchLaterHistoryEntries(_ peerIds: [PeerId], index: MessageIndex?, count: Int, tagMask: MessageTags? = nil) -> [MutableMessageHistoryEntry] {
        let intermediateEntries: [IntermediateMessageHistoryEntry]
        if let tagMask = tagMask {
            intermediateEntries = self.messageHistoryTable.laterEntries(tagMask, peerId: peerIds[0], index: index?.withPeerId(peerIds[0]), count: count, operationsByPeerId: &self.currentOperationsByPeerId, unsentMessageOperations: &self.currentUnsentOperations, updatedPeerReadStateOperations: &self.currentUpdatedSynchronizeReadStateOperations, globalTagsOperations: &self.currentGlobalTagsOperations, pendingActionsOperations: &self.currentPendingMessageActionsOperations, updatedMessageActionsSummaries: &self.currentUpdatedMessageActionsSummaries, updatedMessageTagSummaries: &self.currentUpdatedMessageTagSummaries, invalidateMessageTagSummaries: &self.currentInvalidateMessageTagSummaries, localTagsOperations: &self.currentLocalTagsOperations)
        } else {
            intermediateEntries = self.messageHistoryTable.laterEntries(peerIds, index: index, count: count, operationsByPeerId: &self.currentOperationsByPeerId, unsentMessageOperations: &self.currentUnsentOperations, updatedPeerReadStateOperations: &self.currentUpdatedSynchronizeReadStateOperations, globalTagsOperations: &self.currentGlobalTagsOperations, pendingActionsOperations: &self.currentPendingMessageActionsOperations, updatedMessageActionsSummaries: &self.currentUpdatedMessageActionsSummaries, updatedMessageTagSummaries: &self.currentUpdatedMessageTagSummaries, invalidateMessageTagSummaries: &self.currentInvalidateMessageTagSummaries, localTagsOperations: &self.currentLocalTagsOperations)
        }
        var entries: [MutableMessageHistoryEntry] = []
        for entry in intermediateEntries {
            entries.append(.IntermediateMessageEntry(entry.message, nil, nil))
        }
        return entries
    }
    
    /*func fetchEarlierGroupFeedEntries(groupId: PeerGroupId, index: MessageIndex?, count: Int) -> [MutableMessageHistoryEntry] {
        let intermediateEntries = self.messageHistoryTable.groupFeedEarlierEntries(groupId: groupId, index: index, count: count)
        
        var entries: [MutableMessageHistoryEntry] = []
        for entry in intermediateEntries {
            switch entry {
            case let .Message(message):
                entries.append(.IntermediateMessageEntry(message, nil, nil))
            case let .Hole(index, lowerIndex):
                entries.append(.HoleEntry(index, nil, lowerIndex: lowerIndex))
            }
        }
        return entries
    }
    
    func fetchAroundGroupFeedEntries(groupId: PeerGroupId, index: MessageIndex, count: Int) -> (entries: [MutableMessageHistoryEntry], lower: MutableMessageHistoryEntry?, upper: MutableMessageHistoryEntry?) {
        
        let intermediateEntries: [IntermediateMessageHistoryEntry]
        let intermediateLower: IntermediateMessageHistoryEntry?
        let intermediateUpper: IntermediateMessageHistoryEntry?
        
        (intermediateEntries, intermediateLower, intermediateUpper) = self.messageHistoryTable.groupFeedEntriesAround(groupId: groupId, index: index, count: count)
        
        var entries: [MutableMessageHistoryEntry] = []
        for entry in intermediateEntries {
            switch entry {
            case let .Message(message):
                entries.append(.IntermediateMessageEntry(message, nil, nil))
            case let .Hole(index, lowerIndex):
                entries.append(.HoleEntry(index, nil, lowerIndex: lowerIndex))
            }
        }
        
        var lower: MutableMessageHistoryEntry?
        if let intermediateLower = intermediateLower {
            switch intermediateLower {
            case let .Message(message):
                lower = .IntermediateMessageEntry(message, nil, nil)
            case let .Hole(index, lowerIndex):
                lower = .HoleEntry(index, nil, lowerIndex: lowerIndex)
            }
        }
        
        var upper: MutableMessageHistoryEntry?
        if let intermediateUpper = intermediateUpper {
            switch intermediateUpper {
            case let .Message(message):
                upper = .IntermediateMessageEntry(message, nil, nil)
            case let .Hole(index, lowerIndex):
                upper = .HoleEntry(index, nil, lowerIndex: lowerIndex)
            }
        }
        
        return (entries: entries, lower: lower, upper: upper)
    }
    
    func fetchLaterGroupFeedEntries(groupId: PeerGroupId, index: MessageIndex?, count: Int) -> [MutableMessageHistoryEntry] {
        let intermediateEntries = self.messageHistoryTable.groupFeedLaterEntries(groupId: groupId, index: index, count: count)
        
        var entries: [MutableMessageHistoryEntry] = []
        for entry in intermediateEntries {
            switch entry {
            case let .Message(message):
                entries.append(.IntermediateMessageEntry(message, nil, nil))
            case let .Hole(index, lowerIndex):
                entries.append(.HoleEntry(index, nil, lowerIndex: lowerIndex))
            }
        }
        return entries
    }*/
    
    func fetchAroundChatEntries(groupId: PeerGroupId?, index: ChatListIndex, count: Int) -> (entries: [MutableChatListEntry], earlier: MutableChatListEntry?, later: MutableChatListEntry?) {
        let (intermediateEntries, intermediateLower, intermediateUpper) = self.chatListTable.entriesAround(groupId: groupId, index: index, messageHistoryTable: self.messageHistoryTable, peerChatInterfaceStateTable: self.peerChatInterfaceStateTable, count: count)
        let entries: [MutableChatListEntry] = intermediateEntries.map { entry in
            return MutableChatListEntry(entry, cachedDataTable: self.cachedPeerDataTable, readStateTable: self.readStateTable, messageHistoryTable: self.messageHistoryTable)
        }
        let lower: MutableChatListEntry? = intermediateLower.flatMap { entry in
            return MutableChatListEntry(entry, cachedDataTable: self.cachedPeerDataTable, readStateTable: self.readStateTable, messageHistoryTable: self.messageHistoryTable)
        }
        let upper: MutableChatListEntry? = intermediateUpper.flatMap { entry in
            return MutableChatListEntry(entry, cachedDataTable: self.cachedPeerDataTable, readStateTable: self.readStateTable, messageHistoryTable: self.messageHistoryTable)
        }
        
        return (entries, lower, upper)
    }
    
    func fetchEarlierChatEntries(groupId: PeerGroupId?, index: ChatListIndex?, count: Int) -> [MutableChatListEntry] {
        let intermediateEntries = self.chatListTable.earlierEntries(groupId: groupId, index: index, messageHistoryTable: self.messageHistoryTable, peerChatInterfaceStateTable: self.peerChatInterfaceStateTable, count: count)
        let entries: [MutableChatListEntry] = intermediateEntries.map { entry in
            return MutableChatListEntry(entry, cachedDataTable: self.cachedPeerDataTable, readStateTable: self.readStateTable, messageHistoryTable: self.messageHistoryTable)
        }
        return entries
    }
    
    func fetchLaterChatEntries(groupId: PeerGroupId?, index: ChatListIndex?, count: Int) -> [MutableChatListEntry] {
        let intermediateEntries = self.chatListTable.laterEntries(groupId: groupId, index: index, messageHistoryTable: self.messageHistoryTable, peerChatInterfaceStateTable: self.peerChatInterfaceStateTable, count: count)
        let entries: [MutableChatListEntry] = intermediateEntries.map { entry in
            return MutableChatListEntry(entry, cachedDataTable: self.cachedPeerDataTable, readStateTable: self.readStateTable, messageHistoryTable: self.messageHistoryTable)
        }
        return entries
    }
    
    private func fetchAnchorIndex(id: MessageId) -> InternalMessageHistoryAnchorIndex? {
        return self.messageHistoryTable.anchorIndex(id)
    }
    
    func renderIntermediateMessage(_ message: IntermediateMessage) -> Message {
        let renderedMessage = self.messageHistoryTable.renderMessage(message, peerTable: self.peerTable)
        
        return renderedMessage
    }
    
    private func afterBegin() {
        let currentTransactionStateVersion = self.metadataTable.transactionStateVersion()
        if currentTransactionStateVersion != self.transactionStateVersion {
            for table in self.tables {
                table.clearMemoryCache()
            }
            self.viewTracker.refreshViewsDueToExternalTransaction(postbox: self, fetchUnsentMessageIds: {
                return self.messageHistoryUnsentTable.get()
            }, fetchSynchronizePeerReadStateOperations: {
                return self.synchronizeReadStateTable.get(getCombinedPeerReadState: { peerId in
                    return self.readStateTable.getCombinedState(peerId)
                })
            })
            self.transactionStateVersion = currentTransactionStateVersion
            
            self.masterClientId.set(.single(self.metadataTable.masterClientId()))
        }
    }
    
    private func beforeCommit() -> (updatedTransactionStateVersion: Int64?, updatedMasterClientId: Int64?) {
        self.chatListTable.replay(historyOperationsByPeerId: self.currentOperationsByPeerId, updatedPeerChatListEmbeddedStates: self.currentUpdatedPeerChatListEmbeddedStates, updatedChatListInclusions: self.currentUpdatedChatListInclusions, updatedChatListGroupInclusions: self.currentUpdatedChatListGroupInclusions, initialPeerGroupIdsBeforeUpdate: self.currentInitialPeerGroupIdsBeforeUpdate, messageHistoryTable: self.messageHistoryTable, peerChatInterfaceStateTable: self.peerChatInterfaceStateTable, operations: &self.currentChatListOperations)
        
        self.peerChatTopTaggedMessageIdsTable.replay(historyOperationsByPeerId: self.currentOperationsByPeerId)
        
        let alteredInitialPeerCombinedReadStates = self.readStateTable.transactionAlteredInitialPeerCombinedReadStates()
        let updatedPeers = self.peerTable.transactionUpdatedPeers()
        let transactionParticipationInTotalUnreadCountUpdates = self.peerNotificationSettingsTable.transactionParticipationInTotalUnreadCountUpdates(postbox: self)
        self.chatListIndexTable.commitWithTransaction(postbox: self, alteredInitialPeerCombinedReadStates: alteredInitialPeerCombinedReadStates, updatedPeers: updatedPeers, transactionParticipationInTotalUnreadCountUpdates: transactionParticipationInTotalUnreadCountUpdates, updatedTotalUnreadState: &self.currentUpdatedTotalUnreadState)
        
        #if DEBUG
        /*if let updatedState = self.currentUpdatedTotalUnreadState {
            let state = self.chatListIndexTable.debugReindexUnreadCounts(postbox: self)
            if state != updatedState {
                print("read state mismatch \(state) != \(updatedState)")
                self.messageHistoryMetadataTable.setChatListTotalUnreadState(state)
            }
        }*/
        #endif
        
        let transaction = PostboxTransaction(currentUpdatedState: self.currentUpdatedState, currentPeerHoleOperations: self.currentPeerHoleOperations, currentOperationsByPeerId: self.currentOperationsByPeerId, chatListOperations: self.currentChatListOperations, currentUpdatedChatListInclusions: self.currentUpdatedChatListInclusions, currentUpdatedPeers: self.currentUpdatedPeers, currentUpdatedPeerNotificationSettings: self.currentUpdatedPeerNotificationSettings, currentUpdatedCachedPeerData: self.currentUpdatedCachedPeerData, currentUpdatedPeerPresences: currentUpdatedPeerPresences, currentUpdatedPeerChatListEmbeddedStates: self.currentUpdatedPeerChatListEmbeddedStates, currentUpdatedTotalUnreadState: self.currentUpdatedTotalUnreadState, alteredInitialPeerCombinedReadStates: alteredInitialPeerCombinedReadStates, currentPeerMergedOperationLogOperations: self.currentPeerMergedOperationLogOperations, currentTimestampBasedMessageAttributesOperations: self.currentTimestampBasedMessageAttributesOperations, unsentMessageOperations: self.currentUnsentOperations, updatedSynchronizePeerReadStateOperations: self.currentUpdatedSynchronizeReadStateOperations, currentPreferencesOperations: self.currentPreferencesOperations, currentOrderedItemListOperations: self.currentOrderedItemListOperations, currentItemCollectionItemsOperations: self.currentItemCollectionItemsOperations, currentItemCollectionInfosOperations: self.currentItemCollectionInfosOperations, currentUpdatedPeerChatStates: self.currentUpdatedPeerChatStates, currentUpdatedPeerGroupStates: self.currentUpdatedPeerGroupStates, currentGlobalTagsOperations: self.currentGlobalTagsOperations, currentLocalTagsOperations: self.currentLocalTagsOperations, updatedMedia: self.currentUpdatedMedia, replaceRemoteContactCount: self.currentReplaceRemoteContactCount, replaceContactPeerIds: self.currentReplacedContactPeerIds, currentPendingMessageActionsOperations: self.currentPendingMessageActionsOperations, currentUpdatedMessageActionsSummaries: self.currentUpdatedMessageActionsSummaries, currentUpdatedMessageTagSummaries: self.currentUpdatedMessageTagSummaries, currentInvalidateMessageTagSummaries: self.currentInvalidateMessageTagSummaries, currentUpdatedPendingPeerNotificationSettings: self.currentUpdatedPendingPeerNotificationSettings, currentInitialPeerGroupIdsBeforeUpdate: self.currentInitialPeerGroupIdsBeforeUpdate, replacedAdditionalChatListItems: self.currentReplacedAdditionalChatListItems, updatedNoticeEntryKeys: self.currentUpdatedNoticeEntryKeys, updatedCacheEntryKeys: self.currentUpdatedCacheEntryKeys, currentUpdatedMasterClientId: currentUpdatedMasterClientId)
        var updatedTransactionState: Int64?
        var updatedMasterClientId: Int64?
        if !transaction.isEmpty {
            self.viewTracker.updateViews(postbox: self, transaction: transaction)
            self.transactionStateVersion = self.metadataTable.incrementTransactionStateVersion()
            updatedTransactionState = self.transactionStateVersion
            
            if let currentUpdatedMasterClientId = self.currentUpdatedMasterClientId {
                self.metadataTable.setMasterClientId(currentUpdatedMasterClientId)
                updatedMasterClientId = currentUpdatedMasterClientId
            }
        }
        
        self.currentPeerHoleOperations.removeAll()
        self.currentOperationsByPeerId.removeAll()
        self.currentUpdatedChatListInclusions.removeAll()
        self.currentUpdatedChatListGroupInclusions.removeAll()
        self.currentUpdatedPeers.removeAll()
        self.currentChatListOperations.removeAll()
        self.currentUpdatedChatListInclusions.removeAll()
        self.currentUnsentOperations.removeAll()
        self.currentUpdatedSynchronizeReadStateOperations.removeAll()
        self.currentGlobalTagsOperations.removeAll()
        self.currentLocalTagsOperations.removeAll()
        self.currentUpdatedMedia.removeAll()
        self.currentReplaceRemoteContactCount = nil
        self.currentReplacedContactPeerIds = nil
        self.currentReplacedAdditionalChatListItems = nil
        self.currentUpdatedNoticeEntryKeys.removeAll()
        self.currentUpdatedCacheEntryKeys.removeAll()
        self.currentUpdatedMasterClientId = nil
        self.currentUpdatedPeerNotificationSettings.removeAll()
        self.currentUpdatedCachedPeerData.removeAll()
        self.currentUpdatedPeerPresences.removeAll()
        self.currentUpdatedPeerChatListEmbeddedStates.removeAll()
        self.currentUpdatedTotalUnreadState = nil
        self.currentPeerMergedOperationLogOperations.removeAll()
        self.currentTimestampBasedMessageAttributesOperations.removeAll()
        self.currentPreferencesOperations.removeAll()
        self.currentOrderedItemListOperations.removeAll()
        self.currentItemCollectionItemsOperations.removeAll()
        self.currentItemCollectionInfosOperations.removeAll()
        self.currentUpdatedPeerChatStates.removeAll()
        self.currentUpdatedPeerGroupStates.removeAll()
        self.currentPendingMessageActionsOperations.removeAll()
        self.currentUpdatedMessageActionsSummaries.removeAll()
        self.currentUpdatedMessageTagSummaries.removeAll()
        self.currentInvalidateMessageTagSummaries.removeAll()
        self.currentUpdatedPendingPeerNotificationSettings.removeAll()
        self.currentInitialPeerGroupIdsBeforeUpdate.removeAll()
        
        for table in self.tables {
            table.beforeCommit()
        }
        
        return (updatedTransactionState, updatedMasterClientId)
    }
    
    fileprivate func messageIdsForGlobalIds(_ ids: [Int32]) -> [MessageId] {
        var result: [MessageId] = []
        for globalId in ids {
            if let id = self.globalMessageIdsTable.get(globalId) {
                result.append(id)
            }
        }
        return result
    }
    
    fileprivate func messageIdForGloballyUniqueMessageId(peerId: PeerId, id: Int64) -> MessageId? {
        return self.globallyUniqueMessageIdsTable.get(peerId: peerId, globallyUniqueId: id)
    }
    
    fileprivate func updatePeers(_ peers: [Peer], update: (Peer?, Peer) -> Peer?) {
        for peer in peers {
            let currentPeer = self.peerTable.get(peer.id)
            if let updatedPeer = update(currentPeer, peer) {
                self.peerTable.set(updatedPeer)
                self.currentUpdatedPeers[updatedPeer.id] = updatedPeer
                var previousIndexNameWasEmpty = true
                
                if let currentPeer = currentPeer {
                    if !currentPeer.indexName.isEmpty {
                        previousIndexNameWasEmpty = false
                    }
                }
                
                let indexNameIsEmpty = updatedPeer.indexName.isEmpty
                
                if !previousIndexNameWasEmpty || !indexNameIsEmpty {
                    if currentPeer?.indexName != updatedPeer.indexName {
                        self.peerNameIndexTable.markPeerNameUpdated(peerId: peer.id, name: updatedPeer.indexName)
                        for reverseAssociatedPeerId in self.reverseAssociatedPeerTable.get(peerId: peer.id) {
                            self.peerNameIndexTable.markPeerNameUpdated(peerId: reverseAssociatedPeerId, name: updatedPeer.indexName)
                        }
                    }
                }
            }
        }
    }
    
    fileprivate func getTopPeerMessageIndex(peerId: PeerId, namespace: MessageId.Namespace) -> MessageIndex? {
        if let index = self.messageHistoryTable.topIndexEntry(peerId: peerId, namespace: namespace) {
            return index
        } else {
            return nil
        }
    }
    
    fileprivate func getPeerChatListInclusion(_ id: PeerId) -> PeerChatListInclusion {
        if let inclusion = self.currentUpdatedChatListInclusions[id] {
            return inclusion
        } else {
            return self.chatListIndexTable.get(peerId: id).inclusion
        }
    }
    
    fileprivate func updatePeerChatListInclusion(_ id: PeerId, inclusion: PeerChatListInclusion) {
        self.chatListTable.updateInclusion(peerId: id, updatedChatListInclusions: &self.currentUpdatedChatListInclusions, { _ in
            return inclusion
        })
    }
    
    fileprivate func getGroupChatListInclusion(_ id: PeerGroupId) -> GroupChatListInclusion {
        if let inclusion = self.currentUpdatedChatListGroupInclusions[id] {
            return inclusion
        } else {
            return self.chatListIndexTable.get(groupId: id).inclusion
        }
    }
    
    fileprivate func updateGroupChatListInclusion(_ id: PeerGroupId, inclusion: GroupChatListInclusion) {
        self.chatListTable.updateInclusion(groupId: id, updatedChatListGroupInclusions: &self.currentUpdatedChatListGroupInclusions, { _ in
            return inclusion
        })
    }
    
    /*fileprivate func updatePeerGroupId(_ id: PeerId, groupId: PeerGroupId?) {
        let previousGroupId = self.groupAssociationTable.get(peerId: id)
        if previousGroupId != groupId {
            self.groupAssociationTable.set(peerId: id, groupId: groupId, initialPeerGroupIdsBeforeUpdate: &self.currentInitialPeerGroupIdsBeforeUpdate)
            if let previousGroupId = previousGroupId {
                self.groupFeedIndexTable.dropPeerEntries(groupId: previousGroupId, peerId: id, operations: &self.currentGroupFeedOperations)
            }
            if let groupId = groupId {
                self.groupFeedIndexTable.copyPeerEntries(groupId: groupId, peerId: id, messageHistoryTable: self.messageHistoryTable, operations: &self.currentGroupFeedOperations)
                if let index = self.chatListTable.getPeerChatListIndex(peerId: id), index.1.pinningIndex != nil {
                    var itemIds = self.chatListTable.getPinnedItemIds(messageHistoryTable: self.messageHistoryTable, peerChatInterfaceStateTable: self.peerChatInterfaceStateTable)
                    if let index = itemIds.index(of: .peer(id)) {
                        itemIds.remove(at: index)
                        self.chatListTable.setPinnedItemIds(itemIds, updatedChatListInclusions: &self.currentUpdatedChatListInclusions, updatedChatListGroupInclusions: &self.currentUpdatedChatListGroupInclusions, messageHistoryTable: self.messageHistoryTable, peerChatInterfaceStateTable: self.peerChatInterfaceStateTable)
                    }
                }
                //self.groupFeedIndexTable.dropEntries(groupId: groupId, operations: &self.currentGroupFeedOperations)
            }
        }
    }*/
    
    fileprivate func setPinnedItemIds(_ itemIds: [PinnedItemId]) {
        self.chatListTable.setPinnedItemIds(itemIds, updatedChatListInclusions: &self.currentUpdatedChatListInclusions, updatedChatListGroupInclusions: &self.currentUpdatedChatListGroupInclusions, messageHistoryTable: self.messageHistoryTable, peerChatInterfaceStateTable: self.peerChatInterfaceStateTable)
    }
    
    fileprivate func updateCurrentPeerNotificationSettings(_ notificationSettings: [PeerId: PeerNotificationSettings]) {
        for (peerId, settings) in notificationSettings {
            if let updated = self.peerNotificationSettingsTable.setCurrent(id: peerId, settings: settings) {
                self.currentUpdatedPeerNotificationSettings[peerId] = updated
            }
        }
    }
    
    fileprivate func updatePendingPeerNotificationSettings(peerId: PeerId, settings: PeerNotificationSettings?) {
        if let updated = self.peerNotificationSettingsTable.setPending(id: peerId, settings: settings, updatedSettings: &self.currentUpdatedPendingPeerNotificationSettings) {
            self.currentUpdatedPeerNotificationSettings[peerId] = updated
        }
    }
    
    fileprivate func resetAllPeerNotificationSettings(_ notificationSettings: PeerNotificationSettings) {
        for peerId in self.peerNotificationSettingsTable.resetAll(to: notificationSettings, updatedSettings: &self.currentUpdatedPendingPeerNotificationSettings) {
            self.currentUpdatedPeerNotificationSettings[peerId] = notificationSettings
        }
    }
    
    fileprivate func updatePeerCachedData(peerIds: Set<PeerId>, update: (PeerId, CachedPeerData?) -> CachedPeerData?) {
        for peerId in peerIds {
            let currentData = self.cachedPeerDataTable.get(peerId)
            if let updatedData = update(peerId, currentData) {
                self.cachedPeerDataTable.set(id: peerId, data: updatedData)
                self.currentUpdatedCachedPeerData[peerId] = updatedData
            }
        }
    }
    
    fileprivate func updatePeerPresences(presences: [PeerId: PeerPresence], merge: (PeerPresence, PeerPresence) -> PeerPresence) {
        for (peerId, presence) in presences {
            let updated: PeerPresence
            let shouldUpdate: Bool
            if let current = self.peerPresenceTable.get(peerId) {
                updated = merge(current, presence)
                shouldUpdate = !current.isEqual(to: updated)
            } else {
                updated = presence
                shouldUpdate = true
            }
            if shouldUpdate {
                self.peerPresenceTable.set(id: peerId, presence: updated)
                self.currentUpdatedPeerPresences[peerId] = updated
            }
        }
    }
    
    fileprivate func updatePeerPresence(peerId: PeerId, update: (PeerPresence) -> PeerPresence) {
        if let current = self.peerPresenceTable.get(peerId) {
            let updated = update(current)
            if !current.isEqual(to: updated) {
                self.peerPresenceTable.set(id: peerId, presence: updated)
                self.currentUpdatedPeerPresences[peerId] = updated
            }
        }
    }
    
    fileprivate func setPeerChatState(_ id: PeerId, state: PeerChatState) {
        self.peerChatStateTable.set(id, state: state)
        self.currentUpdatedPeerChatStates.insert(id)
    }
    
    /*fileprivate func setPeerGroupState(_ id: PeerGroupId, state: PeerGroupState) {
        self.peerGroupStateTable.set(id, state: state)
        self.currentUpdatedPeerGroupStates.insert(id)
    }*/
    
    fileprivate func updatePeerChatInterfaceState(_ id: PeerId, update: (PeerChatInterfaceState?) -> (PeerChatInterfaceState?)) {
        let updatedState = update(self.peerChatInterfaceStateTable.get(id))
        let (_, updatedEmbeddedState) = self.peerChatInterfaceStateTable.set(id, state: updatedState)
        if updatedEmbeddedState {
            self.currentUpdatedPeerChatListEmbeddedStates[id] = updatedState?.chatListEmbeddedState
        }
    }
    
    fileprivate func replaceRemoteContactCount(_ count: Int32) {
        self.metadataTable.setRemoteContactCount(count)
        self.currentReplaceRemoteContactCount = count
    }
    
    fileprivate func replaceContactPeerIds(_ peerIds: Set<PeerId>) {
        self.contactsTable.replace(peerIds)
        
        self.currentReplacedContactPeerIds = peerIds
    }
    
    fileprivate func replaceAdditionalChatListItems(_ peerIds: [PeerId]) {
        assert(peerIds.count == Set(peerIds).count)
        if self.additionalChatListItemsTable.set(peerIds) {
            self.currentReplacedAdditionalChatListItems = peerIds
        }
    }
    
    fileprivate func replaceRecentPeerIds(_ peerIds: [PeerId]) {
        self.peerRatingTable.replace(items: peerIds)
    }
    
    fileprivate func updateMessage(_ id: MessageId, update: (Message) -> PostboxUpdateMessage) {
        if let index = self.messageHistoryIndexTable.getIndex(id), let intermediateMessage = self.messageHistoryTable.getMessage(index) {
            let message = self.renderIntermediateMessage(intermediateMessage)
            if case let .update(updatedMessage) = update(message) {
                self.messageHistoryTable.updateMessage(id, message: updatedMessage, operationsByPeerId: &self.currentOperationsByPeerId, updatedMedia: &self.currentUpdatedMedia, unsentMessageOperations: &self.currentUnsentOperations, updatedPeerReadStateOperations: &self.currentUpdatedSynchronizeReadStateOperations, globalTagsOperations: &self.currentGlobalTagsOperations, pendingActionsOperations: &self.currentPendingMessageActionsOperations, updatedMessageActionsSummaries: &self.currentUpdatedMessageActionsSummaries, updatedMessageTagSummaries: &self.currentUpdatedMessageTagSummaries, invalidateMessageTagSummaries: &self.currentInvalidateMessageTagSummaries, localTagsOperations: &self.currentLocalTagsOperations)
            }
        }
    }
    
    fileprivate func offsetPendingMessagesTimestamps(lowerBound: MessageId, excludeIds: Set<MessageId>, timestamp: Int32) {
        self.messageHistoryTable.offsetPendingMessagesTimestamps(lowerBound: lowerBound, excludeIds: excludeIds, timestamp: timestamp, operationsByPeerId: &self.currentOperationsByPeerId, updatedMedia: &self.currentUpdatedMedia, unsentMessageOperations: &self.currentUnsentOperations, updatedPeerReadStateOperations: &self.currentUpdatedSynchronizeReadStateOperations, globalTagsOperations: &self.currentGlobalTagsOperations, pendingActionsOperations: &self.currentPendingMessageActionsOperations, updatedMessageActionsSummaries: &self.currentUpdatedMessageActionsSummaries, updatedMessageTagSummaries: &self.currentUpdatedMessageTagSummaries, invalidateMessageTagSummaries: &self.currentInvalidateMessageTagSummaries, localTagsOperations: &self.currentLocalTagsOperations)
    }
    
    fileprivate func updateMessageGroupingKeysAtomically(_ ids: [MessageId], groupingKey: Int64) {
        self.messageHistoryTable.updateMessageGroupingKeysAtomically(ids: ids, groupingKey: groupingKey, operationsByPeerId: &self.currentOperationsByPeerId, updatedMedia: &self.currentUpdatedMedia, unsentMessageOperations: &self.currentUnsentOperations, updatedPeerReadStateOperations: &self.currentUpdatedSynchronizeReadStateOperations, globalTagsOperations: &self.currentGlobalTagsOperations, pendingActionsOperations: &self.currentPendingMessageActionsOperations, updatedMessageActionsSummaries: &self.currentUpdatedMessageActionsSummaries, updatedMessageTagSummaries: &self.currentUpdatedMessageTagSummaries, invalidateMessageTagSummaries: &self.currentInvalidateMessageTagSummaries)
    }
    
    fileprivate func updateMedia(_ id: MediaId, update: Media?) -> Set<MessageIndex> {
        var updatedMessageIndices = Set<MessageIndex>()
        self.messageHistoryTable.updateMedia(id, media: update, operationsByPeerId: &self.currentOperationsByPeerId, updatedMedia: &self.currentUpdatedMedia, updatedMessageIndices: &updatedMessageIndices)
        return updatedMessageIndices
    }
    
    fileprivate func replaceItemCollections(namespace: ItemCollectionId.Namespace, itemCollections: [(ItemCollectionId, ItemCollectionInfo, [ItemCollectionItem])]) {
        var infos: [(ItemCollectionId, ItemCollectionInfo)] = []
        for (id, info, items) in itemCollections {
            infos.append((id, info))
            self.itemCollectionItemTable.replaceItems(collectionId: id, items: items)
            if self.currentItemCollectionItemsOperations[id] == nil {
                self.currentItemCollectionItemsOperations[id] = []
            }
            self.currentItemCollectionItemsOperations[id]!.append(.replaceItems)
        }
        self.itemCollectionInfoTable.replaceInfos(namespace: namespace, infos: infos)
        self.currentItemCollectionInfosOperations.append(.replaceInfos(namespace))
    }
    
    fileprivate func replaceItemCollectionInfos(namespace: ItemCollectionId.Namespace, itemCollectionInfos: [(ItemCollectionId, ItemCollectionInfo)]) {
        self.itemCollectionInfoTable.replaceInfos(namespace: namespace, infos: itemCollectionInfos)
        self.currentItemCollectionInfosOperations.append(.replaceInfos(namespace))
    }
    
    fileprivate func replaceItemCollectionItems(collectionId: ItemCollectionId, items: [ItemCollectionItem]) {
        self.itemCollectionItemTable.replaceItems(collectionId: collectionId, items: items)
        if self.currentItemCollectionItemsOperations[collectionId] == nil {
            self.currentItemCollectionItemsOperations[collectionId] = []
        }
        self.currentItemCollectionItemsOperations[collectionId]!.append(.replaceItems)
    }
    
    fileprivate func removeItemCollection(collectionId: ItemCollectionId) {
        var infos = self.itemCollectionInfoTable.getInfos(namespace: collectionId.namespace)
        if let index = infos.index(where: { $0.1 == collectionId }) {
            infos.remove(at: index)
            self.replaceItemCollectionInfos(namespace: collectionId.namespace, itemCollectionInfos: infos.map { ($0.1, $0.2) })
        }
        self.replaceItemCollectionItems(collectionId: collectionId, items: [])
    }
    
    fileprivate func filterStoredMessageIds(_ messageIds: Set<MessageId>) -> Set<MessageId> {
        var filteredIds = Set<MessageId>()
        
        for id in messageIds {
            if self.messageHistoryIndexTable.exists(id) {
                filteredIds.insert(id)
            }
        }
        
        return filteredIds
    }
    
    fileprivate func storedMessageId(peerId: PeerId, namespace: MessageId.Namespace, timestamp: Int32) -> MessageId? {
        if let id = self.messageHistoryTable.findMessageId(peerId: peerId, timestamp: timestamp), id.namespace == namespace {
            return id
        } else {
            return nil
        }
    }
    
    fileprivate func putItemCacheEntry(id: ItemCacheEntryId, entry: PostboxCoding, collectionSpec: ItemCacheCollectionSpec) {
        self.itemCacheTable.put(id: id, entry: entry, metaTable: self.itemCacheMetaTable)
        self.currentUpdatedCacheEntryKeys.insert(id)
    }
    
    func retrieveItemCacheEntry(id: ItemCacheEntryId) -> PostboxCoding? {
        return self.itemCacheTable.retrieve(id: id, metaTable: self.itemCacheMetaTable)
    }
    
    fileprivate func removeItemCacheEntry(id: ItemCacheEntryId) {
        self.itemCacheTable.remove(id: id, metaTable: self.itemCacheMetaTable)
    }
    
    fileprivate func replaceGlobalMessageTagsHole(transaction: Transaction, globalTags: GlobalMessageTags, index: MessageIndex, with updatedIndex: MessageIndex?, messages: [StoreMessage]) {
        var allTagsMatch = true
        for tag in globalTags {
            self.globalMessageHistoryTagsTable.ensureInitialized(tag)
            
            if let entry = self.globalMessageHistoryTagsTable.get(tag, index: index), case .hole = entry {
                
            } else {
                allTagsMatch = false
            }
        }
        if allTagsMatch {
            for tag in globalTags {
                self.globalMessageHistoryTagsTable.remove(tag, index: index)
                self.currentGlobalTagsOperations.append(.remove([(tag, index)]))
                
                if let updatedIndex = updatedIndex {
                    self.globalMessageHistoryTagsTable.addHole(tag, index: updatedIndex)
                    self.currentGlobalTagsOperations.append(.insertHole(tag, updatedIndex))
                }
            }
            
            let _ = self.addMessages(transaction: transaction, messages: messages, location: .Random)
        }
    }
    
    fileprivate func setNoticeEntry(key: NoticeEntryKey, value: NoticeEntry?) {
        let current = self.noticeTable.get(key: key)
        let updated: Bool
        if let current = current, let value = value {
            updated = !current.isEqual(to: value)
        } else if (current != nil) != (value != nil) {
            updated = true
        } else {
            updated = false
        }
        if updated {
            self.noticeTable.set(key: key, value: value)
            self.currentUpdatedNoticeEntryKeys.insert(key)
        }
    }
    
    fileprivate func clearNoticeEntries() {
        self.noticeTable.clear()
    }
    
    fileprivate func setPendingMessageAction(type: PendingMessageActionType, id: MessageId, action: PendingMessageActionData?) {
        self.messageHistoryTable.setPendingMessageAction(id: id, type: type, action: action, pendingActionsOperations: &self.currentPendingMessageActionsOperations, updatedMessageActionsSummaries: &self.currentUpdatedMessageActionsSummaries)
    }
    
    fileprivate func getPendingMessageAction(type: PendingMessageActionType, id: MessageId) -> PendingMessageActionData? {
        return self.pendingMessageActionsTable.getAction(id: id, type: type)
    }
    
    fileprivate func replaceMessageTagSummary(peerId: PeerId, tagMask: MessageTags, namespace: MessageId.Namespace, count: Int32, maxId: MessageId.Id) {
        let key = MessageHistoryTagsSummaryKey(tag: tagMask, peerId: peerId, namespace: namespace)
        self.messageHistoryTagsSummaryTable.replace(key: key, count: count, maxId: maxId, updatedSummaries: &self.currentUpdatedMessageTagSummaries)
    }
    
    fileprivate func searchMessages(peerId: PeerId?, query: String, tags: MessageTags?) -> [Message] {
        var result: [Message] = []
        for messageId in self.textIndexTable.search(peerId: peerId, text: query, tags: tags) {
            if let index = self.messageHistoryIndexTable.getIndex(messageId), let message = self.messageHistoryTable.getMessage(index) {
                result.append(self.messageHistoryTable.renderMessage(message, peerTable: self.peerTable))
            } else {
                assertionFailure()
            }
        }
        return result
    }
    
    private let canBeginTransactionsValue = Atomic<Bool>(value: true)
    public func setCanBeginTransactions(_ value: Bool) {
        self.queue.async {
            let previous = self.canBeginTransactionsValue.swap(value)
            if previous != value && value {
                let fs = self.queuedInternalTransactions.swap([])
                for f in fs {
                    f()
                }
            }
        }
    }
    
    private var queuedInternalTransactions = Atomic<[() -> Void]>(value: [])
    
    private func beginInternalTransaction(ignoreDisabled: Bool = false, _ f: @escaping () -> Void) {
        assert(self.queue.isCurrent())
        if ignoreDisabled || self.canBeginTransactionsValue.with({ $0 }) {
            f()
        } else {
            let _ = self.queuedInternalTransactions.modify { fs in
                var fs = fs
                fs.append(f)
                return fs
            }
        }
    }
    
    private func internalTransaction<T>(_ f: (Transaction) -> T) -> (result: T, updatedTransactionStateVersion: Int64?, updatedMasterClientId: Int64?) {
        self.valueBox.begin()
        self.afterBegin()
        let transaction = Transaction(postbox: self)
        let result = f(transaction)
        transaction.disposed = true
        let (updatedTransactionState, updatedMasterClientId) = self.beforeCommit()
        self.valueBox.commit()
        
        if let currentUpdatedState = self.currentUpdatedState {
            self.statePipe.putNext(currentUpdatedState)
        }
        self.currentUpdatedState = nil
        
        return (result, updatedTransactionState, updatedMasterClientId)
    }
    
    public func transactionSignal<T, E>(userInteractive: Bool = false, _ f: @escaping(Subscriber<T, E>, Transaction) -> Disposable) -> Signal<T, E> {
        return Signal { subscriber in
            let disposable = MetaDisposable()
            
            let f: () -> Void = {
                self.beginInternalTransaction {
                    let (_, updatedTransactionState, updatedMasterClientId) = self.internalTransaction({ transaction in
                        disposable.set(f(subscriber, transaction))
                    })
                    
                    if updatedTransactionState != nil || updatedMasterClientId != nil {
                        //self.pipeNotifier.notify()
                    }
                    
                    if let updatedMasterClientId = updatedMasterClientId {
                        self.masterClientId.set(.single(updatedMasterClientId))
                    }
                }
            }
            if userInteractive {
                self.queue.justDispatchWithQoS(qos: DispatchQoS.userInteractive, f)
            } else {
                self.queue.justDispatch(f)
            }
            
            return disposable
        }
    }
    
    public func transaction<T>(userInteractive: Bool = false, ignoreDisabled: Bool = false, _ f: @escaping(Transaction) -> T) -> Signal<T, NoError> {
        return Signal { subscriber in
            let f: () -> Void = {
                self.beginInternalTransaction(ignoreDisabled: ignoreDisabled, {
                    let (result, updatedTransactionState, updatedMasterClientId) = self.internalTransaction({ transaction in
                        return f(transaction)
                    })
                    
                    if updatedTransactionState != nil || updatedMasterClientId != nil {
                        //self.pipeNotifier.notify()
                    }
                    
                    if let updatedMasterClientId = updatedMasterClientId {
                        self.masterClientId.set(.single(updatedMasterClientId))
                    }
                    
                    subscriber.putNext(result)
                    subscriber.putCompletion()
                })
            }
            if userInteractive {
                self.queue.justDispatchWithQoS(qos: DispatchQoS.userInteractive, f)
            } else {
                self.queue.justDispatch(f)
            }
            return EmptyDisposable
        }
    }
    
    private func peerIdsForLocation(_ chatLocation: ChatLocation, tagMask: MessageTags?) -> MessageHistoryViewPeerIds {
        var peerIds: MessageHistoryViewPeerIds
        switch chatLocation {
            case let .peer(peerId):
                peerIds = .single(peerId)
                if let associatedMessageId = self.cachedPeerDataTable.get(peerId)?.associatedHistoryMessageId, associatedMessageId.peerId != peerId {
                    peerIds = .associated(peerId, associatedMessageId)
                }
            /*case let .group(groupId):
                peerIds = .group(groupId)*/
        }
        return peerIds
    }
    
    public func aroundMessageOfInterestHistoryViewForChatLocation(_ chatLocation: ChatLocation, count: Int, clipHoles: Bool, topTaggedMessageIdNamespaces: Set<MessageId.Namespace>, tagMask: MessageTags?, orderStatistics: MessageHistoryViewOrderStatistics, additionalData: [AdditionalMessageHistoryViewData]) -> Signal<(MessageHistoryView, ViewUpdateType, InitialMessageHistoryData?), NoError> {
        return self.transactionSignal(userInteractive: true, { subscriber, transaction in
            let peerIds = self.peerIdsForLocation(chatLocation, tagMask: tagMask)
            
            var index: InitialMessageHistoryViewAnchorIndex = .index(.upperBound)
            switch peerIds {
                case let .single(peerId):
                    if let (maxReadIndex, _) = self.messageHistoryTable.maxReadIndex(peerId) {
                        index = .index(maxReadIndex)
                    } else if let scrollIndex = self.peerChatInterfaceStateTable.get(peerId)?.historyScrollMessageIndex {
                        index = .index(.message(index: scrollIndex, exact: true))
                    }
                case let .associated(mainId, associatedId):
                    var ids: [PeerId] = []
                    ids.append(mainId)
                    if let associatedId = associatedId {
                        ids.append(associatedId.peerId)
                    }
                    
                    var minIndexWithUnreadMessages: InternalMessageHistoryAnchorIndex?
                    var maxScrollIndex: InternalMessageHistoryAnchorIndex?
                    var i = 0
                    for peerId in ids {
                        if let (maxReadIndex, unreadCount) = self.messageHistoryTable.maxReadIndex(peerId) {
                            if unreadCount > 0 {
                                if let current = minIndexWithUnreadMessages {
                                    if current > maxReadIndex {
                                        minIndexWithUnreadMessages = maxReadIndex
                                    }
                                } else {
                                    minIndexWithUnreadMessages = maxReadIndex
                                }
                            }
                        }
                        if i == 0, let scrollIndex = self.peerChatInterfaceStateTable.get(peerId)?.historyScrollMessageIndex {
                            maxScrollIndex = .message(index: scrollIndex, exact: true)
                        }
                        
                        i += 1
                    }
                    if let minIndexWithUnreadMessages = minIndexWithUnreadMessages {
                        index = .index(minIndexWithUnreadMessages)
                    } else if let maxScrollIndex = maxScrollIndex {
                        index = .index(maxScrollIndex)
                    }
                /*case let .group(groupId):
                    if let state = self.groupFeedReadStateTable.get(groupId) {
                        index = .index(.message(index: state.maxReadIndex, exact: true))
                    } else {
                        index = .loading(.groupFeedReadState(groupId))
                        self.groupFeedReadStateTable.ensureIsSyncValidating(groupId, context: self.currentGroupFeedReadStateContext)
                    }*/
            }
            var unreadIndex: MessageIndex?
            var anchorIndex: InternalMessageHistoryAnchorIndex?
            if case let .index(realIndex) = index {
                anchorIndex = realIndex
                if case let .message(messageIndex, _) = realIndex {
                    unreadIndex = messageIndex
                }
            }
            return self.syncAroundMessageHistoryViewForPeerId(subscriber: subscriber, peerIds: peerIds, count: count, clipHoles: clipHoles, index: index, anchorIndex: anchorIndex, unreadIndex: unreadIndex, fixedCombinedReadStates: nil, topTaggedMessageIdNamespaces: topTaggedMessageIdNamespaces, tagMask: tagMask, orderStatistics: orderStatistics, additionalData: additionalData)
        })
    }
    
    public func aroundIdMessageHistoryViewForLocation(_ chatLocation: ChatLocation, count: Int, clipHoles: Bool, messageId: MessageId, topTaggedMessageIdNamespaces: Set<MessageId.Namespace>, tagMask: MessageTags?, orderStatistics: MessageHistoryViewOrderStatistics, additionalData: [AdditionalMessageHistoryViewData] = []) -> Signal<(MessageHistoryView, ViewUpdateType, InitialMessageHistoryData?), NoError> {
        return self.transactionSignal { subscriber, transaction in
            let peerIds = self.peerIdsForLocation(chatLocation, tagMask: tagMask)
            
            var index: InternalMessageHistoryAnchorIndex = .upperBound
            if let anchorIndex = self.messageHistoryTable.anchorIndex(messageId) {
                index = anchorIndex
            }
            var unreadIndex: MessageIndex?
            if case let .message(index, _) = index {
                unreadIndex = index
            }
            return self.syncAroundMessageHistoryViewForPeerId(subscriber: subscriber, peerIds: peerIds, count: count, clipHoles: clipHoles, index: .index(index), anchorIndex: index, unreadIndex: unreadIndex, fixedCombinedReadStates: nil, topTaggedMessageIdNamespaces: topTaggedMessageIdNamespaces, tagMask: tagMask, orderStatistics: orderStatistics, additionalData: additionalData)
        }
    }
    
    public func aroundMessageHistoryViewForLocation(_ chatLocation: ChatLocation, index: MessageHistoryAnchorIndex, anchorIndex: MessageHistoryAnchorIndex, count: Int, clipHoles: Bool, fixedCombinedReadStates: MessageHistoryViewReadState?, topTaggedMessageIdNamespaces: Set<MessageId.Namespace>, tagMask: MessageTags?, orderStatistics: MessageHistoryViewOrderStatistics, additionalData: [AdditionalMessageHistoryViewData] = []) -> Signal<(MessageHistoryView, ViewUpdateType, InitialMessageHistoryData?), NoError> {
        return self.transactionSignal { subscriber, transaction in
            let peerIds = self.peerIdsForLocation(chatLocation, tagMask: tagMask)
            
            return self.syncAroundMessageHistoryViewForPeerId(subscriber: subscriber, peerIds: peerIds, count: count, clipHoles: clipHoles, index: .index(InternalMessageHistoryAnchorIndex(index)), anchorIndex: InternalMessageHistoryAnchorIndex(anchorIndex), unreadIndex: nil, fixedCombinedReadStates: fixedCombinedReadStates, topTaggedMessageIdNamespaces: topTaggedMessageIdNamespaces, tagMask: tagMask, orderStatistics: orderStatistics, additionalData: additionalData)
        }
    }
    
    private func syncAroundMessageHistoryViewForPeerId(subscriber: Subscriber<(MessageHistoryView, ViewUpdateType, InitialMessageHistoryData?), NoError>, peerIds: MessageHistoryViewPeerIds, count: Int, clipHoles: Bool, index: InitialMessageHistoryViewAnchorIndex, anchorIndex: InternalMessageHistoryAnchorIndex?, unreadIndex: MessageIndex?, fixedCombinedReadStates: MessageHistoryViewReadState?, topTaggedMessageIdNamespaces: Set<MessageId.Namespace>, tagMask: MessageTags?, orderStatistics: MessageHistoryViewOrderStatistics, additionalData: [AdditionalMessageHistoryViewData]) -> Disposable {
        var topTaggedMessages: [MessageId.Namespace: MessageHistoryTopTaggedMessage?] = [:]
        var mainPeerId: PeerId?
        switch peerIds {
            case let .single(id):
                mainPeerId = id
            case let .associated(id, _):
                mainPeerId = id
            /*case .group:
                break*/
        }
        if let peerId = mainPeerId {
            for namespace in topTaggedMessageIdNamespaces {
                if let messageId = self.peerChatTopTaggedMessageIdsTable.get(peerId: peerId, namespace: namespace) {
                    if let index = self.messageHistoryIndexTable.getIndex(messageId) {
                        if let message = self.messageHistoryTable.getMessage(index) {
                            topTaggedMessages[namespace] = MessageHistoryTopTaggedMessage.intermediate(message)
                        } else {
                            assertionFailure()
                        }
                    } else {
                        assertionFailure()
                    }
                } else {
                    let item: MessageHistoryTopTaggedMessage? = nil
                    topTaggedMessages[namespace] = item
                }
            }
        }
        
        var additionalDataEntries: [AdditionalMessageHistoryViewDataEntry] = []
        for data in additionalData {
            switch data {
                case let .cachedPeerData(peerId):
                    additionalDataEntries.append(.cachedPeerData(peerId, self.cachedPeerDataTable.get(peerId)))
                case let .cachedPeerDataMessages(peerId):
                    var messages: [MessageId: Message] = [:]
                    if let messageIds = self.cachedPeerDataTable.get(peerId)?.messageIds {
                        for id in messageIds {
                            if let message = self.getMessage(id) {
                                messages[id] = message
                            }
                        }
                    }
                    additionalDataEntries.append(.cachedPeerDataMessages(peerId, messages))
                case let .peerChatState(peerId):
                    additionalDataEntries.append(.peerChatState(peerId, self.peerChatStateTable.get(peerId) as? PeerChatState))
                case .totalUnreadState:
                    additionalDataEntries.append(.totalUnreadState(self.messageHistoryMetadataTable.getChatListTotalUnreadState()))
                case let .peerNotificationSettings(peerId):
                    var notificationPeerId = peerId
                    if let peer = self.peerTable.get(peerId), let associatedPeerId = peer.associatedPeerId {
                        notificationPeerId = associatedPeerId
                    }
                    additionalDataEntries.append(.peerNotificationSettings(self.peerNotificationSettingsTable.getEffective(notificationPeerId)))
                case let .cacheEntry(entryId):
                    additionalDataEntries.append(.cacheEntry(entryId, self.retrieveItemCacheEntry(id: entryId)))
                case let .preferencesEntry(key):
                    additionalDataEntries.append(.preferencesEntry(key, self.preferencesTable.get(key: key)))
                case let .peerIsContact(peerId):
                    let value: Bool
                    if let contactPeer = self.peerTable.get(peerId), let associatedPeerId = contactPeer.associatedPeerId {
                        value = self.contactsTable.isContact(peerId: associatedPeerId)
                    } else {
                        value = self.contactsTable.isContact(peerId: peerId)
                    }
                    additionalDataEntries.append(.peerIsContact(peerId, value))
                case let .peer(peerId):
                    additionalDataEntries.append(.peer(peerId, self.peerTable.get(peerId)))
            }
        }
        
        var readStates: MessageHistoryViewReadState?
        var transientReadStates: MessageHistoryViewReadState?
        switch peerIds {
            case let .single(peerId):
                if let readState = self.readStateTable.getCombinedState(peerId) {
                    transientReadStates = .peer([peerId: readState])
                }
            case let .associated(peerId, _):
                if let readState = self.readStateTable.getCombinedState(peerId) {
                    transientReadStates = .peer([peerId: readState])
                }
            /*case let .group(groupId):
                if let state = self.groupFeedReadStateTable.get(groupId) {
                    transientReadStates = .group(groupId, state)
                }*/
        }
        
        if let fixedCombinedReadStates = fixedCombinedReadStates {
            readStates = fixedCombinedReadStates
        } else {
            readStates = transientReadStates
        }
        
        let mutableView = MutableMessageHistoryView(id: MessageHistoryViewId(id: self.takeNextViewId()), postbox: self, orderStatistics: orderStatistics, peerIds: peerIds, index: index, anchorIndex: anchorIndex, combinedReadStates: readStates, transientReadStates: transientReadStates, tagMask: tagMask, count: count, clipHoles: clipHoles, topTaggedMessages: topTaggedMessages, additionalDatas: additionalDataEntries, getMessageCountInRange: { lowerBound, upperBound in
            if let tagMask = tagMask {
                return self.messageHistoryTable.getMessageCountInRange(peerId: lowerBound.id.peerId, tagMask: tagMask, lowerBound: lowerBound, upperBound: upperBound)
            } else {
                return 0
            }
        })
        mutableView.render(self.renderIntermediateMessage, postbox: self)
        
        let initialUpdateType: ViewUpdateType
        if let unreadIndex = unreadIndex {
            initialUpdateType = .InitialUnread(unreadIndex)
        } else {
            initialUpdateType = .Generic
        }
        
        let (index, signal) = self.viewTracker.addMessageHistoryView(mutableView)
        
        let initialData: InitialMessageHistoryData
        switch peerIds {
            case let .single(peerId):
                initialData = self.initialMessageHistoryData(peerId: peerId)
            case let .associated(peerId, _):
                initialData = self.initialMessageHistoryData(peerId: peerId)
            /*case .group:
                initialData = InitialMessageHistoryData(peer: nil, chatInterfaceState: nil, associatedMessages: [:])*/
        }
        
        subscriber.putNext((MessageHistoryView(mutableView), initialUpdateType, initialData))
        let disposable = signal.start(next: { next in
            subscriber.putNext((next.0, next.1, nil))
        })
        return ActionDisposable { [weak self] in
            disposable.dispose()
            if let strongSelf = self {
                strongSelf.queue.async {
                    strongSelf.viewTracker.removeMessageHistoryView(index: index)
                }
            }
        }
    }
    
    private func initialMessageHistoryData(peerId: PeerId) -> InitialMessageHistoryData {
        let chatInterfaceState = self.peerChatInterfaceStateTable.get(peerId)
        var associatedMessages: [MessageId: Message] = [:]
        if let chatInterfaceState = chatInterfaceState {
            for id in chatInterfaceState.associatedMessageIds {
                if let message = self.getMessage(id) {
                    associatedMessages[message.id] = message
                }
            }
        }
        return InitialMessageHistoryData(peer: self.peerTable.get(peerId), chatInterfaceState: chatInterfaceState, associatedMessages: associatedMessages)
    }
    
    public func messageIndexAtId(_ id: MessageId) -> Signal<MessageIndex?, NoError> {
        return self.transaction { transaction -> Signal<MessageIndex?, NoError> in
            if let index = self.messageHistoryIndexTable.getIndex(id) {
                return .single(index)
            } else {
                return .single(nil)
            }
        }
        |> switchToLatest
    }
    
    public func messageAtId(_ id: MessageId) -> Signal<Message?, NoError> {
        return self.transaction { transaction -> Signal<Message?, NoError> in
            if let index = self.messageHistoryIndexTable.getIndex(id) {
                if let message = self.messageHistoryTable.getMessage(index) {
                    return .single(self.renderIntermediateMessage(message))
                } else {
                    return .single(nil)
                }
            } else {
                return .single(nil)
            }
        }
        |> switchToLatest
    }
    
    public func messagesAtIds(_ ids: [MessageId]) -> Signal<[Message], NoError> {
        return self.transaction { transaction -> Signal<[Message], NoError> in
            var messages: [Message] = []
            for id in ids {
                if let index = self.messageHistoryIndexTable.getIndex(id) {
                    if let message = self.messageHistoryTable.getMessage(index) {
                        messages.append(self.renderIntermediateMessage(message))
                    }
                }
            }
            return .single(messages)
        }
        |> switchToLatest
    }
    
    public func tailChatListView(groupId: PeerGroupId?, count: Int, summaryComponents: ChatListEntrySummaryComponents) -> Signal<(ChatListView, ViewUpdateType), NoError> {
        return self.aroundChatListView(groupId: groupId, index: ChatListIndex.absoluteUpperBound, count: count, summaryComponents: summaryComponents)
    }
    
    public func aroundChatListView(groupId: PeerGroupId?, index: ChatListIndex, count: Int, summaryComponents: ChatListEntrySummaryComponents) -> Signal<(ChatListView, ViewUpdateType), NoError> {
        return self.transactionSignal { subscriber, transaction in
            let (entries, earlier, later) = self.fetchAroundChatEntries(groupId: groupId, index: index, count: count)
            
            let mutableView = MutableChatListView(postbox: self, groupId: groupId, earlier: earlier, entries: entries, later: later, count: count, summaryComponents: summaryComponents)
            mutableView.render(postbox: self, renderMessage: self.renderIntermediateMessage, getPeer: { id in
                return self.peerTable.get(id)
            }, getPeerNotificationSettings: { self.peerNotificationSettingsTable.getEffective($0) })
            
            let (index, signal) = self.viewTracker.addChatListView(mutableView)
            
            subscriber.putNext((ChatListView(mutableView), .Generic))
            let disposable = signal.start(next: { next in
                subscriber.putNext(next)
            })
            
            return ActionDisposable { [weak self] in
                disposable.dispose()
                if let strongSelf = self {
                    strongSelf.queue.async {
                        strongSelf.viewTracker.removeChatListView(index)
                    }
                }
            }
        }
    }
    
    public func contactPeerIdsView() -> Signal<ContactPeerIdsView, NoError> {
        return self.transactionSignal { subscriber, transaction in
            let view = MutableContactPeerIdsView(remoteTotalCount: self.metadataTable.getRemoteContactCount(), peerIds: self.contactsTable.get())
            let (index, signal) = self.viewTracker.addContactPeerIdsView(view)
            
            subscriber.putNext(ContactPeerIdsView(view))
            
            let disposable = signal.start(next: { next in
                subscriber.putNext(next)
            })
            
            return ActionDisposable { [weak self] in
                disposable.dispose()
                if let strongSelf = self {
                    strongSelf.queue.async {
                        strongSelf.viewTracker.removeContactPeerIdsView(index)
                    }
                }
            }
        }
    }
    
    public func contactPeersView(accountPeerId: PeerId?, includePresences: Bool) -> Signal<ContactPeersView, NoError> {
        return self.transactionSignal { subscriber, transaction in
            var peers: [PeerId: Peer] = [:]
            var peerPresences: [PeerId: PeerPresence] = [:]
            
            for peerId in self.contactsTable.get() {
                if let peer = self.peerTable.get(peerId) {
                    peers[peerId] = peer
                }
                if includePresences {
                    if let presence = self.peerPresenceTable.get(peerId) {
                        peerPresences[peerId] = presence
                    }
                }
            }
            
            let view = MutableContactPeersView(peers: peers, peerPresences: peerPresences, accountPeer: accountPeerId.flatMap(self.peerTable.get), includePresences: includePresences)
            let (index, signal) = self.viewTracker.addContactPeersView(view)
            
            subscriber.putNext(ContactPeersView(view))
            let disposable = signal.start(next: { next in
                subscriber.putNext(next)
            })
            
            return ActionDisposable {
                [weak self] in
                disposable.dispose()
                if let strongSelf = self {
                    strongSelf.queue.async {
                        strongSelf.viewTracker.removeContactPeersView(index)
                    }
                }
            }
        }
    }
    
    public func searchContacts(query: String) -> Signal<([Peer], [PeerId: PeerPresence]), NoError> {
        return self.transaction { transaction -> Signal<([Peer], [PeerId: PeerPresence]), NoError> in
            let (_, contactPeerIds) = self.peerNameIndexTable.matchingPeerIds(tokens: (regular: stringIndexTokens(query, transliteration: .none), transliterated: stringIndexTokens(query, transliteration: .transliterated)), categories: [.contacts], chatListIndexTable: self.chatListIndexTable, contactTable: self.contactsTable)
            
            var contactPeers: [Peer] = []
            var presences: [PeerId: PeerPresence] = [:]
            for peerId in contactPeerIds {
                if let peer = self.peerTable.get(peerId) {
                    contactPeers.append(peer)
                    if let presence = self.peerPresenceTable.get(peerId) {
                        presences[peerId] = presence
                    }
                }
            }
            
            contactPeers.sort(by: { $0.indexName.indexName(.lastNameFirst) < $1.indexName.indexName(.lastNameFirst) })
            return .single((contactPeers, presences))
        } |> switchToLatest
    }
    
    public func searchPeers(query: String, groupId: PeerGroupId?) -> Signal<[RenderedPeer], NoError> {
        return self.transaction { transaction -> Signal<[RenderedPeer], NoError> in
            var peerIds = Set<PeerId>()
            var chatPeers: [RenderedPeer] = []
            
            var (chatPeerIds, contactPeerIds) = self.peerNameIndexTable.matchingPeerIds(tokens: (regular: stringIndexTokens(query, transliteration: .none), transliterated: stringIndexTokens(query, transliteration: .transliterated)), categories: [.chats, .contacts], chatListIndexTable: self.chatListIndexTable, contactTable: self.contactsTable)
            
            var additionalChatPeerIds: [PeerId] = []
            for peerId in chatPeerIds {
                for associatedId in self.reverseAssociatedPeerTable.get(peerId: peerId) {
                    let inclusionIndex = self.chatListIndexTable.get(peerId: associatedId)
                    if inclusionIndex.includedIndex(peerId: associatedId) != nil {
                        additionalChatPeerIds.append(associatedId)
                    }
                }
            }
            chatPeerIds.append(contentsOf: additionalChatPeerIds)
            
            /*if let groupId = groupId {
                let groupPeerIds = self.groupAssociationTable.get(groupId: groupId)
                for i in (0 ..< chatPeerIds.count).reversed() {
                    if !groupPeerIds.contains(chatPeerIds[i]) {
                        chatPeerIds.remove(at: i)
                    }
                }
                for i in (0 ..< contactPeerIds.count).reversed() {
                    if !groupPeerIds.contains(contactPeerIds[i]) {
                        contactPeerIds.remove(at: i)
                    }
                }
            }*/
            
            for peerId in chatPeerIds {
                if let peer = self.peerTable.get(peerId) {
                    var peers = SimpleDictionary<PeerId, Peer>()
                    peers[peer.id] = peer
                    if let associatedPeerId = peer.associatedPeerId {
                        if let associatedPeer = self.peerTable.get(associatedPeerId) {
                            peers[associatedPeer.id] = associatedPeer
                        }
                    }
                    chatPeers.append(RenderedPeer(peerId: peer.id, peers: peers))
                    peerIds.insert(peerId)
                }
            }
            
            var contactPeers: [RenderedPeer] = []
            for peerId in contactPeerIds {
                if !peerIds.contains(peerId) {
                    if let peer = self.peerTable.get(peerId) {
                        var peers = SimpleDictionary<PeerId, Peer>()
                        peers[peer.id] = peer
                        contactPeers.append(RenderedPeer(peerId: peer.id, peers: peers))
                    }
                }
            }
            
            contactPeers.sort(by: { lhs, rhs in
                lhs.peers[lhs.peerId]!.indexName.indexName(.lastNameFirst) < rhs.peers[rhs.peerId]!.indexName.indexName(.lastNameFirst)
            })
            return .single(chatPeers + contactPeers)
        } |> switchToLatest
    }
    
    public func peerView(id: PeerId) -> Signal<PeerView, NoError> {
        return self.transactionSignal { subscriber, transaction in
            let view = MutablePeerView(postbox: self, peerId: id, components: .all)
            let (index, signal) = self.viewTracker.addPeerView(view)
            
            subscriber.putNext(PeerView(view))
            
            let disposable = signal.start(next: { next in
                subscriber.putNext(next)
            })
            
            return ActionDisposable { [weak self] in
                disposable.dispose()
                if let strongSelf = self {
                    strongSelf.queue.async {
                        strongSelf.viewTracker.removePeerView(index)
                    }
                }
            }
        }
    }
    
    public func multiplePeersView(_ ids: [PeerId]) -> Signal<MultiplePeersView, NoError> {
        return self.transactionSignal { subscriber, transaction in
            let view = MutableMultiplePeersView(peerIds: ids, getPeer: { self.peerTable.get($0) }, getPeerPresence: { self.peerPresenceTable.get($0) })
            let (index, signal) = self.viewTracker.addMultiplePeersView(view)
            
            subscriber.putNext(MultiplePeersView(view))
            
            let disposable = signal.start(next: { next in
                subscriber.putNext(next)
            })
            
            return ActionDisposable { [weak self] in
                disposable.dispose()
                if let strongSelf = self {
                    strongSelf.queue.async {
                        strongSelf.viewTracker.removeMultiplePeersView(index)
                    }
                }
            }
        }
    }
    
    public func loadedPeerWithId(_ id: PeerId) -> Signal<Peer, NoError> {
        return self.transaction { transaction -> Signal<Peer, NoError> in
            if let peer = self.peerTable.get(id) {
                return .single(peer)
            } else {
                return .never()
            }
        } |> switchToLatest
    }
    
    public func unreadMessageCountsView(items: [UnreadMessageCountsItem]) -> Signal<UnreadMessageCountsView, NoError> {
        return self.transactionSignal { subscriber, transaction in
            let view = MutableUnreadMessageCountsView(postbox: self, items: items)
            let (index, signal) = self.viewTracker.addUnreadMessageCountsView(view)
            
            subscriber.putNext(UnreadMessageCountsView(view))
            
            let disposable = signal.start(next: { next in
                subscriber.putNext(next)
            })
            
            return ActionDisposable { [weak self] in
                disposable.dispose()
                if let strongSelf = self {
                    strongSelf.queue.async {
                        strongSelf.viewTracker.removeUnreadMessageCountsView(index)
                    }
                }
            }
        }
    }
    
    public func recentPeers() -> Signal<[Peer], NoError> {
        return self.transaction { transaction -> Signal<[Peer], NoError> in
            let peerIds = self.peerRatingTable.get()
            var peers: [Peer] = []
            for peerId in peerIds {
                if let peer: Peer = self.peerTable.get(peerId) {
                    peers.append(peer)
                }
            }
            return .single(peers)
        } |> switchToLatest
    }
    
    public func stateView() -> Signal<PostboxStateView, NoError> {
        return self.transactionSignal { subscriber, transaction in
            let mutableView = MutablePostboxStateView(state: self.getState())
            
            subscriber.putNext(PostboxStateView(mutableView))
            
            let (index, signal) = self.viewTracker.addPostboxStateView(mutableView)
            
            let disposable = signal.start(next: { next in
                subscriber.putNext(next)
            })
            
            return ActionDisposable { [weak self] in
                disposable.dispose()
                if let strongSelf = self {
                    strongSelf.queue.async {
                        strongSelf.viewTracker.removePostboxStateView(index)
                    }
                }
            }
        }
    }
    
    public func messageHistoryHolesView() -> Signal<MessageHistoryHolesView, NoError> {
        return Signal { subscriber in
            let disposable = MetaDisposable()
            self.queue.async {
                disposable.set(self.viewTracker.messageHistoryHolesViewSignal().start(next: { view in
                    subscriber.putNext(view)
                }))
            }
            return disposable
        }
    }
    
    public func chatListHolesView() -> Signal<ChatListHolesView, NoError> {
        return Signal { subscriber in
            let disposable = MetaDisposable()
            self.queue.async {
                disposable.set(self.viewTracker.chatListHolesViewSignal().start(next: { view in
                    subscriber.putNext(view)
                }))
            }
            return disposable
        }
    }
    
    public func unsentMessageIdsView() -> Signal<UnsentMessageIdsView, NoError> {
        return Signal { subscriber in
            let disposable = MetaDisposable()
            self.queue.async {
                disposable.set(self.viewTracker.unsentMessageIdsViewSignal().start(next: { view in
                    subscriber.putNext(view)
                }))
            }
            return disposable
        }
    }
    
    public func synchronizePeerReadStatesView() -> Signal<SynchronizePeerReadStatesView, NoError> {
        return Signal { subscriber in
            let disposable = MetaDisposable()
            self.queue.async {
                disposable.set(self.viewTracker.synchronizePeerReadStatesViewSignal().start(next: { view in
                    subscriber.putNext(view)
                }))
            }
            return disposable
        }
    }
    
    public func itemCollectionsView(orderedItemListCollectionIds: [Int32], namespaces: [ItemCollectionId.Namespace], aroundIndex: ItemCollectionViewEntryIndex?, count: Int) -> Signal<ItemCollectionsView, NoError> {
        return self.transactionSignal { subscriber, transaction in
            let itemListViews = orderedItemListCollectionIds.map { collectionId -> MutableOrderedItemListView in
                return MutableOrderedItemListView(postbox: self, collectionId: collectionId)
            }
            
            let mutableView = MutableItemCollectionsView(postbox: self, orderedItemListsViews: itemListViews, namespaces: namespaces, aroundIndex: aroundIndex, count: count)
            
            subscriber.putNext(ItemCollectionsView(mutableView))
            
            let (index, signal) = self.viewTracker.addItemCollectionView(mutableView)
            
            let disposable = signal.start(next: { next in
                subscriber.putNext(next)
            })
            
            return ActionDisposable { [weak self] in
                disposable.dispose()
                if let strongSelf = self {
                    strongSelf.queue.async {
                        strongSelf.viewTracker.removeItemCollectionView(index)
                    }
                }
            }
        }
    }
    
    public func mergedOperationLogView(tag: PeerOperationLogTag, limit: Int) -> Signal<PeerMergedOperationLogView, NoError> {
        return self.transactionSignal { subscriber, transaction in
            let view = MutablePeerMergedOperationLogView(tag: tag, limit: limit, getOperations: { tag, fromIndex, limit in
                return self.peerOperationLogTable.getMergedEntries(tag: tag, fromIndex: fromIndex, limit: limit)
            }, getTailIndex: { tag in
                return self.peerMergedOperationLogIndexTable.tailIndex(tag: tag)
            })
            
            subscriber.putNext(PeerMergedOperationLogView(view))
            
            let (index, signal) = self.viewTracker.addPeerMergedOperationLogView(view)
            
            let disposable = signal.start(next: { next in
                subscriber.putNext(next)
            })
            
            return ActionDisposable { [weak self] in
                disposable.dispose()
                if let strongSelf = self {
                    strongSelf.queue.async {
                        strongSelf.viewTracker.removePeerMergedOperationLogView(index)
                    }
                }
            }
        }
    }
    
    public func timestampBasedMessageAttributesView(tag: UInt16) -> Signal<TimestampBasedMessageAttributesView, NoError> {
        return self.transactionSignal { subscriber, transaction in
            let view = MutableTimestampBasedMessageAttributesView(tag: tag, getHead: { tag in
                return self.timestampBasedMessageAttributesTable.head(tag: tag)
            })
            let (index, signal) = self.viewTracker.addTimestampBasedMessageAttributesView(view)
            
            subscriber.putNext(TimestampBasedMessageAttributesView(view))
            
            let disposable = signal.start(next: { next in
                subscriber.putNext(next)
            })
            
            return ActionDisposable { [weak self] in
                disposable.dispose()
                if let strongSelf = self {
                    strongSelf.queue.async {
                        strongSelf.viewTracker.removeTimestampBasedMessageAttributesView(index)
                    }
                }
            }
        }
    }
    
    fileprivate func operationLogGetNextEntryLocalIndex(peerId: PeerId, tag: PeerOperationLogTag) -> Int32 {
        return self.peerOperationLogTable.getNextEntryLocalIndex(peerId: peerId, tag: tag)
    }
    
    fileprivate func operationLogAddEntry(peerId: PeerId, tag: PeerOperationLogTag, tagLocalIndex: StorePeerOperationLogEntryTagLocalIndex, tagMergedIndex: StorePeerOperationLogEntryTagMergedIndex, contents: PostboxCoding) {
        self.peerOperationLogTable.addEntry(peerId: peerId, tag: tag, tagLocalIndex: tagLocalIndex, tagMergedIndex: tagMergedIndex, contents: contents, operations: &self.currentPeerMergedOperationLogOperations)
    }
    
    fileprivate func operationLogRemoveEntry(peerId: PeerId, tag: PeerOperationLogTag, tagLocalIndex: Int32) -> Bool {
        return self.peerOperationLogTable.removeEntry(peerId: peerId, tag: tag, tagLocalIndex: tagLocalIndex, operations: &self.currentPeerMergedOperationLogOperations)
    }
    
    fileprivate func operationLogRemoveAllEntries(peerId: PeerId, tag: PeerOperationLogTag) {
        self.peerOperationLogTable.removeAllEntries(peerId: peerId, tag: tag, operations: &self.currentPeerMergedOperationLogOperations)
    }
    
    fileprivate func operationLogRemoveEntries(peerId: PeerId, tag: PeerOperationLogTag, withTagLocalIndicesEqualToOrLowerThan maxTagLocalIndex: Int32) {
        self.peerOperationLogTable.removeEntries(peerId: peerId, tag: tag, withTagLocalIndicesEqualToOrLowerThan: maxTagLocalIndex, operations: &self.currentPeerMergedOperationLogOperations)
    }
    
    fileprivate func operationLogUpdateEntry(peerId: PeerId, tag: PeerOperationLogTag, tagLocalIndex: Int32, _ f: (PeerOperationLogEntry?) -> PeerOperationLogEntryUpdate) {
        self.peerOperationLogTable.updateEntry(peerId: peerId, tag: tag, tagLocalIndex: tagLocalIndex, f: f, operations: &self.currentPeerMergedOperationLogOperations)
    }
    
    fileprivate func operationLogEnumerateEntries(peerId: PeerId, tag: PeerOperationLogTag, _ f: (PeerOperationLogEntry) -> Bool) {
        self.peerOperationLogTable.enumerateEntries(peerId: peerId, tag: tag, f)
    }
    
    fileprivate func addTimestampBasedMessageAttribute(tag: UInt16, timestamp: Int32, messageId: MessageId) {
        self.timestampBasedMessageAttributesTable.set(tag: tag, id: messageId, timestamp: timestamp, operations: &self.currentTimestampBasedMessageAttributesOperations)
    }
    
    fileprivate func removeTimestampBasedMessageAttribute(tag: UInt16, messageId: MessageId) {
        self.timestampBasedMessageAttributesTable.remove(tag: tag, id: messageId, operations: &self.currentTimestampBasedMessageAttributesOperations)
    }
    
    public func messageView(_ messageId: MessageId) -> Signal<MessageView, NoError> {
        return self.transactionSignal { subscriber, transaction in
            let view = MutableMessageView(messageId: messageId, message: transaction.getMessage(messageId))
            
            subscriber.putNext(MessageView(view))
            
            let (index, signal) = self.viewTracker.addMessageView(view)
            
            let disposable = signal.start(next: { next in
                subscriber.putNext(next)
            })
            
            return ActionDisposable { [weak self] in
                disposable.dispose()
                if let strongSelf = self {
                    strongSelf.queue.async {
                        strongSelf.viewTracker.removeMessageView(index)
                    }
                }
            }
        }
    }
    
    public func preferencesView(keys: [ValueBoxKey]) -> Signal<PreferencesView, NoError> {
        return self.transactionSignal { subscriber, transaction in
            let view = MutablePreferencesView(postbox: self, keys: Set(keys))
            let (index, signal) = self.viewTracker.addPreferencesView(view)
            
            subscriber.putNext(PreferencesView(view))
            
            let disposable = signal.start(next: { next in
                subscriber.putNext(next)
            })
            
            return ActionDisposable { [weak self] in
                disposable.dispose()
                if let strongSelf = self {
                    strongSelf.queue.async {
                        strongSelf.viewTracker.removePreferencesView(index)
                    }
                }
            }
        }
    }
    
    public func combinedView(keys: [PostboxViewKey]) -> Signal<CombinedView, NoError> {
        return self.transactionSignal { subscriber, transaction in
            var views: [PostboxViewKey: MutablePostboxView] = [:]
            for key in keys {
                views[key] = postboxViewForKey(postbox: self, key: key)
            }
            let view = CombinedMutableView(views: views)
            let (index, signal) = self.viewTracker.addCombinedView(view)
            
            subscriber.putNext(view.immutableView())
            
            let disposable = signal.start(next: { next in
                subscriber.putNext(next)
            })
            
            return ActionDisposable { [weak self] in
                disposable.dispose()
                if let strongSelf = self {
                    strongSelf.queue.async {
                        strongSelf.viewTracker.removeCombinedView(index)
                    }
                }
            }
        }
    }
    
    fileprivate func enumeratePreferencesEntries(_ f: (PreferencesEntry) -> Bool) {
        self.preferencesTable.enumerateEntries(f)
    }
    
    fileprivate func getPreferencesEntry(key: ValueBoxKey) -> PreferencesEntry? {
        return self.preferencesTable.get(key: key)
    }
    
    fileprivate func setPreferencesEntry(key: ValueBoxKey, value: PreferencesEntry?) {
        self.preferencesTable.set(key: key, value: value, operations: &self.currentPreferencesOperations)
    }
    
    fileprivate func replaceOrderedItemListItems(collectionId: Int32, items: [OrderedItemListEntry]) {
        self.orderedItemListTable.replaceItems(collectionId: collectionId, items: items, operations: &self.currentOrderedItemListOperations)
    }
    
    fileprivate func addOrMoveToFirstPositionOrderedItemListItem(collectionId: Int32, item: OrderedItemListEntry, removeTailIfCountExceeds: Int?) {
        self.orderedItemListTable.addItemOrMoveToFirstPosition(collectionId: collectionId, item: item, removeTailIfCountExceeds: removeTailIfCountExceeds, operations: &self.currentOrderedItemListOperations)
    }
    
    fileprivate func removeOrderedItemListItem(collectionId: Int32, itemId: MemoryBuffer) {
        self.orderedItemListTable.remove(collectionId: collectionId, itemId: itemId, operations: &self.currentOrderedItemListOperations)
    }
    
    fileprivate func getOrderedListItemIds(collectionId: Int32) -> [MemoryBuffer] {
        return self.orderedItemListTable.getItemIds(collectionId: collectionId)
    }
    
    fileprivate func getOrderedItemListItem(collectionId: Int32, itemId: MemoryBuffer) -> OrderedItemListEntry? {
        return self.orderedItemListTable.getItem(collectionId: collectionId, itemId: itemId)
    }
    
    fileprivate func updateOrderedItemListItem(collectionId: Int32, itemId: MemoryBuffer, item: OrderedItemListEntryContents) {
        self.orderedItemListTable.updateItem(collectionId: collectionId, itemId: itemId, item: item, operations: &self.currentOrderedItemListOperations)
    }
    
    public func installStoreMessageAction(peerId: PeerId, _ f: @escaping ([StoreMessage], Transaction) -> Void) -> Disposable {
        let disposable = MetaDisposable()
        self.queue.async {
            if self.installedMessageActionsByPeerId[peerId] == nil {
                self.installedMessageActionsByPeerId[peerId] = Bag()
            }
            let index = self.installedMessageActionsByPeerId[peerId]!.add(f)
            disposable.set(ActionDisposable {
                self.queue.async {
                    if let bag = self.installedMessageActionsByPeerId[peerId] {
                        bag.remove(index)
                    }
                }
            })
        }
        return disposable
    }
    
    fileprivate func scanMessages(peerId: PeerId, tagMask: MessageTags, _ f: (Message) -> Bool) {
        var index = MessageIndex.lowerBound(peerId: peerId)
        outer: while true {
            let entries = self.fetchLaterHistoryEntries([peerId], index: index, count: 10, tagMask: tagMask)
            for entry in entries {
                var shouldContinue = false
                switch entry {
                    case let .IntermediateMessageEntry(message, _, _):
                        shouldContinue = f(self.renderIntermediateMessage(message))
                    case .MessageEntry:
                        assertionFailure()
                        break
                }
                if !shouldContinue {
                    break outer
                }
            }
            if let last = entries.last {
                index = last.index
            } else {
                break
            }
        }
    }
    
    fileprivate func invalidateMessageHistoryTagsSummary(peerId: PeerId, namespace: MessageId.Namespace, tagMask: MessageTags) {
        self.invalidatedMessageHistoryTagsSummaryTable.insert(InvalidatedMessageHistoryTagsSummaryKey(peerId: peerId, namespace: namespace, tagMask: tagMask), operations: &self.currentInvalidateMessageTagSummaries)
    }
    
    fileprivate func removeInvalidatedMessageHistoryTagsSummaryEntry(_ entry: InvalidatedMessageHistoryTagsSummaryEntry) {
        self.invalidatedMessageHistoryTagsSummaryTable.remove(entry, operations: &self.currentInvalidateMessageTagSummaries)
    }
    
    fileprivate func getRelativeUnreadChatListIndex(filtered: Bool, position: ChatListRelativePosition) -> ChatListIndex? {
        return self.chatListTable.getRelativeUnreadChatListIndex(postbox: self, filtered: filtered, position: position)
    }
    
    func getMessage(_ id: MessageId) -> Message? {
        if let index = self.messageHistoryIndexTable.getIndex(id) {
            if let message = self.messageHistoryTable.getMessage(index) {
                return self.renderIntermediateMessage(message)
            }
        }
        return nil
    }
    
    fileprivate func getMessageGroup(_ id: MessageId) -> [Message]? {
        guard let index = self.messageHistoryIndexTable.getIndex(id) else {
            return nil
        }
        if let messages = self.messageHistoryTable.getMessageGroup(index) {
            return messages.map(self.renderIntermediateMessage)
        } else {
            return nil
        }
    }
    
    fileprivate func getMessageForwardedGroup(_ id: MessageId) -> [Message]? {
        guard let index = self.messageHistoryIndexTable.getIndex(id) else {
            return nil
        }
        if let messages = self.messageHistoryTable.getMessageForwardedGroup(index) {
            return messages.map(self.renderIntermediateMessage)
        } else {
            return nil
        }
    }
    
    fileprivate func getMessageFailedGroup(_ id: MessageId) -> [Message]? {
        guard let index = self.messageHistoryIndexTable.getIndex(id) else {
            return nil
        }
        if let messages = self.messageHistoryTable.getMessageFailedGroup(index) {
            return messages.map(self.renderIntermediateMessage)
        } else {
            return nil
        }
    }
    
    fileprivate func resetChatList(keepPeerNamespaces: Set<PeerId.Namespace>, replacementHole: ChatListHole?) -> [PeerId] {
        let entries = self.chatListTable.allEntries(groupId: nil)
        for entry in entries {
            switch entry {
                case let .message(chatListIndex, _):
                    if !keepPeerNamespaces.contains(chatListIndex.messageIndex.id.peerId.namespace) {
                        self.updatePeerChatListInclusion(chatListIndex.messageIndex.id.peerId, inclusion: .notSpecified)
                    }
                case let .hole(hole):
                    self.chatListTable.replaceHole(groupId: nil, index: hole.index, hole: nil, operations: &self.currentChatListOperations)
                case let .groupReference(_, index):
                    break
            }
        }
        
        if let replacementHole = replacementHole {
            self.chatListTable.addHole(groupId: nil, hole: replacementHole, operations: &self.currentChatListOperations)
        }
        return entries.compactMap { entry -> PeerId? in
            switch entry {
                case let .message(index, _):
                    return index.messageIndex.id.peerId
                default:
                    return nil
            }
        }
    }
    
    fileprivate func resetChatList(keepPeerNamespaces: Set<PeerId.Namespace>, upperBound: ChatListIndex, lowerBound: ChatListIndex) -> [PeerId] {
        let entries = self.chatListTable.entriesInRange(groupId: nil, upperBound: upperBound.messageIndex.timestamp == Int32.max ? upperBound : upperBound.predecessor, lowerBound: lowerBound)
        for entry in entries {
            switch entry {
                case let .message(chatListIndex, _):
                    if !keepPeerNamespaces.contains(chatListIndex.messageIndex.id.peerId.namespace) {
                        self.updatePeerChatListInclusion(chatListIndex.messageIndex.id.peerId, inclusion: .notSpecified)
                    }
                case let .hole(hole):
                    self.chatListTable.replaceHole(groupId: nil, index: hole.index, hole: nil, operations: &self.currentChatListOperations)
                case let .groupReference(_, index):
                    break
            }
        }
        
        return entries.compactMap { entry -> PeerId? in
            switch entry {
                case let .message(index, _):
                    return index.messageIndex.id.peerId
                default:
                    return nil
            }
        }
    }
    
    fileprivate func clearDeviceContactImportInfoIdentifiers() {
        let identifiers = self.deviceContactImportInfoTable.getIdentifiers()
        for identifier in identifiers {
            self.deviceContactImportInfoTable.set(identifier, value: nil)
        }
    }
    
    public func isMasterClient() -> Signal<Bool, NoError> {
        return self.transaction { transaction -> Signal<Bool, NoError> in
            let sessionClientId = self.sessionClientId
            return self.masterClientId.get()
                |> distinctUntilChanged
                |> map({ $0 == sessionClientId })
        } |> switchToLatest
    }
    
    public func becomeMasterClient() {
        let _ = self.transaction({ transaction in
            if self.metadataTable.masterClientId() != self.sessionClientId {
                self.currentUpdatedMasterClientId = self.sessionClientId
            }
        }).start()
    }
    
    public func clearCaches() {
        let _ = self.transaction({ _ in
            for table in self.tables {
                table.clearMemoryCache()
            }
        }).start()
    }
}<|MERGE_RESOLUTION|>--- conflicted
+++ resolved
@@ -1179,11 +1179,7 @@
     
     var installedMessageActionsByPeerId: [PeerId: Bag<([StoreMessage], Transaction) -> Void>] = [:]
     
-<<<<<<< HEAD
-    init(queue: Queue, basePath: String, globalMessageIdsNamespace: MessageId.Namespace, seedConfiguration: SeedConfiguration, valueBox: ValueBox) {
-=======
     fileprivate init(queue: Queue, basePath: String, seedConfiguration: SeedConfiguration, valueBox: ValueBox) {
->>>>>>> c247d462
         assert(queue.isCurrent())
         
         let startTime = CFAbsoluteTimeGetCurrent()
