import Foundation

public struct ItemCollectionViewEntryIndex: Comparable {
    public let collectionIndex: Int32
    public let collectionId: ItemCollectionId
    public let itemIndex: ItemCollectionItemIndex
    
    public init(collectionIndex: Int32, collectionId: ItemCollectionId, itemIndex: ItemCollectionItemIndex) {
        self.collectionIndex = collectionIndex
        self.collectionId = collectionId
        self.itemIndex = itemIndex
    }
    
    public static func ==(lhs: ItemCollectionViewEntryIndex, rhs: ItemCollectionViewEntryIndex) -> Bool {
        return lhs.collectionIndex == rhs.collectionIndex && lhs.collectionId == rhs.collectionId && lhs.itemIndex == rhs.itemIndex
    }
    
    public static func <(lhs: ItemCollectionViewEntryIndex, rhs: ItemCollectionViewEntryIndex) -> Bool {
        if lhs.collectionIndex == rhs.collectionIndex {
            if lhs.itemIndex == rhs.itemIndex {
                return lhs.collectionId < rhs.collectionId
            } else {
                return lhs.itemIndex < rhs.itemIndex
            }
        } else {
            return lhs.collectionIndex < rhs.collectionIndex
        }
    }
    
    public static func lowerBound(collectionIndex: Int32, collectionId: ItemCollectionId) -> ItemCollectionViewEntryIndex {
        return ItemCollectionViewEntryIndex(collectionIndex: collectionIndex, collectionId: collectionId, itemIndex: ItemCollectionItemIndex(index: 0, id: 0))
    }
}

public struct ItemCollectionViewEntry {
    public let index: ItemCollectionViewEntryIndex
    public let item: ItemCollectionItem
<<<<<<< HEAD
=======
    
>>>>>>> fe506d65
    public init(index: ItemCollectionViewEntryIndex, item: ItemCollectionItem) {
        self.index = index
        self.item = item
    }
}

private func fetchLowerEntries(namespaces: [ItemCollectionId.Namespace], collectionId: ItemCollectionId, collectionIndex: Int32, itemIndex: ItemCollectionItemIndex, count: Int, lowerCollectionId: (_ namespaceList: [ItemCollectionId.Namespace], _ collectionId: ItemCollectionId, _ collectionIndex: Int32) -> (ItemCollectionId, Int32)?, lowerItems: (_ collectionId: ItemCollectionId, _ itemIndex: ItemCollectionItemIndex, _ count: Int) -> [ItemCollectionItem]) -> [ItemCollectionViewEntry] {
    
    var entries: [ItemCollectionViewEntry] = []
    
    var currentCollectionIndex = collectionIndex
    var currentCollectionId = collectionId
    var currentItemIndex = itemIndex
    
    while true {
        let remainingCount = count - entries.count
        assert(remainingCount > 0)
        let collectionItems = lowerItems(currentCollectionId, currentItemIndex, remainingCount)
        for item in collectionItems {
            entries.append(ItemCollectionViewEntry(index: ItemCollectionViewEntryIndex(collectionIndex: currentCollectionIndex, collectionId: currentCollectionId, itemIndex: item.index), item: item))
        }
        if entries.count >= count {
            break
        } else {
            assert(collectionItems.count < remainingCount)
            
            if let (previousCollectionId, previousCollectionIndex) = lowerCollectionId(namespaces, currentCollectionId, currentCollectionIndex) {
                currentCollectionIndex = previousCollectionIndex
                currentCollectionId = previousCollectionId
                currentItemIndex = ItemCollectionItemIndex.upperBound
            } else {
                break
            }
        }
    }
    
    return entries
}

private func fetchHigherEntries(namespaces: [ItemCollectionId.Namespace], collectionId: ItemCollectionId, collectionIndex: Int32, itemIndex: ItemCollectionItemIndex, count: Int, higherCollectionId: (_ namespaceList: [ItemCollectionId.Namespace], _ collectionId: ItemCollectionId, _ collectionIndex: Int32) -> (ItemCollectionId, Int32)?, higherItems: (_ collectionId: ItemCollectionId, _ itemIndex: ItemCollectionItemIndex, _ count: Int) -> [ItemCollectionItem]) -> [ItemCollectionViewEntry] {
    
    var entries: [ItemCollectionViewEntry] = []
    
    var currentCollectionIndex = collectionIndex
    var currentCollectionId = collectionId
    var currentItemIndex = itemIndex
    
    while true {
        let remainingCount = count - entries.count
        assert(remainingCount > 0)
        let collectionItems = higherItems(currentCollectionId, currentItemIndex, remainingCount)
        for item in collectionItems {
            entries.append(ItemCollectionViewEntry(index: ItemCollectionViewEntryIndex(collectionIndex: currentCollectionIndex, collectionId: currentCollectionId, itemIndex: item.index), item: item))
        }
        if entries.count >= count {
            break
        } else {
            assert(collectionItems.count < remainingCount)
            
            if let (nextCollectionId, nextCollectionIndex) = higherCollectionId(namespaces, currentCollectionId, currentCollectionIndex) {
                currentCollectionIndex = nextCollectionIndex
                currentCollectionId = nextCollectionId
                currentItemIndex = ItemCollectionItemIndex.lowerBound
            } else {
                break
            }
        }
    }
    
    return entries
}

private func aroundEntries(namespaces: [ItemCollectionId.Namespace],
                           aroundIndex: ItemCollectionViewEntryIndex?,
                           count: Int,
                           collectionIndexById: (ItemCollectionId) -> Int32?,
                           lowerCollectionId: (_ namespaceList: [ItemCollectionId.Namespace], _ collectionId: ItemCollectionId, _ collectionIndex: Int32) -> (ItemCollectionId, Int32)?,
                           fetchLowerItems: (_ collectionId: ItemCollectionId, _ itemIndex: ItemCollectionItemIndex, _ count: Int) -> [ItemCollectionItem],
                           higherCollectionId: (_ namespaceList: [ItemCollectionId.Namespace], _ collectionId: ItemCollectionId, _ collectionIndex: Int32) -> (ItemCollectionId, Int32)?,
                           fetchHigherItems: (_ collectionId: ItemCollectionId, _ itemIndex: ItemCollectionItemIndex, _ count: Int) -> [ItemCollectionItem]) -> ([ItemCollectionViewEntry], ItemCollectionViewEntry?, ItemCollectionViewEntry?) {
    var lowerEntries: [ItemCollectionViewEntry] = []
    var upperEntries: [ItemCollectionViewEntry] = []
    var lower: ItemCollectionViewEntry?
    var upper: ItemCollectionViewEntry?
    
    let selectedAroundIndex: ItemCollectionViewEntryIndex
    if let aroundIndex = aroundIndex, let aroundCollectionIndex = collectionIndexById(aroundIndex.collectionId) {
        selectedAroundIndex = ItemCollectionViewEntryIndex(collectionIndex: aroundCollectionIndex, collectionId: aroundIndex.collectionId, itemIndex: aroundIndex.itemIndex)
    } else {
        selectedAroundIndex = ItemCollectionViewEntryIndex(collectionIndex: 0, collectionId: ItemCollectionId(namespace: namespaces[0], id: 0), itemIndex: ItemCollectionItemIndex.lowerBound)
    }
    
    let collectionId: ItemCollectionId = selectedAroundIndex.collectionId
    let collectionIndex: Int32 = selectedAroundIndex.collectionIndex
    let itemIndex: ItemCollectionItemIndex = selectedAroundIndex.itemIndex
    
    lowerEntries.append(contentsOf: fetchLowerEntries(namespaces: namespaces, collectionId: collectionId, collectionIndex: collectionIndex, itemIndex: itemIndex, count: count / 2 + 1, lowerCollectionId: lowerCollectionId, lowerItems: fetchLowerItems))
    
    let lowerIndices = lowerEntries.map { $0.index }
    assert(lowerIndices.sorted() == lowerIndices.reversed())
    
    if lowerEntries.count >= count / 2 + 1 {
        lower = lowerEntries.last
        lowerEntries.removeLast()
    }
    
    upperEntries.append(contentsOf: fetchHigherEntries(namespaces: namespaces, collectionId: collectionId, collectionIndex: collectionIndex, itemIndex: ItemCollectionItemIndex(index: itemIndex.index, id: max(0, itemIndex.id - 1)), count: count - lowerEntries.count + 1, higherCollectionId: higherCollectionId, higherItems: fetchHigherItems))
    
    let upperIndices = upperEntries.map { $0.index }
    assert(upperIndices.sorted() == upperIndices)
    
    if upperEntries.count >= count - lowerEntries.count + 1 {
        upper = upperEntries.last
        upperEntries.removeLast()
    }
    
    if lowerEntries.count != 0 && lowerEntries.count + upperEntries.count < count {
        var additionalLowerEntries: [ItemCollectionViewEntry] = fetchLowerEntries(namespaces: namespaces, collectionId: lowerEntries.last!.index.collectionId, collectionIndex: lowerEntries.last!.index.collectionIndex, itemIndex: lowerEntries.last!.index.itemIndex, count: count - lowerEntries.count - upperEntries.count + 1, lowerCollectionId: lowerCollectionId, lowerItems: fetchLowerItems)
        
        if additionalLowerEntries.count >= count - lowerEntries.count + upperEntries.count + 1 {
            lower = additionalLowerEntries.last
            additionalLowerEntries.removeLast()
        }
        lowerEntries.append(contentsOf: additionalLowerEntries)
    }
    
    var entries: [ItemCollectionViewEntry] = []
    entries.append(contentsOf: lowerEntries.reversed())
    entries.append(contentsOf: upperEntries)
    return (entries: entries, lower: lower, upper: upper)
}

final class MutableItemCollectionsView {
    let orderedItemListsViews: [MutableOrderedItemListView]
    let namespaces: [ItemCollectionId.Namespace]
    let requestedAroundIndex: ItemCollectionViewEntryIndex?
    let requestedCount: Int
    
    var collectionInfos: [(ItemCollectionId, ItemCollectionInfo, ItemCollectionItem?)]
    var entries: [ItemCollectionViewEntry]
    var lower: ItemCollectionViewEntry?
    var higher: ItemCollectionViewEntry?
    
    init(postbox: Postbox, orderedItemListsViews: [MutableOrderedItemListView], namespaces: [ItemCollectionId.Namespace], aroundIndex: ItemCollectionViewEntryIndex?, count: Int) {
        self.orderedItemListsViews = orderedItemListsViews
        self.namespaces = namespaces
        self.requestedAroundIndex = aroundIndex
        self.requestedCount = count
        
        self.collectionInfos = []
        self.entries = []
        self.lower = nil
        self.higher = nil
        
        self.reload(postbox: postbox, aroundIndex: aroundIndex, count: count)
    }
    
    private func lowerItems(postbox: Postbox, collectionId: ItemCollectionId, itemIndex: ItemCollectionItemIndex, count: Int) -> [ItemCollectionItem] {
        return postbox.itemCollectionItemTable.lowerItems(collectionId: collectionId, itemIndex: itemIndex, count: count)
    }
    
    private func higherItems(postbox: Postbox, collectionId: ItemCollectionId, itemIndex: ItemCollectionItemIndex, count: Int) -> [ItemCollectionItem] {
        return postbox.itemCollectionItemTable.higherItems(collectionId: collectionId, itemIndex: itemIndex, count: count)
    }
    
    private func lowerCollectionId(postbox: Postbox, namespaceList: [ItemCollectionId.Namespace], collectionId: ItemCollectionId, collectionIndex: Int32) -> (ItemCollectionId, Int32)? {
        return postbox.itemCollectionInfoTable.lowerCollectionId(namespaceList: namespaceList, collectionId: collectionId, index: collectionIndex)
    }
    
    private func higherCollectionId(postbox: Postbox, namespaceList: [ItemCollectionId.Namespace], collectionId: ItemCollectionId, collectionIndex: Int32) -> (ItemCollectionId, Int32)? {
        return postbox.itemCollectionInfoTable.higherCollectionId(namespaceList: namespaceList, collectionId: collectionId, index: collectionIndex)
    }
    
    private func reload(postbox: Postbox, aroundIndex: ItemCollectionViewEntryIndex?, count: Int) {
        self.collectionInfos = []
        for namespace in namespaces {
            for (_, id, info) in postbox.itemCollectionInfoTable.getInfos(namespace: namespace) {
                let item = self.higherItems(postbox: postbox, collectionId: id, itemIndex: ItemCollectionItemIndex.lowerBound, count: 1).first
                self.collectionInfos.append((id, info, item))
            }
        }
        
        let (entries, lower, higher) = aroundEntries(namespaces: namespaces,
                                                     aroundIndex: aroundIndex,
                                                     count: count, collectionIndexById: { id in
                                                        return postbox.itemCollectionInfoTable.getIndex(id: id)
        },
                                                     lowerCollectionId: { namespaceList, collectionId, collectionIndex in
                                                        return self.lowerCollectionId(postbox: postbox, namespaceList: namespaceList, collectionId: collectionId, collectionIndex: collectionIndex)
        },
                                                     fetchLowerItems: { collectionId, itemIndex, count in
                                                        return self.lowerItems(postbox: postbox, collectionId: collectionId, itemIndex: itemIndex, count: count)
        },
                                                     higherCollectionId: { namespaceList, collectionId, collectionIndex in
                                                        return self.higherCollectionId(postbox: postbox, namespaceList: namespaceList, collectionId: collectionId, collectionIndex: collectionIndex)
        },
                                                     fetchHigherItems: {
                                                        collectionId, itemIndex, count in
                                                        return self.higherItems(postbox: postbox, collectionId: collectionId, itemIndex: itemIndex, count: count)
        })
        
        self.entries = entries
        self.lower = lower
        self.higher = higher
    }
    
    func replay(postbox: Postbox, transaction: PostboxTransaction) -> Bool {
        var updated = false
        
        if !transaction.currentOrderedItemListOperations.isEmpty {
            for view in self.orderedItemListsViews {
                if view.replay(postbox: postbox, transaction: transaction) {
                    updated = true
                }
            }
        }
        
        
        var reloadNamespaces = Set<ItemCollectionId.Namespace>()
        for operation in transaction.currentItemCollectionInfosOperations {
            switch operation {
                case let .replaceInfos(namespace):
                    reloadNamespaces.insert(namespace)
            }
        }
        
        for (id, operations) in transaction.currentItemCollectionItemsOperations {
            for operation in operations {
                switch operation {
                    case .replaceItems:
                        reloadNamespaces.insert(id.namespace)
                }
            }
        }
        
        var shouldReloadEntries = false
        if !reloadNamespaces.isEmpty {
            for namespace in self.namespaces {
                if reloadNamespaces.contains(namespace) {
                    shouldReloadEntries = true
                    break
                }
            }
        }
        
        if shouldReloadEntries {
            self.reload(postbox: postbox, aroundIndex: self.requestedAroundIndex, count: self.requestedCount)
            updated = true
        }
        
        return updated
    }
}

public final class ItemCollectionsView {
    public let orderedItemListsViews: [OrderedItemListView]
    public let collectionInfos: [(ItemCollectionId, ItemCollectionInfo, ItemCollectionItem?)]
    public let entries: [ItemCollectionViewEntry]
    public let lower: ItemCollectionViewEntry?
    public let higher: ItemCollectionViewEntry?
    
    init(_ mutableView: MutableItemCollectionsView) {
        self.orderedItemListsViews = mutableView.orderedItemListsViews.map { OrderedItemListView($0) }
        self.collectionInfos = mutableView.collectionInfos
        self.entries = mutableView.entries
        self.lower = mutableView.lower
        self.higher = mutableView.higher
    }
}<|MERGE_RESOLUTION|>--- conflicted
+++ resolved
@@ -35,10 +35,7 @@
 public struct ItemCollectionViewEntry {
     public let index: ItemCollectionViewEntryIndex
     public let item: ItemCollectionItem
-<<<<<<< HEAD
-=======
-    
->>>>>>> fe506d65
+    
     public init(index: ItemCollectionViewEntryIndex, item: ItemCollectionItem) {
         self.index = index
         self.item = item
