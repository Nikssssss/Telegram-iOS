/*
 * This is the source code of Telegram for iOS v. 1.1
 * It is licensed under GNU GPL v. 2 or later.
 * You should have received a copy of the license in this archive (see LICENSE).
 *
 * Copyright Peter Iakovlev, 2013.
 */

#import <Foundation/Foundation.h>

@interface MTApiEnvironment : NSObject

@property (nonatomic) int32_t apiId;
@property (nonatomic, strong, readonly) NSString *deviceModel;
@property (nonatomic, strong, readonly) NSString *systemVersion;
@property (nonatomic, strong) NSString *appVersion;
@property (nonatomic, strong, readonly) NSString *systemLangCode;
@property (nonatomic, strong) NSNumber *layer;
    
<<<<<<< HEAD
@property (nonatomic, strong, readonly) NSString *langPack;
=======
@property (nonatomic, strong) NSString *langPack;
>>>>>>> 8b15d6fe
@property (nonatomic, strong, readonly) NSString *langPackCode;

@property (nonatomic, strong, readonly) NSString *apiInitializationHash;

@property (nonatomic) bool disableUpdates;
@property (nonatomic) NSData *tcpPayloadPrefix;
@property (nonatomic) NSDictionary *datacenterAddressOverrides;

@property (nonatomic, copy) void (^passwordInputHandler)();

- (MTApiEnvironment *)withUpdatedLangPackCode:(NSString *)langPackCode;

@end<|MERGE_RESOLUTION|>--- conflicted
+++ resolved
@@ -17,11 +17,7 @@
 @property (nonatomic, strong, readonly) NSString *systemLangCode;
 @property (nonatomic, strong) NSNumber *layer;
     
-<<<<<<< HEAD
-@property (nonatomic, strong, readonly) NSString *langPack;
-=======
 @property (nonatomic, strong) NSString *langPack;
->>>>>>> 8b15d6fe
 @property (nonatomic, strong, readonly) NSString *langPackCode;
 
 @property (nonatomic, strong, readonly) NSString *apiInitializationHash;
