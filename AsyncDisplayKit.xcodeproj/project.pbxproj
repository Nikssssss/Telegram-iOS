--- conflicted
+++ resolved
@@ -2499,19 +2499,11 @@
 			};
 			name = Release;
 		};
-<<<<<<< HEAD
 		D086A5691CC0115200F08284 /* Hockeyapp */ = {
 			isa = XCBuildConfiguration;
 			buildSettings = {
 				ALWAYS_SEARCH_USER_PATHS = NO;
-				CLANG_CXX_LANGUAGE_STANDARD = "gnu++0x";
-=======
-		DB1020801CBCA2AD00FA6FE1 /* Profile */ = {
-			isa = XCBuildConfiguration;
-			buildSettings = {
-				ALWAYS_SEARCH_USER_PATHS = NO;
 				CLANG_CXX_LANGUAGE_STANDARD = "c++0x";
->>>>>>> 30a0c471
 				CLANG_CXX_LIBRARY = "libc++";
 				CLANG_ENABLE_CODE_COVERAGE = NO;
 				CLANG_ENABLE_MODULES = YES;
@@ -2539,15 +2531,9 @@
 				SDKROOT = iphoneos;
 				VALIDATE_PRODUCT = YES;
 			};
-<<<<<<< HEAD
 			name = Hockeyapp;
 		};
 		D086A56A1CC0115200F08284 /* Hockeyapp */ = {
-=======
-			name = Profile;
-		};
-		DB1020811CBCA2AD00FA6FE1 /* Profile */ = {
->>>>>>> 30a0c471
 			isa = XCBuildConfiguration;
 			buildSettings = {
 				APPLICATION_EXTENSION_API_ONLY = YES;
@@ -2566,15 +2552,9 @@
 				PUBLIC_HEADERS_FOLDER_PATH = "include/$(TARGET_NAME)";
 				SKIP_INSTALL = YES;
 			};
-<<<<<<< HEAD
 			name = Hockeyapp;
 		};
 		D086A56B1CC0115200F08284 /* Hockeyapp */ = {
-=======
-			name = Profile;
-		};
-		DB1020821CBCA2AD00FA6FE1 /* Profile */ = {
->>>>>>> 30a0c471
 			isa = XCBuildConfiguration;
 			baseConfigurationReference = D3779BCFF841AD3EB56537ED /* Pods-AsyncDisplayKitTests.release.xcconfig */;
 			buildSettings = {
@@ -2602,15 +2582,9 @@
 				TEST_HOST = "$(BUILT_PRODUCTS_DIR)/AsyncDisplayKitTestHost.app/AsyncDisplayKitTestHost";
 				WRAPPER_EXTENSION = xctest;
 			};
-<<<<<<< HEAD
 			name = Hockeyapp;
 		};
 		D086A56C1CC0115200F08284 /* Hockeyapp */ = {
-=======
-			name = Profile;
-		};
-		DB1020831CBCA2AD00FA6FE1 /* Profile */ = {
->>>>>>> 30a0c471
 			isa = XCBuildConfiguration;
 			buildSettings = {
 				ASSETCATALOG_COMPILER_APPICON_NAME = AppIcon;
@@ -2626,15 +2600,9 @@
 				PRODUCT_BUNDLE_IDENTIFIER = "com.facebook.$(PRODUCT_NAME:rfc1034identifier)";
 				PRODUCT_NAME = "$(TARGET_NAME)";
 			};
-<<<<<<< HEAD
 			name = Hockeyapp;
 		};
 		D086A56D1CC0115200F08284 /* Hockeyapp */ = {
-=======
-			name = Profile;
-		};
-		DB1020841CBCA2AD00FA6FE1 /* Profile */ = {
->>>>>>> 30a0c471
 			isa = XCBuildConfiguration;
 			buildSettings = {
 				CLANG_ENABLE_CODE_COVERAGE = YES;
@@ -2664,11 +2632,7 @@
 				VERSIONING_SYSTEM = "apple-generic";
 				VERSION_INFO_PREFIX = "";
 			};
-<<<<<<< HEAD
 			name = Hockeyapp;
-=======
-			name = Profile;
->>>>>>> 30a0c471
 		};
 /* End XCBuildConfiguration section */
 
@@ -2678,11 +2642,7 @@
 			buildConfigurations = (
 				057D02DF1AC0A66800C7AC3C /* Debug */,
 				057D02E01AC0A66800C7AC3C /* Release */,
-<<<<<<< HEAD
 				D086A56C1CC0115200F08284 /* Hockeyapp */,
-=======
-				DB1020831CBCA2AD00FA6FE1 /* Profile */,
->>>>>>> 30a0c471
 			);
 			defaultConfigurationIsVisible = 0;
 			defaultConfigurationName = Release;
@@ -2692,11 +2652,7 @@
 			buildConfigurations = (
 				058D09CD195D04C000B7D73C /* Debug */,
 				058D09CE195D04C000B7D73C /* Release */,
-<<<<<<< HEAD
 				D086A5691CC0115200F08284 /* Hockeyapp */,
-=======
-				DB1020801CBCA2AD00FA6FE1 /* Profile */,
->>>>>>> 30a0c471
 			);
 			defaultConfigurationIsVisible = 0;
 			defaultConfigurationName = Release;
@@ -2706,11 +2662,7 @@
 			buildConfigurations = (
 				058D09D0195D04C000B7D73C /* Debug */,
 				058D09D1195D04C000B7D73C /* Release */,
-<<<<<<< HEAD
 				D086A56A1CC0115200F08284 /* Hockeyapp */,
-=======
-				DB1020811CBCA2AD00FA6FE1 /* Profile */,
->>>>>>> 30a0c471
 			);
 			defaultConfigurationIsVisible = 0;
 			defaultConfigurationName = Release;
@@ -2720,11 +2672,7 @@
 			buildConfigurations = (
 				058D09D3195D04C000B7D73C /* Debug */,
 				058D09D4195D04C000B7D73C /* Release */,
-<<<<<<< HEAD
 				D086A56B1CC0115200F08284 /* Hockeyapp */,
-=======
-				DB1020821CBCA2AD00FA6FE1 /* Profile */,
->>>>>>> 30a0c471
 			);
 			defaultConfigurationIsVisible = 0;
 			defaultConfigurationName = Release;
@@ -2734,11 +2682,7 @@
 			buildConfigurations = (
 				B35061EE1B010EDF0018CF92 /* Debug */,
 				B35061EF1B010EDF0018CF92 /* Release */,
-<<<<<<< HEAD
 				D086A56D1CC0115200F08284 /* Hockeyapp */,
-=======
-				DB1020841CBCA2AD00FA6FE1 /* Profile */,
->>>>>>> 30a0c471
 			);
 			defaultConfigurationIsVisible = 0;
 			defaultConfigurationName = Release;
