extension Api {
struct upload {
    enum WebFile: TypeConstructorDescription {
        case webFile(size: Int32, mimeType: String, fileType: Api.storage.FileType, mtime: Int32, bytes: Buffer)
    
    func serialize(_ buffer: Buffer, _ boxed: Swift.Bool) {
    switch self {
                case .webFile(let size, let mimeType, let fileType, let mtime, let bytes):
                    if boxed {
                        buffer.appendInt32(568808380)
                    }
                    serializeInt32(size, buffer: buffer, boxed: false)
                    serializeString(mimeType, buffer: buffer, boxed: false)
                    fileType.serialize(buffer, true)
                    serializeInt32(mtime, buffer: buffer, boxed: false)
                    serializeBytes(bytes, buffer: buffer, boxed: false)
                    break
    }
    }
    
    func descriptionFields() -> (String, [(String, Any)]) {
        switch self {
                case .webFile(let size, let mimeType, let fileType, let mtime, let bytes):
                return ("webFile", [("size", size), ("mimeType", mimeType), ("fileType", fileType), ("mtime", mtime), ("bytes", bytes)])
    }
    }
    
        static func parse_webFile(_ reader: BufferReader) -> WebFile? {
            var _1: Int32?
            _1 = reader.readInt32()
            var _2: String?
            _2 = parseString(reader)
            var _3: Api.storage.FileType?
            if let signature = reader.readInt32() {
                _3 = Api.parse(reader, signature: signature) as? Api.storage.FileType
            }
            var _4: Int32?
            _4 = reader.readInt32()
            var _5: Buffer?
            _5 = parseBytes(reader)
            let _c1 = _1 != nil
            let _c2 = _2 != nil
            let _c3 = _3 != nil
            let _c4 = _4 != nil
            let _c5 = _5 != nil
            if _c1 && _c2 && _c3 && _c4 && _c5 {
                return Api.upload.WebFile.webFile(size: _1!, mimeType: _2!, fileType: _3!, mtime: _4!, bytes: _5!)
            }
            else {
                return nil
            }
        }
    
    }
    enum File: TypeConstructorDescription {
        case file(type: Api.storage.FileType, mtime: Int32, bytes: Buffer)
        case fileCdnRedirect(dcId: Int32, fileToken: Buffer, encryptionKey: Buffer, encryptionIv: Buffer, fileHashes: [Api.FileHash])
    
    func serialize(_ buffer: Buffer, _ boxed: Swift.Bool) {
    switch self {
                case .file(let type, let mtime, let bytes):
                    if boxed {
                        buffer.appendInt32(157948117)
                    }
                    type.serialize(buffer, true)
                    serializeInt32(mtime, buffer: buffer, boxed: false)
                    serializeBytes(bytes, buffer: buffer, boxed: false)
                    break
                case .fileCdnRedirect(let dcId, let fileToken, let encryptionKey, let encryptionIv, let fileHashes):
                    if boxed {
                        buffer.appendInt32(-242427324)
                    }
                    serializeInt32(dcId, buffer: buffer, boxed: false)
                    serializeBytes(fileToken, buffer: buffer, boxed: false)
                    serializeBytes(encryptionKey, buffer: buffer, boxed: false)
                    serializeBytes(encryptionIv, buffer: buffer, boxed: false)
                    buffer.appendInt32(481674261)
                    buffer.appendInt32(Int32(fileHashes.count))
                    for item in fileHashes {
                        item.serialize(buffer, true)
                    }
                    break
    }
    }
    
    func descriptionFields() -> (String, [(String, Any)]) {
        switch self {
                case .file(let type, let mtime, let bytes):
                return ("file", [("type", type), ("mtime", mtime), ("bytes", bytes)])
                case .fileCdnRedirect(let dcId, let fileToken, let encryptionKey, let encryptionIv, let fileHashes):
                return ("fileCdnRedirect", [("dcId", dcId), ("fileToken", fileToken), ("encryptionKey", encryptionKey), ("encryptionIv", encryptionIv), ("fileHashes", fileHashes)])
    }
    }
    
        static func parse_file(_ reader: BufferReader) -> File? {
            var _1: Api.storage.FileType?
            if let signature = reader.readInt32() {
                _1 = Api.parse(reader, signature: signature) as? Api.storage.FileType
            }
            var _2: Int32?
            _2 = reader.readInt32()
            var _3: Buffer?
            _3 = parseBytes(reader)
            let _c1 = _1 != nil
            let _c2 = _2 != nil
            let _c3 = _3 != nil
            if _c1 && _c2 && _c3 {
                return Api.upload.File.file(type: _1!, mtime: _2!, bytes: _3!)
            }
            else {
                return nil
            }
        }
        static func parse_fileCdnRedirect(_ reader: BufferReader) -> File? {
            var _1: Int32?
            _1 = reader.readInt32()
            var _2: Buffer?
            _2 = parseBytes(reader)
            var _3: Buffer?
            _3 = parseBytes(reader)
            var _4: Buffer?
            _4 = parseBytes(reader)
            var _5: [Api.FileHash]?
            if let _ = reader.readInt32() {
                _5 = Api.parseVector(reader, elementSignature: 0, elementType: Api.FileHash.self)
            }
            let _c1 = _1 != nil
            let _c2 = _2 != nil
            let _c3 = _3 != nil
            let _c4 = _4 != nil
            let _c5 = _5 != nil
            if _c1 && _c2 && _c3 && _c4 && _c5 {
                return Api.upload.File.fileCdnRedirect(dcId: _1!, fileToken: _2!, encryptionKey: _3!, encryptionIv: _4!, fileHashes: _5!)
            }
            else {
                return nil
            }
        }
    
    }
    enum CdnFile: TypeConstructorDescription {
        case cdnFileReuploadNeeded(requestToken: Buffer)
        case cdnFile(bytes: Buffer)
    
    func serialize(_ buffer: Buffer, _ boxed: Swift.Bool) {
    switch self {
                case .cdnFileReuploadNeeded(let requestToken):
                    if boxed {
                        buffer.appendInt32(-290921362)
                    }
                    serializeBytes(requestToken, buffer: buffer, boxed: false)
                    break
                case .cdnFile(let bytes):
                    if boxed {
                        buffer.appendInt32(-1449145777)
                    }
                    serializeBytes(bytes, buffer: buffer, boxed: false)
                    break
    }
    }
    
    func descriptionFields() -> (String, [(String, Any)]) {
        switch self {
                case .cdnFileReuploadNeeded(let requestToken):
                return ("cdnFileReuploadNeeded", [("requestToken", requestToken)])
                case .cdnFile(let bytes):
                return ("cdnFile", [("bytes", bytes)])
    }
    }
    
        static func parse_cdnFileReuploadNeeded(_ reader: BufferReader) -> CdnFile? {
            var _1: Buffer?
            _1 = parseBytes(reader)
            let _c1 = _1 != nil
            if _c1 {
                return Api.upload.CdnFile.cdnFileReuploadNeeded(requestToken: _1!)
            }
            else {
                return nil
            }
        }
        static func parse_cdnFile(_ reader: BufferReader) -> CdnFile? {
            var _1: Buffer?
            _1 = parseBytes(reader)
            let _c1 = _1 != nil
            if _c1 {
                return Api.upload.CdnFile.cdnFile(bytes: _1!)
            }
            else {
                return nil
            }
        }
    
    }
}
}
extension Api {
struct storage {
    enum FileType: TypeConstructorDescription {
        case fileUnknown
        case filePartial
        case fileJpeg
        case fileGif
        case filePng
        case filePdf
        case fileMp3
        case fileMov
        case fileMp4
        case fileWebp
    
    func serialize(_ buffer: Buffer, _ boxed: Swift.Bool) {
    switch self {
                case .fileUnknown:
                    if boxed {
                        buffer.appendInt32(-1432995067)
                    }
                    
                    break
                case .filePartial:
                    if boxed {
                        buffer.appendInt32(1086091090)
                    }
                    
                    break
                case .fileJpeg:
                    if boxed {
                        buffer.appendInt32(8322574)
                    }
                    
                    break
                case .fileGif:
                    if boxed {
                        buffer.appendInt32(-891180321)
                    }
                    
                    break
                case .filePng:
                    if boxed {
                        buffer.appendInt32(172975040)
                    }
                    
                    break
                case .filePdf:
                    if boxed {
                        buffer.appendInt32(-1373745011)
                    }
                    
                    break
                case .fileMp3:
                    if boxed {
                        buffer.appendInt32(1384777335)
                    }
                    
                    break
                case .fileMov:
                    if boxed {
                        buffer.appendInt32(1258941372)
                    }
                    
                    break
                case .fileMp4:
                    if boxed {
                        buffer.appendInt32(-1278304028)
                    }
                    
                    break
                case .fileWebp:
                    if boxed {
                        buffer.appendInt32(276907596)
                    }
                    
                    break
    }
    }
    
    func descriptionFields() -> (String, [(String, Any)]) {
        switch self {
                case .fileUnknown:
                return ("fileUnknown", [])
                case .filePartial:
                return ("filePartial", [])
                case .fileJpeg:
                return ("fileJpeg", [])
                case .fileGif:
                return ("fileGif", [])
                case .filePng:
                return ("filePng", [])
                case .filePdf:
                return ("filePdf", [])
                case .fileMp3:
                return ("fileMp3", [])
                case .fileMov:
                return ("fileMov", [])
                case .fileMp4:
                return ("fileMp4", [])
                case .fileWebp:
                return ("fileWebp", [])
    }
    }
    
        static func parse_fileUnknown(_ reader: BufferReader) -> FileType? {
            return Api.storage.FileType.fileUnknown
        }
        static func parse_filePartial(_ reader: BufferReader) -> FileType? {
            return Api.storage.FileType.filePartial
        }
        static func parse_fileJpeg(_ reader: BufferReader) -> FileType? {
            return Api.storage.FileType.fileJpeg
        }
        static func parse_fileGif(_ reader: BufferReader) -> FileType? {
            return Api.storage.FileType.fileGif
        }
        static func parse_filePng(_ reader: BufferReader) -> FileType? {
            return Api.storage.FileType.filePng
        }
        static func parse_filePdf(_ reader: BufferReader) -> FileType? {
            return Api.storage.FileType.filePdf
        }
        static func parse_fileMp3(_ reader: BufferReader) -> FileType? {
            return Api.storage.FileType.fileMp3
        }
        static func parse_fileMov(_ reader: BufferReader) -> FileType? {
            return Api.storage.FileType.fileMov
        }
        static func parse_fileMp4(_ reader: BufferReader) -> FileType? {
            return Api.storage.FileType.fileMp4
        }
        static func parse_fileWebp(_ reader: BufferReader) -> FileType? {
            return Api.storage.FileType.fileWebp
        }
    
    }
}
}
extension Api {
struct account {
    enum TmpPassword: TypeConstructorDescription {
        case tmpPassword(tmpPassword: Buffer, validUntil: Int32)
    
    func serialize(_ buffer: Buffer, _ boxed: Swift.Bool) {
    switch self {
                case .tmpPassword(let tmpPassword, let validUntil):
                    if boxed {
                        buffer.appendInt32(-614138572)
                    }
                    serializeBytes(tmpPassword, buffer: buffer, boxed: false)
                    serializeInt32(validUntil, buffer: buffer, boxed: false)
                    break
    }
    }
    
    func descriptionFields() -> (String, [(String, Any)]) {
        switch self {
                case .tmpPassword(let tmpPassword, let validUntil):
                return ("tmpPassword", [("tmpPassword", tmpPassword), ("validUntil", validUntil)])
    }
    }
    
        static func parse_tmpPassword(_ reader: BufferReader) -> TmpPassword? {
            var _1: Buffer?
            _1 = parseBytes(reader)
            var _2: Int32?
            _2 = reader.readInt32()
            let _c1 = _1 != nil
            let _c2 = _2 != nil
            if _c1 && _c2 {
                return Api.account.TmpPassword.tmpPassword(tmpPassword: _1!, validUntil: _2!)
            }
            else {
                return nil
            }
        }
    
    }
    enum PasswordSettings: TypeConstructorDescription {
        case passwordSettings(flags: Int32, email: String?, secureSettings: Api.SecureSecretSettings?)
    
    func serialize(_ buffer: Buffer, _ boxed: Swift.Bool) {
    switch self {
                case .passwordSettings(let flags, let email, let secureSettings):
                    if boxed {
                        buffer.appendInt32(-1705233435)
                    }
                    serializeInt32(flags, buffer: buffer, boxed: false)
                    if Int(flags) & Int(1 << 0) != 0 {serializeString(email!, buffer: buffer, boxed: false)}
                    if Int(flags) & Int(1 << 1) != 0 {secureSettings!.serialize(buffer, true)}
                    break
    }
    }
    
    func descriptionFields() -> (String, [(String, Any)]) {
        switch self {
                case .passwordSettings(let flags, let email, let secureSettings):
                return ("passwordSettings", [("flags", flags), ("email", email), ("secureSettings", secureSettings)])
    }
    }
    
        static func parse_passwordSettings(_ reader: BufferReader) -> PasswordSettings? {
            var _1: Int32?
            _1 = reader.readInt32()
            var _2: String?
            if Int(_1!) & Int(1 << 0) != 0 {_2 = parseString(reader) }
            var _3: Api.SecureSecretSettings?
            if Int(_1!) & Int(1 << 1) != 0 {if let signature = reader.readInt32() {
                _3 = Api.parse(reader, signature: signature) as? Api.SecureSecretSettings
            } }
            let _c1 = _1 != nil
            let _c2 = (Int(_1!) & Int(1 << 0) == 0) || _2 != nil
            let _c3 = (Int(_1!) & Int(1 << 1) == 0) || _3 != nil
            if _c1 && _c2 && _c3 {
                return Api.account.PasswordSettings.passwordSettings(flags: _1!, email: _2, secureSettings: _3)
            }
            else {
                return nil
            }
        }
    
    }
    enum WallPapers: TypeConstructorDescription {
        case wallPapersNotModified
        case wallPapers(hash: Int32, wallpapers: [Api.WallPaper])
    
    func serialize(_ buffer: Buffer, _ boxed: Swift.Bool) {
    switch self {
                case .wallPapersNotModified:
                    if boxed {
                        buffer.appendInt32(471437699)
                    }
                    
                    break
                case .wallPapers(let hash, let wallpapers):
                    if boxed {
                        buffer.appendInt32(1881892265)
                    }
                    serializeInt32(hash, buffer: buffer, boxed: false)
                    buffer.appendInt32(481674261)
                    buffer.appendInt32(Int32(wallpapers.count))
                    for item in wallpapers {
                        item.serialize(buffer, true)
                    }
                    break
    }
    }
    
    func descriptionFields() -> (String, [(String, Any)]) {
        switch self {
                case .wallPapersNotModified:
                return ("wallPapersNotModified", [])
                case .wallPapers(let hash, let wallpapers):
                return ("wallPapers", [("hash", hash), ("wallpapers", wallpapers)])
    }
    }
    
        static func parse_wallPapersNotModified(_ reader: BufferReader) -> WallPapers? {
            return Api.account.WallPapers.wallPapersNotModified
        }
        static func parse_wallPapers(_ reader: BufferReader) -> WallPapers? {
            var _1: Int32?
            _1 = reader.readInt32()
            var _2: [Api.WallPaper]?
            if let _ = reader.readInt32() {
                _2 = Api.parseVector(reader, elementSignature: 0, elementType: Api.WallPaper.self)
            }
            let _c1 = _1 != nil
            let _c2 = _2 != nil
            if _c1 && _c2 {
                return Api.account.WallPapers.wallPapers(hash: _1!, wallpapers: _2!)
            }
            else {
                return nil
            }
        }
    
    }
    enum PasswordInputSettings: TypeConstructorDescription {
        case passwordInputSettings(flags: Int32, newAlgo: Api.PasswordKdfAlgo?, newPasswordHash: Buffer?, hint: String?, email: String?, newSecureSettings: Api.SecureSecretSettings?)
    
    func serialize(_ buffer: Buffer, _ boxed: Swift.Bool) {
    switch self {
                case .passwordInputSettings(let flags, let newAlgo, let newPasswordHash, let hint, let email, let newSecureSettings):
                    if boxed {
                        buffer.appendInt32(-1036572727)
                    }
                    serializeInt32(flags, buffer: buffer, boxed: false)
                    if Int(flags) & Int(1 << 0) != 0 {newAlgo!.serialize(buffer, true)}
                    if Int(flags) & Int(1 << 0) != 0 {serializeBytes(newPasswordHash!, buffer: buffer, boxed: false)}
                    if Int(flags) & Int(1 << 0) != 0 {serializeString(hint!, buffer: buffer, boxed: false)}
                    if Int(flags) & Int(1 << 1) != 0 {serializeString(email!, buffer: buffer, boxed: false)}
                    if Int(flags) & Int(1 << 2) != 0 {newSecureSettings!.serialize(buffer, true)}
                    break
    }
    }
    
    func descriptionFields() -> (String, [(String, Any)]) {
        switch self {
                case .passwordInputSettings(let flags, let newAlgo, let newPasswordHash, let hint, let email, let newSecureSettings):
                return ("passwordInputSettings", [("flags", flags), ("newAlgo", newAlgo), ("newPasswordHash", newPasswordHash), ("hint", hint), ("email", email), ("newSecureSettings", newSecureSettings)])
    }
    }
    
        static func parse_passwordInputSettings(_ reader: BufferReader) -> PasswordInputSettings? {
            var _1: Int32?
            _1 = reader.readInt32()
            var _2: Api.PasswordKdfAlgo?
            if Int(_1!) & Int(1 << 0) != 0 {if let signature = reader.readInt32() {
                _2 = Api.parse(reader, signature: signature) as? Api.PasswordKdfAlgo
            } }
            var _3: Buffer?
            if Int(_1!) & Int(1 << 0) != 0 {_3 = parseBytes(reader) }
            var _4: String?
            if Int(_1!) & Int(1 << 0) != 0 {_4 = parseString(reader) }
            var _5: String?
            if Int(_1!) & Int(1 << 1) != 0 {_5 = parseString(reader) }
            var _6: Api.SecureSecretSettings?
            if Int(_1!) & Int(1 << 2) != 0 {if let signature = reader.readInt32() {
                _6 = Api.parse(reader, signature: signature) as? Api.SecureSecretSettings
            } }
            let _c1 = _1 != nil
            let _c2 = (Int(_1!) & Int(1 << 0) == 0) || _2 != nil
            let _c3 = (Int(_1!) & Int(1 << 0) == 0) || _3 != nil
            let _c4 = (Int(_1!) & Int(1 << 0) == 0) || _4 != nil
            let _c5 = (Int(_1!) & Int(1 << 1) == 0) || _5 != nil
            let _c6 = (Int(_1!) & Int(1 << 2) == 0) || _6 != nil
            if _c1 && _c2 && _c3 && _c4 && _c5 && _c6 {
                return Api.account.PasswordInputSettings.passwordInputSettings(flags: _1!, newAlgo: _2, newPasswordHash: _3, hint: _4, email: _5, newSecureSettings: _6)
            }
            else {
                return nil
            }
        }
    
    }
    enum WebAuthorizations: TypeConstructorDescription {
        case webAuthorizations(authorizations: [Api.WebAuthorization], users: [Api.User])
    
    func serialize(_ buffer: Buffer, _ boxed: Swift.Bool) {
    switch self {
                case .webAuthorizations(let authorizations, let users):
                    if boxed {
                        buffer.appendInt32(-313079300)
                    }
                    buffer.appendInt32(481674261)
                    buffer.appendInt32(Int32(authorizations.count))
                    for item in authorizations {
                        item.serialize(buffer, true)
                    }
                    buffer.appendInt32(481674261)
                    buffer.appendInt32(Int32(users.count))
                    for item in users {
                        item.serialize(buffer, true)
                    }
                    break
    }
    }
    
    func descriptionFields() -> (String, [(String, Any)]) {
        switch self {
                case .webAuthorizations(let authorizations, let users):
                return ("webAuthorizations", [("authorizations", authorizations), ("users", users)])
    }
    }
    
        static func parse_webAuthorizations(_ reader: BufferReader) -> WebAuthorizations? {
            var _1: [Api.WebAuthorization]?
            if let _ = reader.readInt32() {
                _1 = Api.parseVector(reader, elementSignature: 0, elementType: Api.WebAuthorization.self)
            }
            var _2: [Api.User]?
            if let _ = reader.readInt32() {
                _2 = Api.parseVector(reader, elementSignature: 0, elementType: Api.User.self)
            }
            let _c1 = _1 != nil
            let _c2 = _2 != nil
            if _c1 && _c2 {
                return Api.account.WebAuthorizations.webAuthorizations(authorizations: _1!, users: _2!)
            }
            else {
                return nil
            }
        }
    
    }
    enum SentEmailCode: TypeConstructorDescription {
        case sentEmailCode(emailPattern: String, length: Int32)
    
    func serialize(_ buffer: Buffer, _ boxed: Swift.Bool) {
    switch self {
                case .sentEmailCode(let emailPattern, let length):
                    if boxed {
                        buffer.appendInt32(-2128640689)
                    }
                    serializeString(emailPattern, buffer: buffer, boxed: false)
                    serializeInt32(length, buffer: buffer, boxed: false)
                    break
    }
    }
    
    func descriptionFields() -> (String, [(String, Any)]) {
        switch self {
                case .sentEmailCode(let emailPattern, let length):
                return ("sentEmailCode", [("emailPattern", emailPattern), ("length", length)])
    }
    }
    
        static func parse_sentEmailCode(_ reader: BufferReader) -> SentEmailCode? {
            var _1: String?
            _1 = parseString(reader)
            var _2: Int32?
            _2 = reader.readInt32()
            let _c1 = _1 != nil
            let _c2 = _2 != nil
            if _c1 && _c2 {
                return Api.account.SentEmailCode.sentEmailCode(emailPattern: _1!, length: _2!)
            }
            else {
                return nil
            }
        }
    
    }
    enum Authorizations: TypeConstructorDescription {
        case authorizations(authorizations: [Api.Authorization])
    
    func serialize(_ buffer: Buffer, _ boxed: Swift.Bool) {
    switch self {
                case .authorizations(let authorizations):
                    if boxed {
                        buffer.appendInt32(307276766)
                    }
                    buffer.appendInt32(481674261)
                    buffer.appendInt32(Int32(authorizations.count))
                    for item in authorizations {
                        item.serialize(buffer, true)
                    }
                    break
    }
    }
    
    func descriptionFields() -> (String, [(String, Any)]) {
        switch self {
                case .authorizations(let authorizations):
                return ("authorizations", [("authorizations", authorizations)])
    }
    }
    
        static func parse_authorizations(_ reader: BufferReader) -> Authorizations? {
            var _1: [Api.Authorization]?
            if let _ = reader.readInt32() {
                _1 = Api.parseVector(reader, elementSignature: 0, elementType: Api.Authorization.self)
            }
            let _c1 = _1 != nil
            if _c1 {
                return Api.account.Authorizations.authorizations(authorizations: _1!)
            }
            else {
                return nil
            }
        }
    
    }
    enum AuthorizationForm: TypeConstructorDescription {
        case authorizationForm(flags: Int32, requiredTypes: [Api.SecureRequiredType], values: [Api.SecureValue], errors: [Api.SecureValueError], users: [Api.User], privacyPolicyUrl: String?)
    
    func serialize(_ buffer: Buffer, _ boxed: Swift.Bool) {
    switch self {
                case .authorizationForm(let flags, let requiredTypes, let values, let errors, let users, let privacyPolicyUrl):
                    if boxed {
                        buffer.appendInt32(-1389486888)
                    }
                    serializeInt32(flags, buffer: buffer, boxed: false)
                    buffer.appendInt32(481674261)
                    buffer.appendInt32(Int32(requiredTypes.count))
                    for item in requiredTypes {
                        item.serialize(buffer, true)
                    }
                    buffer.appendInt32(481674261)
                    buffer.appendInt32(Int32(values.count))
                    for item in values {
                        item.serialize(buffer, true)
                    }
                    buffer.appendInt32(481674261)
                    buffer.appendInt32(Int32(errors.count))
                    for item in errors {
                        item.serialize(buffer, true)
                    }
                    buffer.appendInt32(481674261)
                    buffer.appendInt32(Int32(users.count))
                    for item in users {
                        item.serialize(buffer, true)
                    }
                    if Int(flags) & Int(1 << 0) != 0 {serializeString(privacyPolicyUrl!, buffer: buffer, boxed: false)}
                    break
    }
    }
    
    func descriptionFields() -> (String, [(String, Any)]) {
        switch self {
                case .authorizationForm(let flags, let requiredTypes, let values, let errors, let users, let privacyPolicyUrl):
                return ("authorizationForm", [("flags", flags), ("requiredTypes", requiredTypes), ("values", values), ("errors", errors), ("users", users), ("privacyPolicyUrl", privacyPolicyUrl)])
    }
    }
    
        static func parse_authorizationForm(_ reader: BufferReader) -> AuthorizationForm? {
            var _1: Int32?
            _1 = reader.readInt32()
            var _2: [Api.SecureRequiredType]?
            if let _ = reader.readInt32() {
                _2 = Api.parseVector(reader, elementSignature: 0, elementType: Api.SecureRequiredType.self)
            }
            var _3: [Api.SecureValue]?
            if let _ = reader.readInt32() {
                _3 = Api.parseVector(reader, elementSignature: 0, elementType: Api.SecureValue.self)
            }
            var _4: [Api.SecureValueError]?
            if let _ = reader.readInt32() {
                _4 = Api.parseVector(reader, elementSignature: 0, elementType: Api.SecureValueError.self)
            }
            var _5: [Api.User]?
            if let _ = reader.readInt32() {
                _5 = Api.parseVector(reader, elementSignature: 0, elementType: Api.User.self)
            }
            var _6: String?
            if Int(_1!) & Int(1 << 0) != 0 {_6 = parseString(reader) }
            let _c1 = _1 != nil
            let _c2 = _2 != nil
            let _c3 = _3 != nil
            let _c4 = _4 != nil
            let _c5 = _5 != nil
            let _c6 = (Int(_1!) & Int(1 << 0) == 0) || _6 != nil
            if _c1 && _c2 && _c3 && _c4 && _c5 && _c6 {
                return Api.account.AuthorizationForm.authorizationForm(flags: _1!, requiredTypes: _2!, values: _3!, errors: _4!, users: _5!, privacyPolicyUrl: _6)
            }
            else {
                return nil
            }
        }
    
    }
    enum Password: TypeConstructorDescription {
        case password(flags: Int32, currentAlgo: Api.PasswordKdfAlgo?, srpB: Buffer?, srpId: Int64?, hint: String?, emailUnconfirmedPattern: String?, newAlgo: Api.PasswordKdfAlgo, newSecureAlgo: Api.SecurePasswordKdfAlgo, secureRandom: Buffer)
    
    func serialize(_ buffer: Buffer, _ boxed: Swift.Bool) {
    switch self {
                case .password(let flags, let currentAlgo, let srpB, let srpId, let hint, let emailUnconfirmedPattern, let newAlgo, let newSecureAlgo, let secureRandom):
                    if boxed {
                        buffer.appendInt32(-1390001672)
                    }
                    serializeInt32(flags, buffer: buffer, boxed: false)
                    if Int(flags) & Int(1 << 2) != 0 {currentAlgo!.serialize(buffer, true)}
                    if Int(flags) & Int(1 << 2) != 0 {serializeBytes(srpB!, buffer: buffer, boxed: false)}
                    if Int(flags) & Int(1 << 2) != 0 {serializeInt64(srpId!, buffer: buffer, boxed: false)}
                    if Int(flags) & Int(1 << 3) != 0 {serializeString(hint!, buffer: buffer, boxed: false)}
                    if Int(flags) & Int(1 << 4) != 0 {serializeString(emailUnconfirmedPattern!, buffer: buffer, boxed: false)}
                    newAlgo.serialize(buffer, true)
                    newSecureAlgo.serialize(buffer, true)
                    serializeBytes(secureRandom, buffer: buffer, boxed: false)
                    break
    }
    }
    
    func descriptionFields() -> (String, [(String, Any)]) {
        switch self {
                case .password(let flags, let currentAlgo, let srpB, let srpId, let hint, let emailUnconfirmedPattern, let newAlgo, let newSecureAlgo, let secureRandom):
                return ("password", [("flags", flags), ("currentAlgo", currentAlgo), ("srpB", srpB), ("srpId", srpId), ("hint", hint), ("emailUnconfirmedPattern", emailUnconfirmedPattern), ("newAlgo", newAlgo), ("newSecureAlgo", newSecureAlgo), ("secureRandom", secureRandom)])
    }
    }
    
        static func parse_password(_ reader: BufferReader) -> Password? {
            var _1: Int32?
            _1 = reader.readInt32()
            var _2: Api.PasswordKdfAlgo?
            if Int(_1!) & Int(1 << 2) != 0 {if let signature = reader.readInt32() {
                _2 = Api.parse(reader, signature: signature) as? Api.PasswordKdfAlgo
            } }
            var _3: Buffer?
            if Int(_1!) & Int(1 << 2) != 0 {_3 = parseBytes(reader) }
            var _4: Int64?
            if Int(_1!) & Int(1 << 2) != 0 {_4 = reader.readInt64() }
            var _5: String?
            if Int(_1!) & Int(1 << 3) != 0 {_5 = parseString(reader) }
            var _6: String?
            if Int(_1!) & Int(1 << 4) != 0 {_6 = parseString(reader) }
            var _7: Api.PasswordKdfAlgo?
            if let signature = reader.readInt32() {
                _7 = Api.parse(reader, signature: signature) as? Api.PasswordKdfAlgo
            }
            var _8: Api.SecurePasswordKdfAlgo?
            if let signature = reader.readInt32() {
                _8 = Api.parse(reader, signature: signature) as? Api.SecurePasswordKdfAlgo
            }
            var _9: Buffer?
            _9 = parseBytes(reader)
            let _c1 = _1 != nil
            let _c2 = (Int(_1!) & Int(1 << 2) == 0) || _2 != nil
            let _c3 = (Int(_1!) & Int(1 << 2) == 0) || _3 != nil
            let _c4 = (Int(_1!) & Int(1 << 2) == 0) || _4 != nil
            let _c5 = (Int(_1!) & Int(1 << 3) == 0) || _5 != nil
            let _c6 = (Int(_1!) & Int(1 << 4) == 0) || _6 != nil
            let _c7 = _7 != nil
            let _c8 = _8 != nil
            let _c9 = _9 != nil
            if _c1 && _c2 && _c3 && _c4 && _c5 && _c6 && _c7 && _c8 && _c9 {
                return Api.account.Password.password(flags: _1!, currentAlgo: _2, srpB: _3, srpId: _4, hint: _5, emailUnconfirmedPattern: _6, newAlgo: _7!, newSecureAlgo: _8!, secureRandom: _9!)
            }
            else {
                return nil
            }
        }
    
    }
    enum PrivacyRules: TypeConstructorDescription {
        case privacyRules(rules: [Api.PrivacyRule], users: [Api.User])
    
    func serialize(_ buffer: Buffer, _ boxed: Swift.Bool) {
    switch self {
                case .privacyRules(let rules, let users):
                    if boxed {
                        buffer.appendInt32(1430961007)
                    }
                    buffer.appendInt32(481674261)
                    buffer.appendInt32(Int32(rules.count))
                    for item in rules {
                        item.serialize(buffer, true)
                    }
                    buffer.appendInt32(481674261)
                    buffer.appendInt32(Int32(users.count))
                    for item in users {
                        item.serialize(buffer, true)
                    }
                    break
    }
    }
    
    func descriptionFields() -> (String, [(String, Any)]) {
        switch self {
                case .privacyRules(let rules, let users):
                return ("privacyRules", [("rules", rules), ("users", users)])
    }
    }
    
        static func parse_privacyRules(_ reader: BufferReader) -> PrivacyRules? {
            var _1: [Api.PrivacyRule]?
            if let _ = reader.readInt32() {
                _1 = Api.parseVector(reader, elementSignature: 0, elementType: Api.PrivacyRule.self)
            }
            var _2: [Api.User]?
            if let _ = reader.readInt32() {
                _2 = Api.parseVector(reader, elementSignature: 0, elementType: Api.User.self)
            }
            let _c1 = _1 != nil
            let _c2 = _2 != nil
            if _c1 && _c2 {
                return Api.account.PrivacyRules.privacyRules(rules: _1!, users: _2!)
            }
            else {
                return nil
            }
        }
    
    }
    enum AutoDownloadSettings: TypeConstructorDescription {
        case autoDownloadSettings(low: Api.AutoDownloadSettings, medium: Api.AutoDownloadSettings, high: Api.AutoDownloadSettings)
    
    func serialize(_ buffer: Buffer, _ boxed: Swift.Bool) {
    switch self {
                case .autoDownloadSettings(let low, let medium, let high):
                    if boxed {
                        buffer.appendInt32(1674235686)
                    }
                    low.serialize(buffer, true)
                    medium.serialize(buffer, true)
                    high.serialize(buffer, true)
                    break
    }
    }
    
    func descriptionFields() -> (String, [(String, Any)]) {
        switch self {
                case .autoDownloadSettings(let low, let medium, let high):
                return ("autoDownloadSettings", [("low", low), ("medium", medium), ("high", high)])
    }
    }
    
        static func parse_autoDownloadSettings(_ reader: BufferReader) -> AutoDownloadSettings? {
            var _1: Api.AutoDownloadSettings?
            if let signature = reader.readInt32() {
                _1 = Api.parse(reader, signature: signature) as? Api.AutoDownloadSettings
            }
            var _2: Api.AutoDownloadSettings?
            if let signature = reader.readInt32() {
                _2 = Api.parse(reader, signature: signature) as? Api.AutoDownloadSettings
            }
            var _3: Api.AutoDownloadSettings?
            if let signature = reader.readInt32() {
                _3 = Api.parse(reader, signature: signature) as? Api.AutoDownloadSettings
            }
            let _c1 = _1 != nil
            let _c2 = _2 != nil
            let _c3 = _3 != nil
            if _c1 && _c2 && _c3 {
                return Api.account.AutoDownloadSettings.autoDownloadSettings(low: _1!, medium: _2!, high: _3!)
            }
            else {
                return nil
            }
        }
    
    }
}
}
extension Api {
struct photos {
    enum Photo: TypeConstructorDescription {
        case photo(photo: Api.Photo, users: [Api.User])
    
    func serialize(_ buffer: Buffer, _ boxed: Swift.Bool) {
    switch self {
                case .photo(let photo, let users):
                    if boxed {
                        buffer.appendInt32(539045032)
                    }
                    photo.serialize(buffer, true)
                    buffer.appendInt32(481674261)
                    buffer.appendInt32(Int32(users.count))
                    for item in users {
                        item.serialize(buffer, true)
                    }
                    break
    }
    }
    
    func descriptionFields() -> (String, [(String, Any)]) {
        switch self {
                case .photo(let photo, let users):
                return ("photo", [("photo", photo), ("users", users)])
    }
    }
    
        static func parse_photo(_ reader: BufferReader) -> Photo? {
            var _1: Api.Photo?
            if let signature = reader.readInt32() {
                _1 = Api.parse(reader, signature: signature) as? Api.Photo
            }
            var _2: [Api.User]?
            if let _ = reader.readInt32() {
                _2 = Api.parseVector(reader, elementSignature: 0, elementType: Api.User.self)
            }
            let _c1 = _1 != nil
            let _c2 = _2 != nil
            if _c1 && _c2 {
                return Api.photos.Photo.photo(photo: _1!, users: _2!)
            }
            else {
                return nil
            }
        }
    
    }
    enum Photos: TypeConstructorDescription {
        case photos(photos: [Api.Photo], users: [Api.User])
        case photosSlice(count: Int32, photos: [Api.Photo], users: [Api.User])
    
    func serialize(_ buffer: Buffer, _ boxed: Swift.Bool) {
    switch self {
                case .photos(let photos, let users):
                    if boxed {
                        buffer.appendInt32(-1916114267)
                    }
                    buffer.appendInt32(481674261)
                    buffer.appendInt32(Int32(photos.count))
                    for item in photos {
                        item.serialize(buffer, true)
                    }
                    buffer.appendInt32(481674261)
                    buffer.appendInt32(Int32(users.count))
                    for item in users {
                        item.serialize(buffer, true)
                    }
                    break
                case .photosSlice(let count, let photos, let users):
                    if boxed {
                        buffer.appendInt32(352657236)
                    }
                    serializeInt32(count, buffer: buffer, boxed: false)
                    buffer.appendInt32(481674261)
                    buffer.appendInt32(Int32(photos.count))
                    for item in photos {
                        item.serialize(buffer, true)
                    }
                    buffer.appendInt32(481674261)
                    buffer.appendInt32(Int32(users.count))
                    for item in users {
                        item.serialize(buffer, true)
                    }
                    break
    }
    }
    
    func descriptionFields() -> (String, [(String, Any)]) {
        switch self {
                case .photos(let photos, let users):
                return ("photos", [("photos", photos), ("users", users)])
                case .photosSlice(let count, let photos, let users):
                return ("photosSlice", [("count", count), ("photos", photos), ("users", users)])
    }
    }
    
        static func parse_photos(_ reader: BufferReader) -> Photos? {
            var _1: [Api.Photo]?
            if let _ = reader.readInt32() {
                _1 = Api.parseVector(reader, elementSignature: 0, elementType: Api.Photo.self)
            }
            var _2: [Api.User]?
            if let _ = reader.readInt32() {
                _2 = Api.parseVector(reader, elementSignature: 0, elementType: Api.User.self)
            }
            let _c1 = _1 != nil
            let _c2 = _2 != nil
            if _c1 && _c2 {
                return Api.photos.Photos.photos(photos: _1!, users: _2!)
            }
            else {
                return nil
            }
        }
        static func parse_photosSlice(_ reader: BufferReader) -> Photos? {
            var _1: Int32?
            _1 = reader.readInt32()
            var _2: [Api.Photo]?
            if let _ = reader.readInt32() {
                _2 = Api.parseVector(reader, elementSignature: 0, elementType: Api.Photo.self)
            }
            var _3: [Api.User]?
            if let _ = reader.readInt32() {
                _3 = Api.parseVector(reader, elementSignature: 0, elementType: Api.User.self)
            }
            let _c1 = _1 != nil
            let _c2 = _2 != nil
            let _c3 = _3 != nil
            if _c1 && _c2 && _c3 {
                return Api.photos.Photos.photosSlice(count: _1!, photos: _2!, users: _3!)
            }
            else {
                return nil
            }
        }
    
    }
}
}
extension Api {
struct phone {
    enum PhoneCall: TypeConstructorDescription {
        case phoneCall(phoneCall: Api.PhoneCall, users: [Api.User])
    
    func serialize(_ buffer: Buffer, _ boxed: Swift.Bool) {
    switch self {
                case .phoneCall(let phoneCall, let users):
                    if boxed {
                        buffer.appendInt32(-326966976)
                    }
                    phoneCall.serialize(buffer, true)
                    buffer.appendInt32(481674261)
                    buffer.appendInt32(Int32(users.count))
                    for item in users {
                        item.serialize(buffer, true)
                    }
                    break
    }
    }
    
    func descriptionFields() -> (String, [(String, Any)]) {
        switch self {
                case .phoneCall(let phoneCall, let users):
                return ("phoneCall", [("phoneCall", phoneCall), ("users", users)])
    }
    }
    
        static func parse_phoneCall(_ reader: BufferReader) -> PhoneCall? {
            var _1: Api.PhoneCall?
            if let signature = reader.readInt32() {
                _1 = Api.parse(reader, signature: signature) as? Api.PhoneCall
            }
            var _2: [Api.User]?
            if let _ = reader.readInt32() {
                _2 = Api.parseVector(reader, elementSignature: 0, elementType: Api.User.self)
            }
            let _c1 = _1 != nil
            let _c2 = _2 != nil
            if _c1 && _c2 {
                return Api.phone.PhoneCall.phoneCall(phoneCall: _1!, users: _2!)
            }
            else {
                return nil
            }
        }
    
    }
}
}
extension Api {
    struct functions {
            struct messages {
                static func getHistory(peer: Api.InputPeer, offsetId: Int32, offsetDate: Int32, addOffset: Int32, limit: Int32, maxId: Int32, minId: Int32, hash: Int32) -> (FunctionDescription, Buffer, DeserializeFunctionResponse<Api.messages.Messages>) {
                    let buffer = Buffer()
                    buffer.appendInt32(-591691168)
                    peer.serialize(buffer, true)
                    serializeInt32(offsetId, buffer: buffer, boxed: false)
                    serializeInt32(offsetDate, buffer: buffer, boxed: false)
                    serializeInt32(addOffset, buffer: buffer, boxed: false)
                    serializeInt32(limit, buffer: buffer, boxed: false)
                    serializeInt32(maxId, buffer: buffer, boxed: false)
                    serializeInt32(minId, buffer: buffer, boxed: false)
                    serializeInt32(hash, buffer: buffer, boxed: false)
                    return (FunctionDescription(name: "messages.getHistory", parameters: [("peer", peer), ("offsetId", offsetId), ("offsetDate", offsetDate), ("addOffset", addOffset), ("limit", limit), ("maxId", maxId), ("minId", minId), ("hash", hash)]), buffer, DeserializeFunctionResponse { (buffer: Buffer) -> Api.messages.Messages? in
                        let reader = BufferReader(buffer)
                        var result: Api.messages.Messages?
                        if let signature = reader.readInt32() {
                            result = Api.parse(reader, signature: signature) as? Api.messages.Messages
                        }
                        return result
                    })
                }
            
                static func readHistory(peer: Api.InputPeer, maxId: Int32) -> (FunctionDescription, Buffer, DeserializeFunctionResponse<Api.messages.AffectedMessages>) {
                    let buffer = Buffer()
                    buffer.appendInt32(238054714)
                    peer.serialize(buffer, true)
                    serializeInt32(maxId, buffer: buffer, boxed: false)
                    return (FunctionDescription(name: "messages.readHistory", parameters: [("peer", peer), ("maxId", maxId)]), buffer, DeserializeFunctionResponse { (buffer: Buffer) -> Api.messages.AffectedMessages? in
                        let reader = BufferReader(buffer)
                        var result: Api.messages.AffectedMessages?
                        if let signature = reader.readInt32() {
                            result = Api.parse(reader, signature: signature) as? Api.messages.AffectedMessages
                        }
                        return result
                    })
                }
            
                static func deleteHistory(flags: Int32, peer: Api.InputPeer, maxId: Int32) -> (FunctionDescription, Buffer, DeserializeFunctionResponse<Api.messages.AffectedHistory>) {
                    let buffer = Buffer()
                    buffer.appendInt32(469850889)
                    serializeInt32(flags, buffer: buffer, boxed: false)
                    peer.serialize(buffer, true)
                    serializeInt32(maxId, buffer: buffer, boxed: false)
                    return (FunctionDescription(name: "messages.deleteHistory", parameters: [("flags", flags), ("peer", peer), ("maxId", maxId)]), buffer, DeserializeFunctionResponse { (buffer: Buffer) -> Api.messages.AffectedHistory? in
                        let reader = BufferReader(buffer)
                        var result: Api.messages.AffectedHistory?
                        if let signature = reader.readInt32() {
                            result = Api.parse(reader, signature: signature) as? Api.messages.AffectedHistory
                        }
                        return result
                    })
                }
            
                static func deleteMessages(flags: Int32, id: [Int32]) -> (FunctionDescription, Buffer, DeserializeFunctionResponse<Api.messages.AffectedMessages>) {
                    let buffer = Buffer()
                    buffer.appendInt32(-443640366)
                    serializeInt32(flags, buffer: buffer, boxed: false)
                    buffer.appendInt32(481674261)
                    buffer.appendInt32(Int32(id.count))
                    for item in id {
                        serializeInt32(item, buffer: buffer, boxed: false)
                    }
                    return (FunctionDescription(name: "messages.deleteMessages", parameters: [("flags", flags), ("id", id)]), buffer, DeserializeFunctionResponse { (buffer: Buffer) -> Api.messages.AffectedMessages? in
                        let reader = BufferReader(buffer)
                        var result: Api.messages.AffectedMessages?
                        if let signature = reader.readInt32() {
                            result = Api.parse(reader, signature: signature) as? Api.messages.AffectedMessages
                        }
                        return result
                    })
                }
            
                static func receivedMessages(maxId: Int32) -> (FunctionDescription, Buffer, DeserializeFunctionResponse<[Api.ReceivedNotifyMessage]>) {
                    let buffer = Buffer()
                    buffer.appendInt32(94983360)
                    serializeInt32(maxId, buffer: buffer, boxed: false)
                    return (FunctionDescription(name: "messages.receivedMessages", parameters: [("maxId", maxId)]), buffer, DeserializeFunctionResponse { (buffer: Buffer) -> [Api.ReceivedNotifyMessage]? in
                        let reader = BufferReader(buffer)
                        var result: [Api.ReceivedNotifyMessage]?
                        if let _ = reader.readInt32() {
                            result = Api.parseVector(reader, elementSignature: 0, elementType: Api.ReceivedNotifyMessage.self)
                        }
                        return result
                    })
                }
            
                static func setTyping(peer: Api.InputPeer, action: Api.SendMessageAction) -> (FunctionDescription, Buffer, DeserializeFunctionResponse<Api.Bool>) {
                    let buffer = Buffer()
                    buffer.appendInt32(-1551737264)
                    peer.serialize(buffer, true)
                    action.serialize(buffer, true)
                    return (FunctionDescription(name: "messages.setTyping", parameters: [("peer", peer), ("action", action)]), buffer, DeserializeFunctionResponse { (buffer: Buffer) -> Api.Bool? in
                        let reader = BufferReader(buffer)
                        var result: Api.Bool?
                        if let signature = reader.readInt32() {
                            result = Api.parse(reader, signature: signature) as? Api.Bool
                        }
                        return result
                    })
                }
            
                static func sendMessage(flags: Int32, peer: Api.InputPeer, replyToMsgId: Int32?, message: String, randomId: Int64, replyMarkup: Api.ReplyMarkup?, entities: [Api.MessageEntity]?) -> (FunctionDescription, Buffer, DeserializeFunctionResponse<Api.Updates>) {
                    let buffer = Buffer()
                    buffer.appendInt32(-91733382)
                    serializeInt32(flags, buffer: buffer, boxed: false)
                    peer.serialize(buffer, true)
                    if Int(flags) & Int(1 << 0) != 0 {serializeInt32(replyToMsgId!, buffer: buffer, boxed: false)}
                    serializeString(message, buffer: buffer, boxed: false)
                    serializeInt64(randomId, buffer: buffer, boxed: false)
                    if Int(flags) & Int(1 << 2) != 0 {replyMarkup!.serialize(buffer, true)}
                    if Int(flags) & Int(1 << 3) != 0 {buffer.appendInt32(481674261)
                    buffer.appendInt32(Int32(entities!.count))
                    for item in entities! {
                        item.serialize(buffer, true)
                    }}
                    return (FunctionDescription(name: "messages.sendMessage", parameters: [("flags", flags), ("peer", peer), ("replyToMsgId", replyToMsgId), ("message", message), ("randomId", randomId), ("replyMarkup", replyMarkup), ("entities", entities)]), buffer, DeserializeFunctionResponse { (buffer: Buffer) -> Api.Updates? in
                        let reader = BufferReader(buffer)
                        var result: Api.Updates?
                        if let signature = reader.readInt32() {
                            result = Api.parse(reader, signature: signature) as? Api.Updates
                        }
                        return result
                    })
                }
            
                static func reportSpam(peer: Api.InputPeer) -> (FunctionDescription, Buffer, DeserializeFunctionResponse<Api.Bool>) {
                    let buffer = Buffer()
                    buffer.appendInt32(-820669733)
                    peer.serialize(buffer, true)
                    return (FunctionDescription(name: "messages.reportSpam", parameters: [("peer", peer)]), buffer, DeserializeFunctionResponse { (buffer: Buffer) -> Api.Bool? in
                        let reader = BufferReader(buffer)
                        var result: Api.Bool?
                        if let signature = reader.readInt32() {
                            result = Api.parse(reader, signature: signature) as? Api.Bool
                        }
                        return result
                    })
                }
            
                static func hideReportSpam(peer: Api.InputPeer) -> (FunctionDescription, Buffer, DeserializeFunctionResponse<Api.Bool>) {
                    let buffer = Buffer()
                    buffer.appendInt32(-1460572005)
                    peer.serialize(buffer, true)
                    return (FunctionDescription(name: "messages.hideReportSpam", parameters: [("peer", peer)]), buffer, DeserializeFunctionResponse { (buffer: Buffer) -> Api.Bool? in
                        let reader = BufferReader(buffer)
                        var result: Api.Bool?
                        if let signature = reader.readInt32() {
                            result = Api.parse(reader, signature: signature) as? Api.Bool
                        }
                        return result
                    })
                }
            
                static func getPeerSettings(peer: Api.InputPeer) -> (FunctionDescription, Buffer, DeserializeFunctionResponse<Api.PeerSettings>) {
                    let buffer = Buffer()
                    buffer.appendInt32(913498268)
                    peer.serialize(buffer, true)
                    return (FunctionDescription(name: "messages.getPeerSettings", parameters: [("peer", peer)]), buffer, DeserializeFunctionResponse { (buffer: Buffer) -> Api.PeerSettings? in
                        let reader = BufferReader(buffer)
                        var result: Api.PeerSettings?
                        if let signature = reader.readInt32() {
                            result = Api.parse(reader, signature: signature) as? Api.PeerSettings
                        }
                        return result
                    })
                }
            
                static func getChats(id: [Int32]) -> (FunctionDescription, Buffer, DeserializeFunctionResponse<Api.messages.Chats>) {
                    let buffer = Buffer()
                    buffer.appendInt32(1013621127)
                    buffer.appendInt32(481674261)
                    buffer.appendInt32(Int32(id.count))
                    for item in id {
                        serializeInt32(item, buffer: buffer, boxed: false)
                    }
                    return (FunctionDescription(name: "messages.getChats", parameters: [("id", id)]), buffer, DeserializeFunctionResponse { (buffer: Buffer) -> Api.messages.Chats? in
                        let reader = BufferReader(buffer)
                        var result: Api.messages.Chats?
                        if let signature = reader.readInt32() {
                            result = Api.parse(reader, signature: signature) as? Api.messages.Chats
                        }
                        return result
                    })
                }
            
                static func getFullChat(chatId: Int32) -> (FunctionDescription, Buffer, DeserializeFunctionResponse<Api.messages.ChatFull>) {
                    let buffer = Buffer()
                    buffer.appendInt32(998448230)
                    serializeInt32(chatId, buffer: buffer, boxed: false)
                    return (FunctionDescription(name: "messages.getFullChat", parameters: [("chatId", chatId)]), buffer, DeserializeFunctionResponse { (buffer: Buffer) -> Api.messages.ChatFull? in
                        let reader = BufferReader(buffer)
                        var result: Api.messages.ChatFull?
                        if let signature = reader.readInt32() {
                            result = Api.parse(reader, signature: signature) as? Api.messages.ChatFull
                        }
                        return result
                    })
                }
            
                static func editChatTitle(chatId: Int32, title: String) -> (FunctionDescription, Buffer, DeserializeFunctionResponse<Api.Updates>) {
                    let buffer = Buffer()
                    buffer.appendInt32(-599447467)
                    serializeInt32(chatId, buffer: buffer, boxed: false)
                    serializeString(title, buffer: buffer, boxed: false)
                    return (FunctionDescription(name: "messages.editChatTitle", parameters: [("chatId", chatId), ("title", title)]), buffer, DeserializeFunctionResponse { (buffer: Buffer) -> Api.Updates? in
                        let reader = BufferReader(buffer)
                        var result: Api.Updates?
                        if let signature = reader.readInt32() {
                            result = Api.parse(reader, signature: signature) as? Api.Updates
                        }
                        return result
                    })
                }
            
                static func editChatPhoto(chatId: Int32, photo: Api.InputChatPhoto) -> (FunctionDescription, Buffer, DeserializeFunctionResponse<Api.Updates>) {
                    let buffer = Buffer()
                    buffer.appendInt32(-900957736)
                    serializeInt32(chatId, buffer: buffer, boxed: false)
                    photo.serialize(buffer, true)
                    return (FunctionDescription(name: "messages.editChatPhoto", parameters: [("chatId", chatId), ("photo", photo)]), buffer, DeserializeFunctionResponse { (buffer: Buffer) -> Api.Updates? in
                        let reader = BufferReader(buffer)
                        var result: Api.Updates?
                        if let signature = reader.readInt32() {
                            result = Api.parse(reader, signature: signature) as? Api.Updates
                        }
                        return result
                    })
                }
            
                static func addChatUser(chatId: Int32, userId: Api.InputUser, fwdLimit: Int32) -> (FunctionDescription, Buffer, DeserializeFunctionResponse<Api.Updates>) {
                    let buffer = Buffer()
                    buffer.appendInt32(-106911223)
                    serializeInt32(chatId, buffer: buffer, boxed: false)
                    userId.serialize(buffer, true)
                    serializeInt32(fwdLimit, buffer: buffer, boxed: false)
                    return (FunctionDescription(name: "messages.addChatUser", parameters: [("chatId", chatId), ("userId", userId), ("fwdLimit", fwdLimit)]), buffer, DeserializeFunctionResponse { (buffer: Buffer) -> Api.Updates? in
                        let reader = BufferReader(buffer)
                        var result: Api.Updates?
                        if let signature = reader.readInt32() {
                            result = Api.parse(reader, signature: signature) as? Api.Updates
                        }
                        return result
                    })
                }
            
                static func deleteChatUser(chatId: Int32, userId: Api.InputUser) -> (FunctionDescription, Buffer, DeserializeFunctionResponse<Api.Updates>) {
                    let buffer = Buffer()
                    buffer.appendInt32(-530505962)
                    serializeInt32(chatId, buffer: buffer, boxed: false)
                    userId.serialize(buffer, true)
                    return (FunctionDescription(name: "messages.deleteChatUser", parameters: [("chatId", chatId), ("userId", userId)]), buffer, DeserializeFunctionResponse { (buffer: Buffer) -> Api.Updates? in
                        let reader = BufferReader(buffer)
                        var result: Api.Updates?
                        if let signature = reader.readInt32() {
                            result = Api.parse(reader, signature: signature) as? Api.Updates
                        }
                        return result
                    })
                }
            
                static func createChat(users: [Api.InputUser], title: String) -> (FunctionDescription, Buffer, DeserializeFunctionResponse<Api.Updates>) {
                    let buffer = Buffer()
                    buffer.appendInt32(164303470)
                    buffer.appendInt32(481674261)
                    buffer.appendInt32(Int32(users.count))
                    for item in users {
                        item.serialize(buffer, true)
                    }
                    serializeString(title, buffer: buffer, boxed: false)
                    return (FunctionDescription(name: "messages.createChat", parameters: [("users", users), ("title", title)]), buffer, DeserializeFunctionResponse { (buffer: Buffer) -> Api.Updates? in
                        let reader = BufferReader(buffer)
                        var result: Api.Updates?
                        if let signature = reader.readInt32() {
                            result = Api.parse(reader, signature: signature) as? Api.Updates
                        }
                        return result
                    })
                }
            
                static func forwardMessage(peer: Api.InputPeer, id: Int32, randomId: Int64) -> (FunctionDescription, Buffer, DeserializeFunctionResponse<Api.Updates>) {
                    let buffer = Buffer()
                    buffer.appendInt32(865483769)
                    peer.serialize(buffer, true)
                    serializeInt32(id, buffer: buffer, boxed: false)
                    serializeInt64(randomId, buffer: buffer, boxed: false)
                    return (FunctionDescription(name: "messages.forwardMessage", parameters: [("peer", peer), ("id", id), ("randomId", randomId)]), buffer, DeserializeFunctionResponse { (buffer: Buffer) -> Api.Updates? in
                        let reader = BufferReader(buffer)
                        var result: Api.Updates?
                        if let signature = reader.readInt32() {
                            result = Api.parse(reader, signature: signature) as? Api.Updates
                        }
                        return result
                    })
                }
            
                static func getDhConfig(version: Int32, randomLength: Int32) -> (FunctionDescription, Buffer, DeserializeFunctionResponse<Api.messages.DhConfig>) {
                    let buffer = Buffer()
                    buffer.appendInt32(651135312)
                    serializeInt32(version, buffer: buffer, boxed: false)
                    serializeInt32(randomLength, buffer: buffer, boxed: false)
                    return (FunctionDescription(name: "messages.getDhConfig", parameters: [("version", version), ("randomLength", randomLength)]), buffer, DeserializeFunctionResponse { (buffer: Buffer) -> Api.messages.DhConfig? in
                        let reader = BufferReader(buffer)
                        var result: Api.messages.DhConfig?
                        if let signature = reader.readInt32() {
                            result = Api.parse(reader, signature: signature) as? Api.messages.DhConfig
                        }
                        return result
                    })
                }
            
                static func requestEncryption(userId: Api.InputUser, randomId: Int32, gA: Buffer) -> (FunctionDescription, Buffer, DeserializeFunctionResponse<Api.EncryptedChat>) {
                    let buffer = Buffer()
                    buffer.appendInt32(-162681021)
                    userId.serialize(buffer, true)
                    serializeInt32(randomId, buffer: buffer, boxed: false)
                    serializeBytes(gA, buffer: buffer, boxed: false)
                    return (FunctionDescription(name: "messages.requestEncryption", parameters: [("userId", userId), ("randomId", randomId), ("gA", gA)]), buffer, DeserializeFunctionResponse { (buffer: Buffer) -> Api.EncryptedChat? in
                        let reader = BufferReader(buffer)
                        var result: Api.EncryptedChat?
                        if let signature = reader.readInt32() {
                            result = Api.parse(reader, signature: signature) as? Api.EncryptedChat
                        }
                        return result
                    })
                }
            
                static func acceptEncryption(peer: Api.InputEncryptedChat, gB: Buffer, keyFingerprint: Int64) -> (FunctionDescription, Buffer, DeserializeFunctionResponse<Api.EncryptedChat>) {
                    let buffer = Buffer()
                    buffer.appendInt32(1035731989)
                    peer.serialize(buffer, true)
                    serializeBytes(gB, buffer: buffer, boxed: false)
                    serializeInt64(keyFingerprint, buffer: buffer, boxed: false)
                    return (FunctionDescription(name: "messages.acceptEncryption", parameters: [("peer", peer), ("gB", gB), ("keyFingerprint", keyFingerprint)]), buffer, DeserializeFunctionResponse { (buffer: Buffer) -> Api.EncryptedChat? in
                        let reader = BufferReader(buffer)
                        var result: Api.EncryptedChat?
                        if let signature = reader.readInt32() {
                            result = Api.parse(reader, signature: signature) as? Api.EncryptedChat
                        }
                        return result
                    })
                }
            
                static func discardEncryption(chatId: Int32) -> (FunctionDescription, Buffer, DeserializeFunctionResponse<Api.Bool>) {
                    let buffer = Buffer()
                    buffer.appendInt32(-304536635)
                    serializeInt32(chatId, buffer: buffer, boxed: false)
                    return (FunctionDescription(name: "messages.discardEncryption", parameters: [("chatId", chatId)]), buffer, DeserializeFunctionResponse { (buffer: Buffer) -> Api.Bool? in
                        let reader = BufferReader(buffer)
                        var result: Api.Bool?
                        if let signature = reader.readInt32() {
                            result = Api.parse(reader, signature: signature) as? Api.Bool
                        }
                        return result
                    })
                }
            
                static func setEncryptedTyping(peer: Api.InputEncryptedChat, typing: Api.Bool) -> (FunctionDescription, Buffer, DeserializeFunctionResponse<Api.Bool>) {
                    let buffer = Buffer()
                    buffer.appendInt32(2031374829)
                    peer.serialize(buffer, true)
                    typing.serialize(buffer, true)
                    return (FunctionDescription(name: "messages.setEncryptedTyping", parameters: [("peer", peer), ("typing", typing)]), buffer, DeserializeFunctionResponse { (buffer: Buffer) -> Api.Bool? in
                        let reader = BufferReader(buffer)
                        var result: Api.Bool?
                        if let signature = reader.readInt32() {
                            result = Api.parse(reader, signature: signature) as? Api.Bool
                        }
                        return result
                    })
                }
            
                static func readEncryptedHistory(peer: Api.InputEncryptedChat, maxDate: Int32) -> (FunctionDescription, Buffer, DeserializeFunctionResponse<Api.Bool>) {
                    let buffer = Buffer()
                    buffer.appendInt32(2135648522)
                    peer.serialize(buffer, true)
                    serializeInt32(maxDate, buffer: buffer, boxed: false)
                    return (FunctionDescription(name: "messages.readEncryptedHistory", parameters: [("peer", peer), ("maxDate", maxDate)]), buffer, DeserializeFunctionResponse { (buffer: Buffer) -> Api.Bool? in
                        let reader = BufferReader(buffer)
                        var result: Api.Bool?
                        if let signature = reader.readInt32() {
                            result = Api.parse(reader, signature: signature) as? Api.Bool
                        }
                        return result
                    })
                }
            
                static func sendEncrypted(peer: Api.InputEncryptedChat, randomId: Int64, data: Buffer) -> (FunctionDescription, Buffer, DeserializeFunctionResponse<Api.messages.SentEncryptedMessage>) {
                    let buffer = Buffer()
                    buffer.appendInt32(-1451792525)
                    peer.serialize(buffer, true)
                    serializeInt64(randomId, buffer: buffer, boxed: false)
                    serializeBytes(data, buffer: buffer, boxed: false)
                    return (FunctionDescription(name: "messages.sendEncrypted", parameters: [("peer", peer), ("randomId", randomId), ("data", data)]), buffer, DeserializeFunctionResponse { (buffer: Buffer) -> Api.messages.SentEncryptedMessage? in
                        let reader = BufferReader(buffer)
                        var result: Api.messages.SentEncryptedMessage?
                        if let signature = reader.readInt32() {
                            result = Api.parse(reader, signature: signature) as? Api.messages.SentEncryptedMessage
                        }
                        return result
                    })
                }
            
                static func sendEncryptedFile(peer: Api.InputEncryptedChat, randomId: Int64, data: Buffer, file: Api.InputEncryptedFile) -> (FunctionDescription, Buffer, DeserializeFunctionResponse<Api.messages.SentEncryptedMessage>) {
                    let buffer = Buffer()
                    buffer.appendInt32(-1701831834)
                    peer.serialize(buffer, true)
                    serializeInt64(randomId, buffer: buffer, boxed: false)
                    serializeBytes(data, buffer: buffer, boxed: false)
                    file.serialize(buffer, true)
                    return (FunctionDescription(name: "messages.sendEncryptedFile", parameters: [("peer", peer), ("randomId", randomId), ("data", data), ("file", file)]), buffer, DeserializeFunctionResponse { (buffer: Buffer) -> Api.messages.SentEncryptedMessage? in
                        let reader = BufferReader(buffer)
                        var result: Api.messages.SentEncryptedMessage?
                        if let signature = reader.readInt32() {
                            result = Api.parse(reader, signature: signature) as? Api.messages.SentEncryptedMessage
                        }
                        return result
                    })
                }
            
                static func sendEncryptedService(peer: Api.InputEncryptedChat, randomId: Int64, data: Buffer) -> (FunctionDescription, Buffer, DeserializeFunctionResponse<Api.messages.SentEncryptedMessage>) {
                    let buffer = Buffer()
                    buffer.appendInt32(852769188)
                    peer.serialize(buffer, true)
                    serializeInt64(randomId, buffer: buffer, boxed: false)
                    serializeBytes(data, buffer: buffer, boxed: false)
                    return (FunctionDescription(name: "messages.sendEncryptedService", parameters: [("peer", peer), ("randomId", randomId), ("data", data)]), buffer, DeserializeFunctionResponse { (buffer: Buffer) -> Api.messages.SentEncryptedMessage? in
                        let reader = BufferReader(buffer)
                        var result: Api.messages.SentEncryptedMessage?
                        if let signature = reader.readInt32() {
                            result = Api.parse(reader, signature: signature) as? Api.messages.SentEncryptedMessage
                        }
                        return result
                    })
                }
            
                static func receivedQueue(maxQts: Int32) -> (FunctionDescription, Buffer, DeserializeFunctionResponse<[Int64]>) {
                    let buffer = Buffer()
                    buffer.appendInt32(1436924774)
                    serializeInt32(maxQts, buffer: buffer, boxed: false)
                    return (FunctionDescription(name: "messages.receivedQueue", parameters: [("maxQts", maxQts)]), buffer, DeserializeFunctionResponse { (buffer: Buffer) -> [Int64]? in
                        let reader = BufferReader(buffer)
                        var result: [Int64]?
                        if let _ = reader.readInt32() {
                            result = Api.parseVector(reader, elementSignature: 570911930, elementType: Int64.self)
                        }
                        return result
                    })
                }
            
                static func reportEncryptedSpam(peer: Api.InputEncryptedChat) -> (FunctionDescription, Buffer, DeserializeFunctionResponse<Api.Bool>) {
                    let buffer = Buffer()
                    buffer.appendInt32(1259113487)
                    peer.serialize(buffer, true)
                    return (FunctionDescription(name: "messages.reportEncryptedSpam", parameters: [("peer", peer)]), buffer, DeserializeFunctionResponse { (buffer: Buffer) -> Api.Bool? in
                        let reader = BufferReader(buffer)
                        var result: Api.Bool?
                        if let signature = reader.readInt32() {
                            result = Api.parse(reader, signature: signature) as? Api.Bool
                        }
                        return result
                    })
                }
            
                static func readMessageContents(id: [Int32]) -> (FunctionDescription, Buffer, DeserializeFunctionResponse<Api.messages.AffectedMessages>) {
                    let buffer = Buffer()
                    buffer.appendInt32(916930423)
                    buffer.appendInt32(481674261)
                    buffer.appendInt32(Int32(id.count))
                    for item in id {
                        serializeInt32(item, buffer: buffer, boxed: false)
                    }
                    return (FunctionDescription(name: "messages.readMessageContents", parameters: [("id", id)]), buffer, DeserializeFunctionResponse { (buffer: Buffer) -> Api.messages.AffectedMessages? in
                        let reader = BufferReader(buffer)
                        var result: Api.messages.AffectedMessages?
                        if let signature = reader.readInt32() {
                            result = Api.parse(reader, signature: signature) as? Api.messages.AffectedMessages
                        }
                        return result
                    })
                }
            
                static func getAllStickers(hash: Int32) -> (FunctionDescription, Buffer, DeserializeFunctionResponse<Api.messages.AllStickers>) {
                    let buffer = Buffer()
                    buffer.appendInt32(479598769)
                    serializeInt32(hash, buffer: buffer, boxed: false)
                    return (FunctionDescription(name: "messages.getAllStickers", parameters: [("hash", hash)]), buffer, DeserializeFunctionResponse { (buffer: Buffer) -> Api.messages.AllStickers? in
                        let reader = BufferReader(buffer)
                        var result: Api.messages.AllStickers?
                        if let signature = reader.readInt32() {
                            result = Api.parse(reader, signature: signature) as? Api.messages.AllStickers
                        }
                        return result
                    })
                }
            
                static func checkChatInvite(hash: String) -> (FunctionDescription, Buffer, DeserializeFunctionResponse<Api.ChatInvite>) {
                    let buffer = Buffer()
                    buffer.appendInt32(1051570619)
                    serializeString(hash, buffer: buffer, boxed: false)
                    return (FunctionDescription(name: "messages.checkChatInvite", parameters: [("hash", hash)]), buffer, DeserializeFunctionResponse { (buffer: Buffer) -> Api.ChatInvite? in
                        let reader = BufferReader(buffer)
                        var result: Api.ChatInvite?
                        if let signature = reader.readInt32() {
                            result = Api.parse(reader, signature: signature) as? Api.ChatInvite
                        }
                        return result
                    })
                }
            
                static func importChatInvite(hash: String) -> (FunctionDescription, Buffer, DeserializeFunctionResponse<Api.Updates>) {
                    let buffer = Buffer()
                    buffer.appendInt32(1817183516)
                    serializeString(hash, buffer: buffer, boxed: false)
                    return (FunctionDescription(name: "messages.importChatInvite", parameters: [("hash", hash)]), buffer, DeserializeFunctionResponse { (buffer: Buffer) -> Api.Updates? in
                        let reader = BufferReader(buffer)
                        var result: Api.Updates?
                        if let signature = reader.readInt32() {
                            result = Api.parse(reader, signature: signature) as? Api.Updates
                        }
                        return result
                    })
                }
            
                static func getStickerSet(stickerset: Api.InputStickerSet) -> (FunctionDescription, Buffer, DeserializeFunctionResponse<Api.messages.StickerSet>) {
                    let buffer = Buffer()
                    buffer.appendInt32(639215886)
                    stickerset.serialize(buffer, true)
                    return (FunctionDescription(name: "messages.getStickerSet", parameters: [("stickerset", stickerset)]), buffer, DeserializeFunctionResponse { (buffer: Buffer) -> Api.messages.StickerSet? in
                        let reader = BufferReader(buffer)
                        var result: Api.messages.StickerSet?
                        if let signature = reader.readInt32() {
                            result = Api.parse(reader, signature: signature) as? Api.messages.StickerSet
                        }
                        return result
                    })
                }
            
                static func installStickerSet(stickerset: Api.InputStickerSet, archived: Api.Bool) -> (FunctionDescription, Buffer, DeserializeFunctionResponse<Api.messages.StickerSetInstallResult>) {
                    let buffer = Buffer()
                    buffer.appendInt32(-946871200)
                    stickerset.serialize(buffer, true)
                    archived.serialize(buffer, true)
                    return (FunctionDescription(name: "messages.installStickerSet", parameters: [("stickerset", stickerset), ("archived", archived)]), buffer, DeserializeFunctionResponse { (buffer: Buffer) -> Api.messages.StickerSetInstallResult? in
                        let reader = BufferReader(buffer)
                        var result: Api.messages.StickerSetInstallResult?
                        if let signature = reader.readInt32() {
                            result = Api.parse(reader, signature: signature) as? Api.messages.StickerSetInstallResult
                        }
                        return result
                    })
                }
            
                static func uninstallStickerSet(stickerset: Api.InputStickerSet) -> (FunctionDescription, Buffer, DeserializeFunctionResponse<Api.Bool>) {
                    let buffer = Buffer()
                    buffer.appendInt32(-110209570)
                    stickerset.serialize(buffer, true)
                    return (FunctionDescription(name: "messages.uninstallStickerSet", parameters: [("stickerset", stickerset)]), buffer, DeserializeFunctionResponse { (buffer: Buffer) -> Api.Bool? in
                        let reader = BufferReader(buffer)
                        var result: Api.Bool?
                        if let signature = reader.readInt32() {
                            result = Api.parse(reader, signature: signature) as? Api.Bool
                        }
                        return result
                    })
                }
            
                static func startBot(bot: Api.InputUser, peer: Api.InputPeer, randomId: Int64, startParam: String) -> (FunctionDescription, Buffer, DeserializeFunctionResponse<Api.Updates>) {
                    let buffer = Buffer()
                    buffer.appendInt32(-421563528)
                    bot.serialize(buffer, true)
                    peer.serialize(buffer, true)
                    serializeInt64(randomId, buffer: buffer, boxed: false)
                    serializeString(startParam, buffer: buffer, boxed: false)
                    return (FunctionDescription(name: "messages.startBot", parameters: [("bot", bot), ("peer", peer), ("randomId", randomId), ("startParam", startParam)]), buffer, DeserializeFunctionResponse { (buffer: Buffer) -> Api.Updates? in
                        let reader = BufferReader(buffer)
                        var result: Api.Updates?
                        if let signature = reader.readInt32() {
                            result = Api.parse(reader, signature: signature) as? Api.Updates
                        }
                        return result
                    })
                }
            
                static func getMessagesViews(peer: Api.InputPeer, id: [Int32], increment: Api.Bool) -> (FunctionDescription, Buffer, DeserializeFunctionResponse<[Int32]>) {
                    let buffer = Buffer()
                    buffer.appendInt32(-993483427)
                    peer.serialize(buffer, true)
                    buffer.appendInt32(481674261)
                    buffer.appendInt32(Int32(id.count))
                    for item in id {
                        serializeInt32(item, buffer: buffer, boxed: false)
                    }
                    increment.serialize(buffer, true)
                    return (FunctionDescription(name: "messages.getMessagesViews", parameters: [("peer", peer), ("id", id), ("increment", increment)]), buffer, DeserializeFunctionResponse { (buffer: Buffer) -> [Int32]? in
                        let reader = BufferReader(buffer)
                        var result: [Int32]?
                        if let _ = reader.readInt32() {
                            result = Api.parseVector(reader, elementSignature: -1471112230, elementType: Int32.self)
                        }
                        return result
                    })
                }
            
                static func editChatAdmin(chatId: Int32, userId: Api.InputUser, isAdmin: Api.Bool) -> (FunctionDescription, Buffer, DeserializeFunctionResponse<Api.Bool>) {
                    let buffer = Buffer()
                    buffer.appendInt32(-1444503762)
                    serializeInt32(chatId, buffer: buffer, boxed: false)
                    userId.serialize(buffer, true)
                    isAdmin.serialize(buffer, true)
                    return (FunctionDescription(name: "messages.editChatAdmin", parameters: [("chatId", chatId), ("userId", userId), ("isAdmin", isAdmin)]), buffer, DeserializeFunctionResponse { (buffer: Buffer) -> Api.Bool? in
                        let reader = BufferReader(buffer)
                        var result: Api.Bool?
                        if let signature = reader.readInt32() {
                            result = Api.parse(reader, signature: signature) as? Api.Bool
                        }
                        return result
                    })
                }
            
                static func migrateChat(chatId: Int32) -> (FunctionDescription, Buffer, DeserializeFunctionResponse<Api.Updates>) {
                    let buffer = Buffer()
                    buffer.appendInt32(363051235)
                    serializeInt32(chatId, buffer: buffer, boxed: false)
                    return (FunctionDescription(name: "messages.migrateChat", parameters: [("chatId", chatId)]), buffer, DeserializeFunctionResponse { (buffer: Buffer) -> Api.Updates? in
                        let reader = BufferReader(buffer)
                        var result: Api.Updates?
                        if let signature = reader.readInt32() {
                            result = Api.parse(reader, signature: signature) as? Api.Updates
                        }
                        return result
                    })
                }
            
                static func searchGlobal(q: String, offsetDate: Int32, offsetPeer: Api.InputPeer, offsetId: Int32, limit: Int32) -> (FunctionDescription, Buffer, DeserializeFunctionResponse<Api.messages.Messages>) {
                    let buffer = Buffer()
                    buffer.appendInt32(-1640190800)
                    serializeString(q, buffer: buffer, boxed: false)
                    serializeInt32(offsetDate, buffer: buffer, boxed: false)
                    offsetPeer.serialize(buffer, true)
                    serializeInt32(offsetId, buffer: buffer, boxed: false)
                    serializeInt32(limit, buffer: buffer, boxed: false)
                    return (FunctionDescription(name: "messages.searchGlobal", parameters: [("q", q), ("offsetDate", offsetDate), ("offsetPeer", offsetPeer), ("offsetId", offsetId), ("limit", limit)]), buffer, DeserializeFunctionResponse { (buffer: Buffer) -> Api.messages.Messages? in
                        let reader = BufferReader(buffer)
                        var result: Api.messages.Messages?
                        if let signature = reader.readInt32() {
                            result = Api.parse(reader, signature: signature) as? Api.messages.Messages
                        }
                        return result
                    })
                }
            
                static func reorderStickerSets(flags: Int32, order: [Int64]) -> (FunctionDescription, Buffer, DeserializeFunctionResponse<Api.Bool>) {
                    let buffer = Buffer()
                    buffer.appendInt32(2016638777)
                    serializeInt32(flags, buffer: buffer, boxed: false)
                    buffer.appendInt32(481674261)
                    buffer.appendInt32(Int32(order.count))
                    for item in order {
                        serializeInt64(item, buffer: buffer, boxed: false)
                    }
                    return (FunctionDescription(name: "messages.reorderStickerSets", parameters: [("flags", flags), ("order", order)]), buffer, DeserializeFunctionResponse { (buffer: Buffer) -> Api.Bool? in
                        let reader = BufferReader(buffer)
                        var result: Api.Bool?
                        if let signature = reader.readInt32() {
                            result = Api.parse(reader, signature: signature) as? Api.Bool
                        }
                        return result
                    })
                }
            
                static func getDocumentByHash(sha256: Buffer, size: Int32, mimeType: String) -> (FunctionDescription, Buffer, DeserializeFunctionResponse<Api.Document>) {
                    let buffer = Buffer()
                    buffer.appendInt32(864953444)
                    serializeBytes(sha256, buffer: buffer, boxed: false)
                    serializeInt32(size, buffer: buffer, boxed: false)
                    serializeString(mimeType, buffer: buffer, boxed: false)
                    return (FunctionDescription(name: "messages.getDocumentByHash", parameters: [("sha256", sha256), ("size", size), ("mimeType", mimeType)]), buffer, DeserializeFunctionResponse { (buffer: Buffer) -> Api.Document? in
                        let reader = BufferReader(buffer)
                        var result: Api.Document?
                        if let signature = reader.readInt32() {
                            result = Api.parse(reader, signature: signature) as? Api.Document
                        }
                        return result
                    })
                }
            
                static func searchGifs(q: String, offset: Int32) -> (FunctionDescription, Buffer, DeserializeFunctionResponse<Api.messages.FoundGifs>) {
                    let buffer = Buffer()
                    buffer.appendInt32(-1080395925)
                    serializeString(q, buffer: buffer, boxed: false)
                    serializeInt32(offset, buffer: buffer, boxed: false)
                    return (FunctionDescription(name: "messages.searchGifs", parameters: [("q", q), ("offset", offset)]), buffer, DeserializeFunctionResponse { (buffer: Buffer) -> Api.messages.FoundGifs? in
                        let reader = BufferReader(buffer)
                        var result: Api.messages.FoundGifs?
                        if let signature = reader.readInt32() {
                            result = Api.parse(reader, signature: signature) as? Api.messages.FoundGifs
                        }
                        return result
                    })
                }
            
                static func getSavedGifs(hash: Int32) -> (FunctionDescription, Buffer, DeserializeFunctionResponse<Api.messages.SavedGifs>) {
                    let buffer = Buffer()
                    buffer.appendInt32(-2084618926)
                    serializeInt32(hash, buffer: buffer, boxed: false)
                    return (FunctionDescription(name: "messages.getSavedGifs", parameters: [("hash", hash)]), buffer, DeserializeFunctionResponse { (buffer: Buffer) -> Api.messages.SavedGifs? in
                        let reader = BufferReader(buffer)
                        var result: Api.messages.SavedGifs?
                        if let signature = reader.readInt32() {
                            result = Api.parse(reader, signature: signature) as? Api.messages.SavedGifs
                        }
                        return result
                    })
                }
            
                static func saveGif(id: Api.InputDocument, unsave: Api.Bool) -> (FunctionDescription, Buffer, DeserializeFunctionResponse<Api.Bool>) {
                    let buffer = Buffer()
                    buffer.appendInt32(846868683)
                    id.serialize(buffer, true)
                    unsave.serialize(buffer, true)
                    return (FunctionDescription(name: "messages.saveGif", parameters: [("id", id), ("unsave", unsave)]), buffer, DeserializeFunctionResponse { (buffer: Buffer) -> Api.Bool? in
                        let reader = BufferReader(buffer)
                        var result: Api.Bool?
                        if let signature = reader.readInt32() {
                            result = Api.parse(reader, signature: signature) as? Api.Bool
                        }
                        return result
                    })
                }
            
                static func getInlineBotResults(flags: Int32, bot: Api.InputUser, peer: Api.InputPeer, geoPoint: Api.InputGeoPoint?, query: String, offset: String) -> (FunctionDescription, Buffer, DeserializeFunctionResponse<Api.messages.BotResults>) {
                    let buffer = Buffer()
                    buffer.appendInt32(1364105629)
                    serializeInt32(flags, buffer: buffer, boxed: false)
                    bot.serialize(buffer, true)
                    peer.serialize(buffer, true)
                    if Int(flags) & Int(1 << 0) != 0 {geoPoint!.serialize(buffer, true)}
                    serializeString(query, buffer: buffer, boxed: false)
                    serializeString(offset, buffer: buffer, boxed: false)
                    return (FunctionDescription(name: "messages.getInlineBotResults", parameters: [("flags", flags), ("bot", bot), ("peer", peer), ("geoPoint", geoPoint), ("query", query), ("offset", offset)]), buffer, DeserializeFunctionResponse { (buffer: Buffer) -> Api.messages.BotResults? in
                        let reader = BufferReader(buffer)
                        var result: Api.messages.BotResults?
                        if let signature = reader.readInt32() {
                            result = Api.parse(reader, signature: signature) as? Api.messages.BotResults
                        }
                        return result
                    })
                }
            
                static func setInlineBotResults(flags: Int32, queryId: Int64, results: [Api.InputBotInlineResult], cacheTime: Int32, nextOffset: String?, switchPm: Api.InlineBotSwitchPM?) -> (FunctionDescription, Buffer, DeserializeFunctionResponse<Api.Bool>) {
                    let buffer = Buffer()
                    buffer.appendInt32(-346119674)
                    serializeInt32(flags, buffer: buffer, boxed: false)
                    serializeInt64(queryId, buffer: buffer, boxed: false)
                    buffer.appendInt32(481674261)
                    buffer.appendInt32(Int32(results.count))
                    for item in results {
                        item.serialize(buffer, true)
                    }
                    serializeInt32(cacheTime, buffer: buffer, boxed: false)
                    if Int(flags) & Int(1 << 2) != 0 {serializeString(nextOffset!, buffer: buffer, boxed: false)}
                    if Int(flags) & Int(1 << 3) != 0 {switchPm!.serialize(buffer, true)}
                    return (FunctionDescription(name: "messages.setInlineBotResults", parameters: [("flags", flags), ("queryId", queryId), ("results", results), ("cacheTime", cacheTime), ("nextOffset", nextOffset), ("switchPm", switchPm)]), buffer, DeserializeFunctionResponse { (buffer: Buffer) -> Api.Bool? in
                        let reader = BufferReader(buffer)
                        var result: Api.Bool?
                        if let signature = reader.readInt32() {
                            result = Api.parse(reader, signature: signature) as? Api.Bool
                        }
                        return result
                    })
                }
            
                static func sendInlineBotResult(flags: Int32, peer: Api.InputPeer, replyToMsgId: Int32?, randomId: Int64, queryId: Int64, id: String) -> (FunctionDescription, Buffer, DeserializeFunctionResponse<Api.Updates>) {
                    let buffer = Buffer()
                    buffer.appendInt32(-1318189314)
                    serializeInt32(flags, buffer: buffer, boxed: false)
                    peer.serialize(buffer, true)
                    if Int(flags) & Int(1 << 0) != 0 {serializeInt32(replyToMsgId!, buffer: buffer, boxed: false)}
                    serializeInt64(randomId, buffer: buffer, boxed: false)
                    serializeInt64(queryId, buffer: buffer, boxed: false)
                    serializeString(id, buffer: buffer, boxed: false)
                    return (FunctionDescription(name: "messages.sendInlineBotResult", parameters: [("flags", flags), ("peer", peer), ("replyToMsgId", replyToMsgId), ("randomId", randomId), ("queryId", queryId), ("id", id)]), buffer, DeserializeFunctionResponse { (buffer: Buffer) -> Api.Updates? in
                        let reader = BufferReader(buffer)
                        var result: Api.Updates?
                        if let signature = reader.readInt32() {
                            result = Api.parse(reader, signature: signature) as? Api.Updates
                        }
                        return result
                    })
                }
            
                static func getMessageEditData(peer: Api.InputPeer, id: Int32) -> (FunctionDescription, Buffer, DeserializeFunctionResponse<Api.messages.MessageEditData>) {
                    let buffer = Buffer()
                    buffer.appendInt32(-39416522)
                    peer.serialize(buffer, true)
                    serializeInt32(id, buffer: buffer, boxed: false)
                    return (FunctionDescription(name: "messages.getMessageEditData", parameters: [("peer", peer), ("id", id)]), buffer, DeserializeFunctionResponse { (buffer: Buffer) -> Api.messages.MessageEditData? in
                        let reader = BufferReader(buffer)
                        var result: Api.messages.MessageEditData?
                        if let signature = reader.readInt32() {
                            result = Api.parse(reader, signature: signature) as? Api.messages.MessageEditData
                        }
                        return result
                    })
                }
            
                static func getBotCallbackAnswer(flags: Int32, peer: Api.InputPeer, msgId: Int32, data: Buffer?) -> (FunctionDescription, Buffer, DeserializeFunctionResponse<Api.messages.BotCallbackAnswer>) {
                    let buffer = Buffer()
                    buffer.appendInt32(-2130010132)
                    serializeInt32(flags, buffer: buffer, boxed: false)
                    peer.serialize(buffer, true)
                    serializeInt32(msgId, buffer: buffer, boxed: false)
                    if Int(flags) & Int(1 << 0) != 0 {serializeBytes(data!, buffer: buffer, boxed: false)}
                    return (FunctionDescription(name: "messages.getBotCallbackAnswer", parameters: [("flags", flags), ("peer", peer), ("msgId", msgId), ("data", data)]), buffer, DeserializeFunctionResponse { (buffer: Buffer) -> Api.messages.BotCallbackAnswer? in
                        let reader = BufferReader(buffer)
                        var result: Api.messages.BotCallbackAnswer?
                        if let signature = reader.readInt32() {
                            result = Api.parse(reader, signature: signature) as? Api.messages.BotCallbackAnswer
                        }
                        return result
                    })
                }
            
                static func setBotCallbackAnswer(flags: Int32, queryId: Int64, message: String?, url: String?, cacheTime: Int32) -> (FunctionDescription, Buffer, DeserializeFunctionResponse<Api.Bool>) {
                    let buffer = Buffer()
                    buffer.appendInt32(-712043766)
                    serializeInt32(flags, buffer: buffer, boxed: false)
                    serializeInt64(queryId, buffer: buffer, boxed: false)
                    if Int(flags) & Int(1 << 0) != 0 {serializeString(message!, buffer: buffer, boxed: false)}
                    if Int(flags) & Int(1 << 2) != 0 {serializeString(url!, buffer: buffer, boxed: false)}
                    serializeInt32(cacheTime, buffer: buffer, boxed: false)
                    return (FunctionDescription(name: "messages.setBotCallbackAnswer", parameters: [("flags", flags), ("queryId", queryId), ("message", message), ("url", url), ("cacheTime", cacheTime)]), buffer, DeserializeFunctionResponse { (buffer: Buffer) -> Api.Bool? in
                        let reader = BufferReader(buffer)
                        var result: Api.Bool?
                        if let signature = reader.readInt32() {
                            result = Api.parse(reader, signature: signature) as? Api.Bool
                        }
                        return result
                    })
                }
            
                static func saveDraft(flags: Int32, replyToMsgId: Int32?, peer: Api.InputPeer, message: String, entities: [Api.MessageEntity]?) -> (FunctionDescription, Buffer, DeserializeFunctionResponse<Api.Bool>) {
                    let buffer = Buffer()
                    buffer.appendInt32(-1137057461)
                    serializeInt32(flags, buffer: buffer, boxed: false)
                    if Int(flags) & Int(1 << 0) != 0 {serializeInt32(replyToMsgId!, buffer: buffer, boxed: false)}
                    peer.serialize(buffer, true)
                    serializeString(message, buffer: buffer, boxed: false)
                    if Int(flags) & Int(1 << 3) != 0 {buffer.appendInt32(481674261)
                    buffer.appendInt32(Int32(entities!.count))
                    for item in entities! {
                        item.serialize(buffer, true)
                    }}
                    return (FunctionDescription(name: "messages.saveDraft", parameters: [("flags", flags), ("replyToMsgId", replyToMsgId), ("peer", peer), ("message", message), ("entities", entities)]), buffer, DeserializeFunctionResponse { (buffer: Buffer) -> Api.Bool? in
                        let reader = BufferReader(buffer)
                        var result: Api.Bool?
                        if let signature = reader.readInt32() {
                            result = Api.parse(reader, signature: signature) as? Api.Bool
                        }
                        return result
                    })
                }
            
                static func getAllDrafts() -> (FunctionDescription, Buffer, DeserializeFunctionResponse<Api.Updates>) {
                    let buffer = Buffer()
                    buffer.appendInt32(1782549861)
                    
                    return (FunctionDescription(name: "messages.getAllDrafts", parameters: []), buffer, DeserializeFunctionResponse { (buffer: Buffer) -> Api.Updates? in
                        let reader = BufferReader(buffer)
                        var result: Api.Updates?
                        if let signature = reader.readInt32() {
                            result = Api.parse(reader, signature: signature) as? Api.Updates
                        }
                        return result
                    })
                }
            
                static func getFeaturedStickers(hash: Int32) -> (FunctionDescription, Buffer, DeserializeFunctionResponse<Api.messages.FeaturedStickers>) {
                    let buffer = Buffer()
                    buffer.appendInt32(766298703)
                    serializeInt32(hash, buffer: buffer, boxed: false)
                    return (FunctionDescription(name: "messages.getFeaturedStickers", parameters: [("hash", hash)]), buffer, DeserializeFunctionResponse { (buffer: Buffer) -> Api.messages.FeaturedStickers? in
                        let reader = BufferReader(buffer)
                        var result: Api.messages.FeaturedStickers?
                        if let signature = reader.readInt32() {
                            result = Api.parse(reader, signature: signature) as? Api.messages.FeaturedStickers
                        }
                        return result
                    })
                }
            
                static func readFeaturedStickers(id: [Int64]) -> (FunctionDescription, Buffer, DeserializeFunctionResponse<Api.Bool>) {
                    let buffer = Buffer()
                    buffer.appendInt32(1527873830)
                    buffer.appendInt32(481674261)
                    buffer.appendInt32(Int32(id.count))
                    for item in id {
                        serializeInt64(item, buffer: buffer, boxed: false)
                    }
                    return (FunctionDescription(name: "messages.readFeaturedStickers", parameters: [("id", id)]), buffer, DeserializeFunctionResponse { (buffer: Buffer) -> Api.Bool? in
                        let reader = BufferReader(buffer)
                        var result: Api.Bool?
                        if let signature = reader.readInt32() {
                            result = Api.parse(reader, signature: signature) as? Api.Bool
                        }
                        return result
                    })
                }
            
                static func getRecentStickers(flags: Int32, hash: Int32) -> (FunctionDescription, Buffer, DeserializeFunctionResponse<Api.messages.RecentStickers>) {
                    let buffer = Buffer()
                    buffer.appendInt32(1587647177)
                    serializeInt32(flags, buffer: buffer, boxed: false)
                    serializeInt32(hash, buffer: buffer, boxed: false)
                    return (FunctionDescription(name: "messages.getRecentStickers", parameters: [("flags", flags), ("hash", hash)]), buffer, DeserializeFunctionResponse { (buffer: Buffer) -> Api.messages.RecentStickers? in
                        let reader = BufferReader(buffer)
                        var result: Api.messages.RecentStickers?
                        if let signature = reader.readInt32() {
                            result = Api.parse(reader, signature: signature) as? Api.messages.RecentStickers
                        }
                        return result
                    })
                }
            
                static func saveRecentSticker(flags: Int32, id: Api.InputDocument, unsave: Api.Bool) -> (FunctionDescription, Buffer, DeserializeFunctionResponse<Api.Bool>) {
                    let buffer = Buffer()
                    buffer.appendInt32(958863608)
                    serializeInt32(flags, buffer: buffer, boxed: false)
                    id.serialize(buffer, true)
                    unsave.serialize(buffer, true)
                    return (FunctionDescription(name: "messages.saveRecentSticker", parameters: [("flags", flags), ("id", id), ("unsave", unsave)]), buffer, DeserializeFunctionResponse { (buffer: Buffer) -> Api.Bool? in
                        let reader = BufferReader(buffer)
                        var result: Api.Bool?
                        if let signature = reader.readInt32() {
                            result = Api.parse(reader, signature: signature) as? Api.Bool
                        }
                        return result
                    })
                }
            
                static func clearRecentStickers(flags: Int32) -> (FunctionDescription, Buffer, DeserializeFunctionResponse<Api.Bool>) {
                    let buffer = Buffer()
                    buffer.appendInt32(-1986437075)
                    serializeInt32(flags, buffer: buffer, boxed: false)
                    return (FunctionDescription(name: "messages.clearRecentStickers", parameters: [("flags", flags)]), buffer, DeserializeFunctionResponse { (buffer: Buffer) -> Api.Bool? in
                        let reader = BufferReader(buffer)
                        var result: Api.Bool?
                        if let signature = reader.readInt32() {
                            result = Api.parse(reader, signature: signature) as? Api.Bool
                        }
                        return result
                    })
                }
            
                static func getArchivedStickers(flags: Int32, offsetId: Int64, limit: Int32) -> (FunctionDescription, Buffer, DeserializeFunctionResponse<Api.messages.ArchivedStickers>) {
                    let buffer = Buffer()
                    buffer.appendInt32(1475442322)
                    serializeInt32(flags, buffer: buffer, boxed: false)
                    serializeInt64(offsetId, buffer: buffer, boxed: false)
                    serializeInt32(limit, buffer: buffer, boxed: false)
                    return (FunctionDescription(name: "messages.getArchivedStickers", parameters: [("flags", flags), ("offsetId", offsetId), ("limit", limit)]), buffer, DeserializeFunctionResponse { (buffer: Buffer) -> Api.messages.ArchivedStickers? in
                        let reader = BufferReader(buffer)
                        var result: Api.messages.ArchivedStickers?
                        if let signature = reader.readInt32() {
                            result = Api.parse(reader, signature: signature) as? Api.messages.ArchivedStickers
                        }
                        return result
                    })
                }
            
                static func getMaskStickers(hash: Int32) -> (FunctionDescription, Buffer, DeserializeFunctionResponse<Api.messages.AllStickers>) {
                    let buffer = Buffer()
                    buffer.appendInt32(1706608543)
                    serializeInt32(hash, buffer: buffer, boxed: false)
                    return (FunctionDescription(name: "messages.getMaskStickers", parameters: [("hash", hash)]), buffer, DeserializeFunctionResponse { (buffer: Buffer) -> Api.messages.AllStickers? in
                        let reader = BufferReader(buffer)
                        var result: Api.messages.AllStickers?
                        if let signature = reader.readInt32() {
                            result = Api.parse(reader, signature: signature) as? Api.messages.AllStickers
                        }
                        return result
                    })
                }
            
                static func getAttachedStickers(media: Api.InputStickeredMedia) -> (FunctionDescription, Buffer, DeserializeFunctionResponse<[Api.StickerSetCovered]>) {
                    let buffer = Buffer()
                    buffer.appendInt32(-866424884)
                    media.serialize(buffer, true)
                    return (FunctionDescription(name: "messages.getAttachedStickers", parameters: [("media", media)]), buffer, DeserializeFunctionResponse { (buffer: Buffer) -> [Api.StickerSetCovered]? in
                        let reader = BufferReader(buffer)
                        var result: [Api.StickerSetCovered]?
                        if let _ = reader.readInt32() {
                            result = Api.parseVector(reader, elementSignature: 0, elementType: Api.StickerSetCovered.self)
                        }
                        return result
                    })
                }
            
                static func setGameScore(flags: Int32, peer: Api.InputPeer, id: Int32, userId: Api.InputUser, score: Int32) -> (FunctionDescription, Buffer, DeserializeFunctionResponse<Api.Updates>) {
                    let buffer = Buffer()
                    buffer.appendInt32(-1896289088)
                    serializeInt32(flags, buffer: buffer, boxed: false)
                    peer.serialize(buffer, true)
                    serializeInt32(id, buffer: buffer, boxed: false)
                    userId.serialize(buffer, true)
                    serializeInt32(score, buffer: buffer, boxed: false)
                    return (FunctionDescription(name: "messages.setGameScore", parameters: [("flags", flags), ("peer", peer), ("id", id), ("userId", userId), ("score", score)]), buffer, DeserializeFunctionResponse { (buffer: Buffer) -> Api.Updates? in
                        let reader = BufferReader(buffer)
                        var result: Api.Updates?
                        if let signature = reader.readInt32() {
                            result = Api.parse(reader, signature: signature) as? Api.Updates
                        }
                        return result
                    })
                }
            
                static func setInlineGameScore(flags: Int32, id: Api.InputBotInlineMessageID, userId: Api.InputUser, score: Int32) -> (FunctionDescription, Buffer, DeserializeFunctionResponse<Api.Bool>) {
                    let buffer = Buffer()
                    buffer.appendInt32(363700068)
                    serializeInt32(flags, buffer: buffer, boxed: false)
                    id.serialize(buffer, true)
                    userId.serialize(buffer, true)
                    serializeInt32(score, buffer: buffer, boxed: false)
                    return (FunctionDescription(name: "messages.setInlineGameScore", parameters: [("flags", flags), ("id", id), ("userId", userId), ("score", score)]), buffer, DeserializeFunctionResponse { (buffer: Buffer) -> Api.Bool? in
                        let reader = BufferReader(buffer)
                        var result: Api.Bool?
                        if let signature = reader.readInt32() {
                            result = Api.parse(reader, signature: signature) as? Api.Bool
                        }
                        return result
                    })
                }
            
                static func getGameHighScores(peer: Api.InputPeer, id: Int32, userId: Api.InputUser) -> (FunctionDescription, Buffer, DeserializeFunctionResponse<Api.messages.HighScores>) {
                    let buffer = Buffer()
                    buffer.appendInt32(-400399203)
                    peer.serialize(buffer, true)
                    serializeInt32(id, buffer: buffer, boxed: false)
                    userId.serialize(buffer, true)
                    return (FunctionDescription(name: "messages.getGameHighScores", parameters: [("peer", peer), ("id", id), ("userId", userId)]), buffer, DeserializeFunctionResponse { (buffer: Buffer) -> Api.messages.HighScores? in
                        let reader = BufferReader(buffer)
                        var result: Api.messages.HighScores?
                        if let signature = reader.readInt32() {
                            result = Api.parse(reader, signature: signature) as? Api.messages.HighScores
                        }
                        return result
                    })
                }
            
                static func getInlineGameHighScores(id: Api.InputBotInlineMessageID, userId: Api.InputUser) -> (FunctionDescription, Buffer, DeserializeFunctionResponse<Api.messages.HighScores>) {
                    let buffer = Buffer()
                    buffer.appendInt32(258170395)
                    id.serialize(buffer, true)
                    userId.serialize(buffer, true)
                    return (FunctionDescription(name: "messages.getInlineGameHighScores", parameters: [("id", id), ("userId", userId)]), buffer, DeserializeFunctionResponse { (buffer: Buffer) -> Api.messages.HighScores? in
                        let reader = BufferReader(buffer)
                        var result: Api.messages.HighScores?
                        if let signature = reader.readInt32() {
                            result = Api.parse(reader, signature: signature) as? Api.messages.HighScores
                        }
                        return result
                    })
                }
            
                static func getCommonChats(userId: Api.InputUser, maxId: Int32, limit: Int32) -> (FunctionDescription, Buffer, DeserializeFunctionResponse<Api.messages.Chats>) {
                    let buffer = Buffer()
                    buffer.appendInt32(218777796)
                    userId.serialize(buffer, true)
                    serializeInt32(maxId, buffer: buffer, boxed: false)
                    serializeInt32(limit, buffer: buffer, boxed: false)
                    return (FunctionDescription(name: "messages.getCommonChats", parameters: [("userId", userId), ("maxId", maxId), ("limit", limit)]), buffer, DeserializeFunctionResponse { (buffer: Buffer) -> Api.messages.Chats? in
                        let reader = BufferReader(buffer)
                        var result: Api.messages.Chats?
                        if let signature = reader.readInt32() {
                            result = Api.parse(reader, signature: signature) as? Api.messages.Chats
                        }
                        return result
                    })
                }
            
                static func getAllChats(exceptIds: [Int32]) -> (FunctionDescription, Buffer, DeserializeFunctionResponse<Api.messages.Chats>) {
                    let buffer = Buffer()
                    buffer.appendInt32(-341307408)
                    buffer.appendInt32(481674261)
                    buffer.appendInt32(Int32(exceptIds.count))
                    for item in exceptIds {
                        serializeInt32(item, buffer: buffer, boxed: false)
                    }
                    return (FunctionDescription(name: "messages.getAllChats", parameters: [("exceptIds", exceptIds)]), buffer, DeserializeFunctionResponse { (buffer: Buffer) -> Api.messages.Chats? in
                        let reader = BufferReader(buffer)
                        var result: Api.messages.Chats?
                        if let signature = reader.readInt32() {
                            result = Api.parse(reader, signature: signature) as? Api.messages.Chats
                        }
                        return result
                    })
                }
            
                static func getWebPage(url: String, hash: Int32) -> (FunctionDescription, Buffer, DeserializeFunctionResponse<Api.WebPage>) {
                    let buffer = Buffer()
                    buffer.appendInt32(852135825)
                    serializeString(url, buffer: buffer, boxed: false)
                    serializeInt32(hash, buffer: buffer, boxed: false)
                    return (FunctionDescription(name: "messages.getWebPage", parameters: [("url", url), ("hash", hash)]), buffer, DeserializeFunctionResponse { (buffer: Buffer) -> Api.WebPage? in
                        let reader = BufferReader(buffer)
                        var result: Api.WebPage?
                        if let signature = reader.readInt32() {
                            result = Api.parse(reader, signature: signature) as? Api.WebPage
                        }
                        return result
                    })
                }
            
                static func getPinnedDialogs() -> (FunctionDescription, Buffer, DeserializeFunctionResponse<Api.messages.PeerDialogs>) {
                    let buffer = Buffer()
                    buffer.appendInt32(-497756594)
                    
                    return (FunctionDescription(name: "messages.getPinnedDialogs", parameters: []), buffer, DeserializeFunctionResponse { (buffer: Buffer) -> Api.messages.PeerDialogs? in
                        let reader = BufferReader(buffer)
                        var result: Api.messages.PeerDialogs?
                        if let signature = reader.readInt32() {
                            result = Api.parse(reader, signature: signature) as? Api.messages.PeerDialogs
                        }
                        return result
                    })
                }
            
                static func setBotShippingResults(flags: Int32, queryId: Int64, error: String?, shippingOptions: [Api.ShippingOption]?) -> (FunctionDescription, Buffer, DeserializeFunctionResponse<Api.Bool>) {
                    let buffer = Buffer()
                    buffer.appendInt32(-436833542)
                    serializeInt32(flags, buffer: buffer, boxed: false)
                    serializeInt64(queryId, buffer: buffer, boxed: false)
                    if Int(flags) & Int(1 << 0) != 0 {serializeString(error!, buffer: buffer, boxed: false)}
                    if Int(flags) & Int(1 << 1) != 0 {buffer.appendInt32(481674261)
                    buffer.appendInt32(Int32(shippingOptions!.count))
                    for item in shippingOptions! {
                        item.serialize(buffer, true)
                    }}
                    return (FunctionDescription(name: "messages.setBotShippingResults", parameters: [("flags", flags), ("queryId", queryId), ("error", error), ("shippingOptions", shippingOptions)]), buffer, DeserializeFunctionResponse { (buffer: Buffer) -> Api.Bool? in
                        let reader = BufferReader(buffer)
                        var result: Api.Bool?
                        if let signature = reader.readInt32() {
                            result = Api.parse(reader, signature: signature) as? Api.Bool
                        }
                        return result
                    })
                }
            
                static func setBotPrecheckoutResults(flags: Int32, queryId: Int64, error: String?) -> (FunctionDescription, Buffer, DeserializeFunctionResponse<Api.Bool>) {
                    let buffer = Buffer()
                    buffer.appendInt32(163765653)
                    serializeInt32(flags, buffer: buffer, boxed: false)
                    serializeInt64(queryId, buffer: buffer, boxed: false)
                    if Int(flags) & Int(1 << 0) != 0 {serializeString(error!, buffer: buffer, boxed: false)}
                    return (FunctionDescription(name: "messages.setBotPrecheckoutResults", parameters: [("flags", flags), ("queryId", queryId), ("error", error)]), buffer, DeserializeFunctionResponse { (buffer: Buffer) -> Api.Bool? in
                        let reader = BufferReader(buffer)
                        var result: Api.Bool?
                        if let signature = reader.readInt32() {
                            result = Api.parse(reader, signature: signature) as? Api.Bool
                        }
                        return result
                    })
                }
            
                static func sendScreenshotNotification(peer: Api.InputPeer, replyToMsgId: Int32, randomId: Int64) -> (FunctionDescription, Buffer, DeserializeFunctionResponse<Api.Updates>) {
                    let buffer = Buffer()
                    buffer.appendInt32(-914493408)
                    peer.serialize(buffer, true)
                    serializeInt32(replyToMsgId, buffer: buffer, boxed: false)
                    serializeInt64(randomId, buffer: buffer, boxed: false)
                    return (FunctionDescription(name: "messages.sendScreenshotNotification", parameters: [("peer", peer), ("replyToMsgId", replyToMsgId), ("randomId", randomId)]), buffer, DeserializeFunctionResponse { (buffer: Buffer) -> Api.Updates? in
                        let reader = BufferReader(buffer)
                        var result: Api.Updates?
                        if let signature = reader.readInt32() {
                            result = Api.parse(reader, signature: signature) as? Api.Updates
                        }
                        return result
                    })
                }
            
                static func getFavedStickers(hash: Int32) -> (FunctionDescription, Buffer, DeserializeFunctionResponse<Api.messages.FavedStickers>) {
                    let buffer = Buffer()
                    buffer.appendInt32(567151374)
                    serializeInt32(hash, buffer: buffer, boxed: false)
                    return (FunctionDescription(name: "messages.getFavedStickers", parameters: [("hash", hash)]), buffer, DeserializeFunctionResponse { (buffer: Buffer) -> Api.messages.FavedStickers? in
                        let reader = BufferReader(buffer)
                        var result: Api.messages.FavedStickers?
                        if let signature = reader.readInt32() {
                            result = Api.parse(reader, signature: signature) as? Api.messages.FavedStickers
                        }
                        return result
                    })
                }
            
                static func faveSticker(id: Api.InputDocument, unfave: Api.Bool) -> (FunctionDescription, Buffer, DeserializeFunctionResponse<Api.Bool>) {
                    let buffer = Buffer()
                    buffer.appendInt32(-1174420133)
                    id.serialize(buffer, true)
                    unfave.serialize(buffer, true)
                    return (FunctionDescription(name: "messages.faveSticker", parameters: [("id", id), ("unfave", unfave)]), buffer, DeserializeFunctionResponse { (buffer: Buffer) -> Api.Bool? in
                        let reader = BufferReader(buffer)
                        var result: Api.Bool?
                        if let signature = reader.readInt32() {
                            result = Api.parse(reader, signature: signature) as? Api.Bool
                        }
                        return result
                    })
                }
            
                static func getUnreadMentions(peer: Api.InputPeer, offsetId: Int32, addOffset: Int32, limit: Int32, maxId: Int32, minId: Int32) -> (FunctionDescription, Buffer, DeserializeFunctionResponse<Api.messages.Messages>) {
                    let buffer = Buffer()
                    buffer.appendInt32(1180140658)
                    peer.serialize(buffer, true)
                    serializeInt32(offsetId, buffer: buffer, boxed: false)
                    serializeInt32(addOffset, buffer: buffer, boxed: false)
                    serializeInt32(limit, buffer: buffer, boxed: false)
                    serializeInt32(maxId, buffer: buffer, boxed: false)
                    serializeInt32(minId, buffer: buffer, boxed: false)
                    return (FunctionDescription(name: "messages.getUnreadMentions", parameters: [("peer", peer), ("offsetId", offsetId), ("addOffset", addOffset), ("limit", limit), ("maxId", maxId), ("minId", minId)]), buffer, DeserializeFunctionResponse { (buffer: Buffer) -> Api.messages.Messages? in
                        let reader = BufferReader(buffer)
                        var result: Api.messages.Messages?
                        if let signature = reader.readInt32() {
                            result = Api.parse(reader, signature: signature) as? Api.messages.Messages
                        }
                        return result
                    })
                }
            
                static func readMentions(peer: Api.InputPeer) -> (FunctionDescription, Buffer, DeserializeFunctionResponse<Api.messages.AffectedHistory>) {
                    let buffer = Buffer()
                    buffer.appendInt32(251759059)
                    peer.serialize(buffer, true)
                    return (FunctionDescription(name: "messages.readMentions", parameters: [("peer", peer)]), buffer, DeserializeFunctionResponse { (buffer: Buffer) -> Api.messages.AffectedHistory? in
                        let reader = BufferReader(buffer)
                        var result: Api.messages.AffectedHistory?
                        if let signature = reader.readInt32() {
                            result = Api.parse(reader, signature: signature) as? Api.messages.AffectedHistory
                        }
                        return result
                    })
                }
            
                static func uploadMedia(peer: Api.InputPeer, media: Api.InputMedia) -> (FunctionDescription, Buffer, DeserializeFunctionResponse<Api.MessageMedia>) {
                    let buffer = Buffer()
                    buffer.appendInt32(1369162417)
                    peer.serialize(buffer, true)
                    media.serialize(buffer, true)
                    return (FunctionDescription(name: "messages.uploadMedia", parameters: [("peer", peer), ("media", media)]), buffer, DeserializeFunctionResponse { (buffer: Buffer) -> Api.MessageMedia? in
                        let reader = BufferReader(buffer)
                        var result: Api.MessageMedia?
                        if let signature = reader.readInt32() {
                            result = Api.parse(reader, signature: signature) as? Api.MessageMedia
                        }
                        return result
                    })
                }
            
                static func sendMultiMedia(flags: Int32, peer: Api.InputPeer, replyToMsgId: Int32?, multiMedia: [Api.InputSingleMedia]) -> (FunctionDescription, Buffer, DeserializeFunctionResponse<Api.Updates>) {
                    let buffer = Buffer()
                    buffer.appendInt32(546656559)
                    serializeInt32(flags, buffer: buffer, boxed: false)
                    peer.serialize(buffer, true)
                    if Int(flags) & Int(1 << 0) != 0 {serializeInt32(replyToMsgId!, buffer: buffer, boxed: false)}
                    buffer.appendInt32(481674261)
                    buffer.appendInt32(Int32(multiMedia.count))
                    for item in multiMedia {
                        item.serialize(buffer, true)
                    }
                    return (FunctionDescription(name: "messages.sendMultiMedia", parameters: [("flags", flags), ("peer", peer), ("replyToMsgId", replyToMsgId), ("multiMedia", multiMedia)]), buffer, DeserializeFunctionResponse { (buffer: Buffer) -> Api.Updates? in
                        let reader = BufferReader(buffer)
                        var result: Api.Updates?
                        if let signature = reader.readInt32() {
                            result = Api.parse(reader, signature: signature) as? Api.Updates
                        }
                        return result
                    })
                }
            
                static func forwardMessages(flags: Int32, fromPeer: Api.InputPeer, id: [Int32], randomId: [Int64], toPeer: Api.InputPeer) -> (FunctionDescription, Buffer, DeserializeFunctionResponse<Api.Updates>) {
                    let buffer = Buffer()
                    buffer.appendInt32(1888354709)
                    serializeInt32(flags, buffer: buffer, boxed: false)
                    fromPeer.serialize(buffer, true)
                    buffer.appendInt32(481674261)
                    buffer.appendInt32(Int32(id.count))
                    for item in id {
                        serializeInt32(item, buffer: buffer, boxed: false)
                    }
                    buffer.appendInt32(481674261)
                    buffer.appendInt32(Int32(randomId.count))
                    for item in randomId {
                        serializeInt64(item, buffer: buffer, boxed: false)
                    }
                    toPeer.serialize(buffer, true)
                    return (FunctionDescription(name: "messages.forwardMessages", parameters: [("flags", flags), ("fromPeer", fromPeer), ("id", id), ("randomId", randomId), ("toPeer", toPeer)]), buffer, DeserializeFunctionResponse { (buffer: Buffer) -> Api.Updates? in
                        let reader = BufferReader(buffer)
                        var result: Api.Updates?
                        if let signature = reader.readInt32() {
                            result = Api.parse(reader, signature: signature) as? Api.Updates
                        }
                        return result
                    })
                }
            
                static func uploadEncryptedFile(peer: Api.InputEncryptedChat, file: Api.InputEncryptedFile) -> (FunctionDescription, Buffer, DeserializeFunctionResponse<Api.EncryptedFile>) {
                    let buffer = Buffer()
                    buffer.appendInt32(1347929239)
                    peer.serialize(buffer, true)
                    file.serialize(buffer, true)
                    return (FunctionDescription(name: "messages.uploadEncryptedFile", parameters: [("peer", peer), ("file", file)]), buffer, DeserializeFunctionResponse { (buffer: Buffer) -> Api.EncryptedFile? in
                        let reader = BufferReader(buffer)
                        var result: Api.EncryptedFile?
                        if let signature = reader.readInt32() {
                            result = Api.parse(reader, signature: signature) as? Api.EncryptedFile
                        }
                        return result
                    })
                }
            
                static func getWebPagePreview(flags: Int32, message: String, entities: [Api.MessageEntity]?) -> (FunctionDescription, Buffer, DeserializeFunctionResponse<Api.MessageMedia>) {
                    let buffer = Buffer()
                    buffer.appendInt32(-1956073268)
                    serializeInt32(flags, buffer: buffer, boxed: false)
                    serializeString(message, buffer: buffer, boxed: false)
                    if Int(flags) & Int(1 << 3) != 0 {buffer.appendInt32(481674261)
                    buffer.appendInt32(Int32(entities!.count))
                    for item in entities! {
                        item.serialize(buffer, true)
                    }}
                    return (FunctionDescription(name: "messages.getWebPagePreview", parameters: [("flags", flags), ("message", message), ("entities", entities)]), buffer, DeserializeFunctionResponse { (buffer: Buffer) -> Api.MessageMedia? in
                        let reader = BufferReader(buffer)
                        var result: Api.MessageMedia?
                        if let signature = reader.readInt32() {
                            result = Api.parse(reader, signature: signature) as? Api.MessageMedia
                        }
                        return result
                    })
                }
            
                static func sendMedia(flags: Int32, peer: Api.InputPeer, replyToMsgId: Int32?, media: Api.InputMedia, message: String, randomId: Int64, replyMarkup: Api.ReplyMarkup?, entities: [Api.MessageEntity]?) -> (FunctionDescription, Buffer, DeserializeFunctionResponse<Api.Updates>) {
                    let buffer = Buffer()
                    buffer.appendInt32(-1194252757)
                    serializeInt32(flags, buffer: buffer, boxed: false)
                    peer.serialize(buffer, true)
                    if Int(flags) & Int(1 << 0) != 0 {serializeInt32(replyToMsgId!, buffer: buffer, boxed: false)}
                    media.serialize(buffer, true)
                    serializeString(message, buffer: buffer, boxed: false)
                    serializeInt64(randomId, buffer: buffer, boxed: false)
                    if Int(flags) & Int(1 << 2) != 0 {replyMarkup!.serialize(buffer, true)}
                    if Int(flags) & Int(1 << 3) != 0 {buffer.appendInt32(481674261)
                    buffer.appendInt32(Int32(entities!.count))
                    for item in entities! {
                        item.serialize(buffer, true)
                    }}
                    return (FunctionDescription(name: "messages.sendMedia", parameters: [("flags", flags), ("peer", peer), ("replyToMsgId", replyToMsgId), ("media", media), ("message", message), ("randomId", randomId), ("replyMarkup", replyMarkup), ("entities", entities)]), buffer, DeserializeFunctionResponse { (buffer: Buffer) -> Api.Updates? in
                        let reader = BufferReader(buffer)
                        var result: Api.Updates?
                        if let signature = reader.readInt32() {
                            result = Api.parse(reader, signature: signature) as? Api.Updates
                        }
                        return result
                    })
                }
            
                static func getMessages(id: [Api.InputMessage]) -> (FunctionDescription, Buffer, DeserializeFunctionResponse<Api.messages.Messages>) {
                    let buffer = Buffer()
                    buffer.appendInt32(1673946374)
                    buffer.appendInt32(481674261)
                    buffer.appendInt32(Int32(id.count))
                    for item in id {
                        item.serialize(buffer, true)
                    }
                    return (FunctionDescription(name: "messages.getMessages", parameters: [("id", id)]), buffer, DeserializeFunctionResponse { (buffer: Buffer) -> Api.messages.Messages? in
                        let reader = BufferReader(buffer)
                        var result: Api.messages.Messages?
                        if let signature = reader.readInt32() {
                            result = Api.parse(reader, signature: signature) as? Api.messages.Messages
                        }
                        return result
                    })
                }
            
                static func report(peer: Api.InputPeer, id: [Int32], reason: Api.ReportReason) -> (FunctionDescription, Buffer, DeserializeFunctionResponse<Api.Bool>) {
                    let buffer = Buffer()
                    buffer.appendInt32(-1115507112)
                    peer.serialize(buffer, true)
                    buffer.appendInt32(481674261)
                    buffer.appendInt32(Int32(id.count))
                    for item in id {
                        serializeInt32(item, buffer: buffer, boxed: false)
                    }
                    reason.serialize(buffer, true)
                    return (FunctionDescription(name: "messages.report", parameters: [("peer", peer), ("id", id), ("reason", reason)]), buffer, DeserializeFunctionResponse { (buffer: Buffer) -> Api.Bool? in
                        let reader = BufferReader(buffer)
                        var result: Api.Bool?
                        if let signature = reader.readInt32() {
                            result = Api.parse(reader, signature: signature) as? Api.Bool
                        }
                        return result
                    })
                }
            
                static func getRecentLocations(peer: Api.InputPeer, limit: Int32, hash: Int32) -> (FunctionDescription, Buffer, DeserializeFunctionResponse<Api.messages.Messages>) {
                    let buffer = Buffer()
                    buffer.appendInt32(-1144759543)
                    peer.serialize(buffer, true)
                    serializeInt32(limit, buffer: buffer, boxed: false)
                    serializeInt32(hash, buffer: buffer, boxed: false)
                    return (FunctionDescription(name: "messages.getRecentLocations", parameters: [("peer", peer), ("limit", limit), ("hash", hash)]), buffer, DeserializeFunctionResponse { (buffer: Buffer) -> Api.messages.Messages? in
                        let reader = BufferReader(buffer)
                        var result: Api.messages.Messages?
                        if let signature = reader.readInt32() {
                            result = Api.parse(reader, signature: signature) as? Api.messages.Messages
                        }
                        return result
                    })
                }
            
                static func search(flags: Int32, peer: Api.InputPeer, q: String, fromId: Api.InputUser?, filter: Api.MessagesFilter, minDate: Int32, maxDate: Int32, offsetId: Int32, addOffset: Int32, limit: Int32, maxId: Int32, minId: Int32, hash: Int32) -> (FunctionDescription, Buffer, DeserializeFunctionResponse<Api.messages.Messages>) {
                    let buffer = Buffer()
                    buffer.appendInt32(-2045448344)
                    serializeInt32(flags, buffer: buffer, boxed: false)
                    peer.serialize(buffer, true)
                    serializeString(q, buffer: buffer, boxed: false)
                    if Int(flags) & Int(1 << 0) != 0 {fromId!.serialize(buffer, true)}
                    filter.serialize(buffer, true)
                    serializeInt32(minDate, buffer: buffer, boxed: false)
                    serializeInt32(maxDate, buffer: buffer, boxed: false)
                    serializeInt32(offsetId, buffer: buffer, boxed: false)
                    serializeInt32(addOffset, buffer: buffer, boxed: false)
                    serializeInt32(limit, buffer: buffer, boxed: false)
                    serializeInt32(maxId, buffer: buffer, boxed: false)
                    serializeInt32(minId, buffer: buffer, boxed: false)
                    serializeInt32(hash, buffer: buffer, boxed: false)
                    return (FunctionDescription(name: "messages.search", parameters: [("flags", flags), ("peer", peer), ("q", q), ("fromId", fromId), ("filter", filter), ("minDate", minDate), ("maxDate", maxDate), ("offsetId", offsetId), ("addOffset", addOffset), ("limit", limit), ("maxId", maxId), ("minId", minId), ("hash", hash)]), buffer, DeserializeFunctionResponse { (buffer: Buffer) -> Api.messages.Messages? in
                        let reader = BufferReader(buffer)
                        var result: Api.messages.Messages?
                        if let signature = reader.readInt32() {
                            result = Api.parse(reader, signature: signature) as? Api.messages.Messages
                        }
                        return result
                    })
                }
            
                static func toggleDialogPin(flags: Int32, peer: Api.InputDialogPeer) -> (FunctionDescription, Buffer, DeserializeFunctionResponse<Api.Bool>) {
                    let buffer = Buffer()
                    buffer.appendInt32(-1489903017)
                    serializeInt32(flags, buffer: buffer, boxed: false)
                    peer.serialize(buffer, true)
                    return (FunctionDescription(name: "messages.toggleDialogPin", parameters: [("flags", flags), ("peer", peer)]), buffer, DeserializeFunctionResponse { (buffer: Buffer) -> Api.Bool? in
                        let reader = BufferReader(buffer)
                        var result: Api.Bool?
                        if let signature = reader.readInt32() {
                            result = Api.parse(reader, signature: signature) as? Api.Bool
                        }
                        return result
                    })
                }
            
                static func reorderPinnedDialogs(flags: Int32, order: [Api.InputDialogPeer]) -> (FunctionDescription, Buffer, DeserializeFunctionResponse<Api.Bool>) {
                    let buffer = Buffer()
                    buffer.appendInt32(1532089919)
                    serializeInt32(flags, buffer: buffer, boxed: false)
                    buffer.appendInt32(481674261)
                    buffer.appendInt32(Int32(order.count))
                    for item in order {
                        item.serialize(buffer, true)
                    }
                    return (FunctionDescription(name: "messages.reorderPinnedDialogs", parameters: [("flags", flags), ("order", order)]), buffer, DeserializeFunctionResponse { (buffer: Buffer) -> Api.Bool? in
                        let reader = BufferReader(buffer)
                        var result: Api.Bool?
                        if let signature = reader.readInt32() {
                            result = Api.parse(reader, signature: signature) as? Api.Bool
                        }
                        return result
                    })
                }
            
                static func getPeerDialogs(peers: [Api.InputDialogPeer]) -> (FunctionDescription, Buffer, DeserializeFunctionResponse<Api.messages.PeerDialogs>) {
                    let buffer = Buffer()
                    buffer.appendInt32(-462373635)
                    buffer.appendInt32(481674261)
                    buffer.appendInt32(Int32(peers.count))
                    for item in peers {
                        item.serialize(buffer, true)
                    }
                    return (FunctionDescription(name: "messages.getPeerDialogs", parameters: [("peers", peers)]), buffer, DeserializeFunctionResponse { (buffer: Buffer) -> Api.messages.PeerDialogs? in
                        let reader = BufferReader(buffer)
                        var result: Api.messages.PeerDialogs?
                        if let signature = reader.readInt32() {
                            result = Api.parse(reader, signature: signature) as? Api.messages.PeerDialogs
                        }
                        return result
                    })
                }
            
                static func searchStickerSets(flags: Int32, q: String, hash: Int32) -> (FunctionDescription, Buffer, DeserializeFunctionResponse<Api.messages.FoundStickerSets>) {
                    let buffer = Buffer()
                    buffer.appendInt32(-1028140917)
                    serializeInt32(flags, buffer: buffer, boxed: false)
                    serializeString(q, buffer: buffer, boxed: false)
                    serializeInt32(hash, buffer: buffer, boxed: false)
                    return (FunctionDescription(name: "messages.searchStickerSets", parameters: [("flags", flags), ("q", q), ("hash", hash)]), buffer, DeserializeFunctionResponse { (buffer: Buffer) -> Api.messages.FoundStickerSets? in
                        let reader = BufferReader(buffer)
                        var result: Api.messages.FoundStickerSets?
                        if let signature = reader.readInt32() {
                            result = Api.parse(reader, signature: signature) as? Api.messages.FoundStickerSets
                        }
                        return result
                    })
                }
            
                static func getStickers(emoticon: String, hash: Int32) -> (FunctionDescription, Buffer, DeserializeFunctionResponse<Api.messages.Stickers>) {
                    let buffer = Buffer()
                    buffer.appendInt32(71126828)
                    serializeString(emoticon, buffer: buffer, boxed: false)
                    serializeInt32(hash, buffer: buffer, boxed: false)
                    return (FunctionDescription(name: "messages.getStickers", parameters: [("emoticon", emoticon), ("hash", hash)]), buffer, DeserializeFunctionResponse { (buffer: Buffer) -> Api.messages.Stickers? in
                        let reader = BufferReader(buffer)
                        var result: Api.messages.Stickers?
                        if let signature = reader.readInt32() {
                            result = Api.parse(reader, signature: signature) as? Api.messages.Stickers
                        }
                        return result
                    })
                }
            
                static func markDialogUnread(flags: Int32, peer: Api.InputDialogPeer) -> (FunctionDescription, Buffer, DeserializeFunctionResponse<Api.Bool>) {
                    let buffer = Buffer()
                    buffer.appendInt32(-1031349873)
                    serializeInt32(flags, buffer: buffer, boxed: false)
                    peer.serialize(buffer, true)
                    return (FunctionDescription(name: "messages.markDialogUnread", parameters: [("flags", flags), ("peer", peer)]), buffer, DeserializeFunctionResponse { (buffer: Buffer) -> Api.Bool? in
                        let reader = BufferReader(buffer)
                        var result: Api.Bool?
                        if let signature = reader.readInt32() {
                            result = Api.parse(reader, signature: signature) as? Api.Bool
                        }
                        return result
                    })
                }
            
                static func getDialogUnreadMarks() -> (FunctionDescription, Buffer, DeserializeFunctionResponse<[Api.DialogPeer]>) {
                    let buffer = Buffer()
                    buffer.appendInt32(585256482)
                    
                    return (FunctionDescription(name: "messages.getDialogUnreadMarks", parameters: []), buffer, DeserializeFunctionResponse { (buffer: Buffer) -> [Api.DialogPeer]? in
                        let reader = BufferReader(buffer)
                        var result: [Api.DialogPeer]?
                        if let _ = reader.readInt32() {
                            result = Api.parseVector(reader, elementSignature: 0, elementType: Api.DialogPeer.self)
                        }
                        return result
                    })
                }
            
                static func getDialogs(flags: Int32, offsetDate: Int32, offsetId: Int32, offsetPeer: Api.InputPeer, limit: Int32, hash: Int32) -> (FunctionDescription, Buffer, DeserializeFunctionResponse<Api.messages.Dialogs>) {
                    let buffer = Buffer()
                    buffer.appendInt32(-1332171034)
                    serializeInt32(flags, buffer: buffer, boxed: false)
                    serializeInt32(offsetDate, buffer: buffer, boxed: false)
                    serializeInt32(offsetId, buffer: buffer, boxed: false)
                    offsetPeer.serialize(buffer, true)
                    serializeInt32(limit, buffer: buffer, boxed: false)
                    serializeInt32(hash, buffer: buffer, boxed: false)
                    return (FunctionDescription(name: "messages.getDialogs", parameters: [("flags", flags), ("offsetDate", offsetDate), ("offsetId", offsetId), ("offsetPeer", offsetPeer), ("limit", limit), ("hash", hash)]), buffer, DeserializeFunctionResponse { (buffer: Buffer) -> Api.messages.Dialogs? in
                        let reader = BufferReader(buffer)
                        var result: Api.messages.Dialogs?
                        if let signature = reader.readInt32() {
                            result = Api.parse(reader, signature: signature) as? Api.messages.Dialogs
                        }
                        return result
                    })
                }
            
                static func updatePinnedMessage(flags: Int32, peer: Api.InputPeer, id: Int32) -> (FunctionDescription, Buffer, DeserializeFunctionResponse<Api.Updates>) {
                    let buffer = Buffer()
                    buffer.appendInt32(-760547348)
                    serializeInt32(flags, buffer: buffer, boxed: false)
                    peer.serialize(buffer, true)
                    serializeInt32(id, buffer: buffer, boxed: false)
                    return (FunctionDescription(name: "messages.updatePinnedMessage", parameters: [("flags", flags), ("peer", peer), ("id", id)]), buffer, DeserializeFunctionResponse { (buffer: Buffer) -> Api.Updates? in
                        let reader = BufferReader(buffer)
                        var result: Api.Updates?
                        if let signature = reader.readInt32() {
                            result = Api.parse(reader, signature: signature) as? Api.Updates
                        }
                        return result
                    })
                }
            
                static func sendVote(peer: Api.InputPeer, msgId: Int32, options: [Buffer]) -> (FunctionDescription, Buffer, DeserializeFunctionResponse<Api.Updates>) {
                    let buffer = Buffer()
                    buffer.appendInt32(283795844)
                    peer.serialize(buffer, true)
                    serializeInt32(msgId, buffer: buffer, boxed: false)
                    buffer.appendInt32(481674261)
                    buffer.appendInt32(Int32(options.count))
                    for item in options {
                        serializeBytes(item, buffer: buffer, boxed: false)
                    }
                    return (FunctionDescription(name: "messages.sendVote", parameters: [("peer", peer), ("msgId", msgId), ("options", options)]), buffer, DeserializeFunctionResponse { (buffer: Buffer) -> Api.Updates? in
                        let reader = BufferReader(buffer)
                        var result: Api.Updates?
                        if let signature = reader.readInt32() {
                            result = Api.parse(reader, signature: signature) as? Api.Updates
                        }
                        return result
                    })
                }
            
                static func getPollResults(peer: Api.InputPeer, msgId: Int32) -> (FunctionDescription, Buffer, DeserializeFunctionResponse<Api.Updates>) {
                    let buffer = Buffer()
                    buffer.appendInt32(1941660731)
                    peer.serialize(buffer, true)
                    serializeInt32(msgId, buffer: buffer, boxed: false)
                    return (FunctionDescription(name: "messages.getPollResults", parameters: [("peer", peer), ("msgId", msgId)]), buffer, DeserializeFunctionResponse { (buffer: Buffer) -> Api.Updates? in
                        let reader = BufferReader(buffer)
                        var result: Api.Updates?
                        if let signature = reader.readInt32() {
                            result = Api.parse(reader, signature: signature) as? Api.Updates
                        }
                        return result
                    })
                }
            
                static func getOnlines(peer: Api.InputPeer) -> (FunctionDescription, Buffer, DeserializeFunctionResponse<Api.ChatOnlines>) {
                    let buffer = Buffer()
                    buffer.appendInt32(1848369232)
                    peer.serialize(buffer, true)
                    return (FunctionDescription(name: "messages.getOnlines", parameters: [("peer", peer)]), buffer, DeserializeFunctionResponse { (buffer: Buffer) -> Api.ChatOnlines? in
                        let reader = BufferReader(buffer)
                        var result: Api.ChatOnlines?
                        if let signature = reader.readInt32() {
                            result = Api.parse(reader, signature: signature) as? Api.ChatOnlines
                        }
                        return result
                    })
                }
            
                static func getStatsURL(flags: Int32, peer: Api.InputPeer, params: String) -> (FunctionDescription, Buffer, DeserializeFunctionResponse<Api.StatsURL>) {
                    let buffer = Buffer()
                    buffer.appendInt32(-2127811866)
                    serializeInt32(flags, buffer: buffer, boxed: false)
                    peer.serialize(buffer, true)
                    serializeString(params, buffer: buffer, boxed: false)
                    return (FunctionDescription(name: "messages.getStatsURL", parameters: [("flags", flags), ("peer", peer), ("params", params)]), buffer, DeserializeFunctionResponse { (buffer: Buffer) -> Api.StatsURL? in
                        let reader = BufferReader(buffer)
                        var result: Api.StatsURL?
                        if let signature = reader.readInt32() {
                            result = Api.parse(reader, signature: signature) as? Api.StatsURL
                        }
                        return result
                    })
                }
            
                static func editMessage(flags: Int32, peer: Api.InputPeer, id: Int32, message: String?, media: Api.InputMedia?, replyMarkup: Api.ReplyMarkup?, entities: [Api.MessageEntity]?) -> (FunctionDescription, Buffer, DeserializeFunctionResponse<Api.Updates>) {
                    let buffer = Buffer()
                    buffer.appendInt32(-787025122)
                    serializeInt32(flags, buffer: buffer, boxed: false)
                    peer.serialize(buffer, true)
                    serializeInt32(id, buffer: buffer, boxed: false)
                    if Int(flags) & Int(1 << 11) != 0 {serializeString(message!, buffer: buffer, boxed: false)}
                    if Int(flags) & Int(1 << 14) != 0 {media!.serialize(buffer, true)}
                    if Int(flags) & Int(1 << 2) != 0 {replyMarkup!.serialize(buffer, true)}
                    if Int(flags) & Int(1 << 3) != 0 {buffer.appendInt32(481674261)
                    buffer.appendInt32(Int32(entities!.count))
                    for item in entities! {
                        item.serialize(buffer, true)
                    }}
                    return (FunctionDescription(name: "messages.editMessage", parameters: [("flags", flags), ("peer", peer), ("id", id), ("message", message), ("media", media), ("replyMarkup", replyMarkup), ("entities", entities)]), buffer, DeserializeFunctionResponse { (buffer: Buffer) -> Api.Updates? in
                        let reader = BufferReader(buffer)
                        var result: Api.Updates?
                        if let signature = reader.readInt32() {
                            result = Api.parse(reader, signature: signature) as? Api.Updates
                        }
                        return result
                    })
                }
            
                static func editInlineBotMessage(flags: Int32, id: Api.InputBotInlineMessageID, message: String?, media: Api.InputMedia?, replyMarkup: Api.ReplyMarkup?, entities: [Api.MessageEntity]?) -> (FunctionDescription, Buffer, DeserializeFunctionResponse<Api.Bool>) {
                    let buffer = Buffer()
                    buffer.appendInt32(-2091549254)
                    serializeInt32(flags, buffer: buffer, boxed: false)
                    id.serialize(buffer, true)
                    if Int(flags) & Int(1 << 11) != 0 {serializeString(message!, buffer: buffer, boxed: false)}
                    if Int(flags) & Int(1 << 14) != 0 {media!.serialize(buffer, true)}
                    if Int(flags) & Int(1 << 2) != 0 {replyMarkup!.serialize(buffer, true)}
                    if Int(flags) & Int(1 << 3) != 0 {buffer.appendInt32(481674261)
                    buffer.appendInt32(Int32(entities!.count))
                    for item in entities! {
                        item.serialize(buffer, true)
                    }}
                    return (FunctionDescription(name: "messages.editInlineBotMessage", parameters: [("flags", flags), ("id", id), ("message", message), ("media", media), ("replyMarkup", replyMarkup), ("entities", entities)]), buffer, DeserializeFunctionResponse { (buffer: Buffer) -> Api.Bool? in
                        let reader = BufferReader(buffer)
                        var result: Api.Bool?
                        if let signature = reader.readInt32() {
                            result = Api.parse(reader, signature: signature) as? Api.Bool
                        }
                        return result
                    })
                }
            
                static func editChatAbout(peer: Api.InputPeer, about: String) -> (FunctionDescription, Buffer, DeserializeFunctionResponse<Api.Bool>) {
                    let buffer = Buffer()
                    buffer.appendInt32(-554301545)
                    peer.serialize(buffer, true)
                    serializeString(about, buffer: buffer, boxed: false)
                    return (FunctionDescription(name: "messages.editChatAbout", parameters: [("peer", peer), ("about", about)]), buffer, DeserializeFunctionResponse { (buffer: Buffer) -> Api.Bool? in
                        let reader = BufferReader(buffer)
                        var result: Api.Bool?
                        if let signature = reader.readInt32() {
                            result = Api.parse(reader, signature: signature) as? Api.Bool
                        }
                        return result
                    })
                }
            
                static func editChatDefaultBannedRights(peer: Api.InputPeer, bannedRights: Api.ChatBannedRights) -> (FunctionDescription, Buffer, DeserializeFunctionResponse<Api.Updates>) {
                    let buffer = Buffer()
                    buffer.appendInt32(-1517917375)
                    peer.serialize(buffer, true)
                    bannedRights.serialize(buffer, true)
                    return (FunctionDescription(name: "messages.editChatDefaultBannedRights", parameters: [("peer", peer), ("bannedRights", bannedRights)]), buffer, DeserializeFunctionResponse { (buffer: Buffer) -> Api.Updates? in
                        let reader = BufferReader(buffer)
                        var result: Api.Updates?
                        if let signature = reader.readInt32() {
                            result = Api.parse(reader, signature: signature) as? Api.Updates
                        }
                        return result
                    })
                }
            
                static func exportChatInvite(peer: Api.InputPeer) -> (FunctionDescription, Buffer, DeserializeFunctionResponse<Api.ExportedChatInvite>) {
                    let buffer = Buffer()
                    buffer.appendInt32(234312524)
                    peer.serialize(buffer, true)
                    return (FunctionDescription(name: "messages.exportChatInvite", parameters: [("peer", peer)]), buffer, DeserializeFunctionResponse { (buffer: Buffer) -> Api.ExportedChatInvite? in
                        let reader = BufferReader(buffer)
                        var result: Api.ExportedChatInvite?
                        if let signature = reader.readInt32() {
                            result = Api.parse(reader, signature: signature) as? Api.ExportedChatInvite
                        }
                        return result
                    })
                }
            
                static func getEmojiKeywords(langCode: String) -> (FunctionDescription, Buffer, DeserializeFunctionResponse<Api.EmojiKeywordsDifference>) {
                    let buffer = Buffer()
                    buffer.appendInt32(899735650)
                    serializeString(langCode, buffer: buffer, boxed: false)
                    return (FunctionDescription(name: "messages.getEmojiKeywords", parameters: [("langCode", langCode)]), buffer, DeserializeFunctionResponse { (buffer: Buffer) -> Api.EmojiKeywordsDifference? in
                        let reader = BufferReader(buffer)
                        var result: Api.EmojiKeywordsDifference?
                        if let signature = reader.readInt32() {
                            result = Api.parse(reader, signature: signature) as? Api.EmojiKeywordsDifference
                        }
                        return result
                    })
                }
            
                static func getEmojiKeywordsDifference(langCode: String, fromVersion: Int32) -> (FunctionDescription, Buffer, DeserializeFunctionResponse<Api.EmojiKeywordsDifference>) {
                    let buffer = Buffer()
                    buffer.appendInt32(352892591)
                    serializeString(langCode, buffer: buffer, boxed: false)
                    serializeInt32(fromVersion, buffer: buffer, boxed: false)
                    return (FunctionDescription(name: "messages.getEmojiKeywordsDifference", parameters: [("langCode", langCode), ("fromVersion", fromVersion)]), buffer, DeserializeFunctionResponse { (buffer: Buffer) -> Api.EmojiKeywordsDifference? in
                        let reader = BufferReader(buffer)
                        var result: Api.EmojiKeywordsDifference?
                        if let signature = reader.readInt32() {
                            result = Api.parse(reader, signature: signature) as? Api.EmojiKeywordsDifference
                        }
                        return result
                    })
                }
<<<<<<< HEAD
=======
            
                static func getEmojiURL(langCode: String) -> (FunctionDescription, Buffer, DeserializeFunctionResponse<Api.EmojiURL>) {
                    let buffer = Buffer()
                    buffer.appendInt32(-709817306)
                    serializeString(langCode, buffer: buffer, boxed: false)
                    return (FunctionDescription(name: "messages.getEmojiURL", parameters: [("langCode", langCode)]), buffer, DeserializeFunctionResponse { (buffer: Buffer) -> Api.EmojiURL? in
                        let reader = BufferReader(buffer)
                        var result: Api.EmojiURL?
                        if let signature = reader.readInt32() {
                            result = Api.parse(reader, signature: signature) as? Api.EmojiURL
                        }
                        return result
                    })
                }
>>>>>>> d554ad5a
            }
            struct channels {
                static func readHistory(channel: Api.InputChannel, maxId: Int32) -> (FunctionDescription, Buffer, DeserializeFunctionResponse<Api.Bool>) {
                    let buffer = Buffer()
                    buffer.appendInt32(-871347913)
                    channel.serialize(buffer, true)
                    serializeInt32(maxId, buffer: buffer, boxed: false)
                    return (FunctionDescription(name: "channels.readHistory", parameters: [("channel", channel), ("maxId", maxId)]), buffer, DeserializeFunctionResponse { (buffer: Buffer) -> Api.Bool? in
                        let reader = BufferReader(buffer)
                        var result: Api.Bool?
                        if let signature = reader.readInt32() {
                            result = Api.parse(reader, signature: signature) as? Api.Bool
                        }
                        return result
                    })
                }
            
                static func deleteMessages(channel: Api.InputChannel, id: [Int32]) -> (FunctionDescription, Buffer, DeserializeFunctionResponse<Api.messages.AffectedMessages>) {
                    let buffer = Buffer()
                    buffer.appendInt32(-2067661490)
                    channel.serialize(buffer, true)
                    buffer.appendInt32(481674261)
                    buffer.appendInt32(Int32(id.count))
                    for item in id {
                        serializeInt32(item, buffer: buffer, boxed: false)
                    }
                    return (FunctionDescription(name: "channels.deleteMessages", parameters: [("channel", channel), ("id", id)]), buffer, DeserializeFunctionResponse { (buffer: Buffer) -> Api.messages.AffectedMessages? in
                        let reader = BufferReader(buffer)
                        var result: Api.messages.AffectedMessages?
                        if let signature = reader.readInt32() {
                            result = Api.parse(reader, signature: signature) as? Api.messages.AffectedMessages
                        }
                        return result
                    })
                }
            
                static func deleteUserHistory(channel: Api.InputChannel, userId: Api.InputUser) -> (FunctionDescription, Buffer, DeserializeFunctionResponse<Api.messages.AffectedHistory>) {
                    let buffer = Buffer()
                    buffer.appendInt32(-787622117)
                    channel.serialize(buffer, true)
                    userId.serialize(buffer, true)
                    return (FunctionDescription(name: "channels.deleteUserHistory", parameters: [("channel", channel), ("userId", userId)]), buffer, DeserializeFunctionResponse { (buffer: Buffer) -> Api.messages.AffectedHistory? in
                        let reader = BufferReader(buffer)
                        var result: Api.messages.AffectedHistory?
                        if let signature = reader.readInt32() {
                            result = Api.parse(reader, signature: signature) as? Api.messages.AffectedHistory
                        }
                        return result
                    })
                }
            
                static func reportSpam(channel: Api.InputChannel, userId: Api.InputUser, id: [Int32]) -> (FunctionDescription, Buffer, DeserializeFunctionResponse<Api.Bool>) {
                    let buffer = Buffer()
                    buffer.appendInt32(-32999408)
                    channel.serialize(buffer, true)
                    userId.serialize(buffer, true)
                    buffer.appendInt32(481674261)
                    buffer.appendInt32(Int32(id.count))
                    for item in id {
                        serializeInt32(item, buffer: buffer, boxed: false)
                    }
                    return (FunctionDescription(name: "channels.reportSpam", parameters: [("channel", channel), ("userId", userId), ("id", id)]), buffer, DeserializeFunctionResponse { (buffer: Buffer) -> Api.Bool? in
                        let reader = BufferReader(buffer)
                        var result: Api.Bool?
                        if let signature = reader.readInt32() {
                            result = Api.parse(reader, signature: signature) as? Api.Bool
                        }
                        return result
                    })
                }
            
                static func getParticipant(channel: Api.InputChannel, userId: Api.InputUser) -> (FunctionDescription, Buffer, DeserializeFunctionResponse<Api.channels.ChannelParticipant>) {
                    let buffer = Buffer()
                    buffer.appendInt32(1416484774)
                    channel.serialize(buffer, true)
                    userId.serialize(buffer, true)
                    return (FunctionDescription(name: "channels.getParticipant", parameters: [("channel", channel), ("userId", userId)]), buffer, DeserializeFunctionResponse { (buffer: Buffer) -> Api.channels.ChannelParticipant? in
                        let reader = BufferReader(buffer)
                        var result: Api.channels.ChannelParticipant?
                        if let signature = reader.readInt32() {
                            result = Api.parse(reader, signature: signature) as? Api.channels.ChannelParticipant
                        }
                        return result
                    })
                }
            
                static func getChannels(id: [Api.InputChannel]) -> (FunctionDescription, Buffer, DeserializeFunctionResponse<Api.messages.Chats>) {
                    let buffer = Buffer()
                    buffer.appendInt32(176122811)
                    buffer.appendInt32(481674261)
                    buffer.appendInt32(Int32(id.count))
                    for item in id {
                        item.serialize(buffer, true)
                    }
                    return (FunctionDescription(name: "channels.getChannels", parameters: [("id", id)]), buffer, DeserializeFunctionResponse { (buffer: Buffer) -> Api.messages.Chats? in
                        let reader = BufferReader(buffer)
                        var result: Api.messages.Chats?
                        if let signature = reader.readInt32() {
                            result = Api.parse(reader, signature: signature) as? Api.messages.Chats
                        }
                        return result
                    })
                }
            
                static func getFullChannel(channel: Api.InputChannel) -> (FunctionDescription, Buffer, DeserializeFunctionResponse<Api.messages.ChatFull>) {
                    let buffer = Buffer()
                    buffer.appendInt32(141781513)
                    channel.serialize(buffer, true)
                    return (FunctionDescription(name: "channels.getFullChannel", parameters: [("channel", channel)]), buffer, DeserializeFunctionResponse { (buffer: Buffer) -> Api.messages.ChatFull? in
                        let reader = BufferReader(buffer)
                        var result: Api.messages.ChatFull?
                        if let signature = reader.readInt32() {
                            result = Api.parse(reader, signature: signature) as? Api.messages.ChatFull
                        }
                        return result
                    })
                }
            
                static func createChannel(flags: Int32, title: String, about: String) -> (FunctionDescription, Buffer, DeserializeFunctionResponse<Api.Updates>) {
                    let buffer = Buffer()
                    buffer.appendInt32(-192332417)
                    serializeInt32(flags, buffer: buffer, boxed: false)
                    serializeString(title, buffer: buffer, boxed: false)
                    serializeString(about, buffer: buffer, boxed: false)
                    return (FunctionDescription(name: "channels.createChannel", parameters: [("flags", flags), ("title", title), ("about", about)]), buffer, DeserializeFunctionResponse { (buffer: Buffer) -> Api.Updates? in
                        let reader = BufferReader(buffer)
                        var result: Api.Updates?
                        if let signature = reader.readInt32() {
                            result = Api.parse(reader, signature: signature) as? Api.Updates
                        }
                        return result
                    })
                }
            
                static func editTitle(channel: Api.InputChannel, title: String) -> (FunctionDescription, Buffer, DeserializeFunctionResponse<Api.Updates>) {
                    let buffer = Buffer()
                    buffer.appendInt32(1450044624)
                    channel.serialize(buffer, true)
                    serializeString(title, buffer: buffer, boxed: false)
                    return (FunctionDescription(name: "channels.editTitle", parameters: [("channel", channel), ("title", title)]), buffer, DeserializeFunctionResponse { (buffer: Buffer) -> Api.Updates? in
                        let reader = BufferReader(buffer)
                        var result: Api.Updates?
                        if let signature = reader.readInt32() {
                            result = Api.parse(reader, signature: signature) as? Api.Updates
                        }
                        return result
                    })
                }
            
                static func editPhoto(channel: Api.InputChannel, photo: Api.InputChatPhoto) -> (FunctionDescription, Buffer, DeserializeFunctionResponse<Api.Updates>) {
                    let buffer = Buffer()
                    buffer.appendInt32(-248621111)
                    channel.serialize(buffer, true)
                    photo.serialize(buffer, true)
                    return (FunctionDescription(name: "channels.editPhoto", parameters: [("channel", channel), ("photo", photo)]), buffer, DeserializeFunctionResponse { (buffer: Buffer) -> Api.Updates? in
                        let reader = BufferReader(buffer)
                        var result: Api.Updates?
                        if let signature = reader.readInt32() {
                            result = Api.parse(reader, signature: signature) as? Api.Updates
                        }
                        return result
                    })
                }
            
                static func checkUsername(channel: Api.InputChannel, username: String) -> (FunctionDescription, Buffer, DeserializeFunctionResponse<Api.Bool>) {
                    let buffer = Buffer()
                    buffer.appendInt32(283557164)
                    channel.serialize(buffer, true)
                    serializeString(username, buffer: buffer, boxed: false)
                    return (FunctionDescription(name: "channels.checkUsername", parameters: [("channel", channel), ("username", username)]), buffer, DeserializeFunctionResponse { (buffer: Buffer) -> Api.Bool? in
                        let reader = BufferReader(buffer)
                        var result: Api.Bool?
                        if let signature = reader.readInt32() {
                            result = Api.parse(reader, signature: signature) as? Api.Bool
                        }
                        return result
                    })
                }
            
                static func updateUsername(channel: Api.InputChannel, username: String) -> (FunctionDescription, Buffer, DeserializeFunctionResponse<Api.Bool>) {
                    let buffer = Buffer()
                    buffer.appendInt32(890549214)
                    channel.serialize(buffer, true)
                    serializeString(username, buffer: buffer, boxed: false)
                    return (FunctionDescription(name: "channels.updateUsername", parameters: [("channel", channel), ("username", username)]), buffer, DeserializeFunctionResponse { (buffer: Buffer) -> Api.Bool? in
                        let reader = BufferReader(buffer)
                        var result: Api.Bool?
                        if let signature = reader.readInt32() {
                            result = Api.parse(reader, signature: signature) as? Api.Bool
                        }
                        return result
                    })
                }
            
                static func joinChannel(channel: Api.InputChannel) -> (FunctionDescription, Buffer, DeserializeFunctionResponse<Api.Updates>) {
                    let buffer = Buffer()
                    buffer.appendInt32(615851205)
                    channel.serialize(buffer, true)
                    return (FunctionDescription(name: "channels.joinChannel", parameters: [("channel", channel)]), buffer, DeserializeFunctionResponse { (buffer: Buffer) -> Api.Updates? in
                        let reader = BufferReader(buffer)
                        var result: Api.Updates?
                        if let signature = reader.readInt32() {
                            result = Api.parse(reader, signature: signature) as? Api.Updates
                        }
                        return result
                    })
                }
            
                static func leaveChannel(channel: Api.InputChannel) -> (FunctionDescription, Buffer, DeserializeFunctionResponse<Api.Updates>) {
                    let buffer = Buffer()
                    buffer.appendInt32(-130635115)
                    channel.serialize(buffer, true)
                    return (FunctionDescription(name: "channels.leaveChannel", parameters: [("channel", channel)]), buffer, DeserializeFunctionResponse { (buffer: Buffer) -> Api.Updates? in
                        let reader = BufferReader(buffer)
                        var result: Api.Updates?
                        if let signature = reader.readInt32() {
                            result = Api.parse(reader, signature: signature) as? Api.Updates
                        }
                        return result
                    })
                }
            
                static func inviteToChannel(channel: Api.InputChannel, users: [Api.InputUser]) -> (FunctionDescription, Buffer, DeserializeFunctionResponse<Api.Updates>) {
                    let buffer = Buffer()
                    buffer.appendInt32(429865580)
                    channel.serialize(buffer, true)
                    buffer.appendInt32(481674261)
                    buffer.appendInt32(Int32(users.count))
                    for item in users {
                        item.serialize(buffer, true)
                    }
                    return (FunctionDescription(name: "channels.inviteToChannel", parameters: [("channel", channel), ("users", users)]), buffer, DeserializeFunctionResponse { (buffer: Buffer) -> Api.Updates? in
                        let reader = BufferReader(buffer)
                        var result: Api.Updates?
                        if let signature = reader.readInt32() {
                            result = Api.parse(reader, signature: signature) as? Api.Updates
                        }
                        return result
                    })
                }
            
                static func kickFromChannel(channel: Api.InputChannel, userId: Api.InputUser, kicked: Api.Bool) -> (FunctionDescription, Buffer, DeserializeFunctionResponse<Api.Updates>) {
                    let buffer = Buffer()
                    buffer.appendInt32(-1502421484)
                    channel.serialize(buffer, true)
                    userId.serialize(buffer, true)
                    kicked.serialize(buffer, true)
                    return (FunctionDescription(name: "channels.kickFromChannel", parameters: [("channel", channel), ("userId", userId), ("kicked", kicked)]), buffer, DeserializeFunctionResponse { (buffer: Buffer) -> Api.Updates? in
                        let reader = BufferReader(buffer)
                        var result: Api.Updates?
                        if let signature = reader.readInt32() {
                            result = Api.parse(reader, signature: signature) as? Api.Updates
                        }
                        return result
                    })
                }
            
                static func deleteChannel(channel: Api.InputChannel) -> (FunctionDescription, Buffer, DeserializeFunctionResponse<Api.Updates>) {
                    let buffer = Buffer()
                    buffer.appendInt32(-1072619549)
                    channel.serialize(buffer, true)
                    return (FunctionDescription(name: "channels.deleteChannel", parameters: [("channel", channel)]), buffer, DeserializeFunctionResponse { (buffer: Buffer) -> Api.Updates? in
                        let reader = BufferReader(buffer)
                        var result: Api.Updates?
                        if let signature = reader.readInt32() {
                            result = Api.parse(reader, signature: signature) as? Api.Updates
                        }
                        return result
                    })
                }
            
                static func toggleSignatures(channel: Api.InputChannel, enabled: Api.Bool) -> (FunctionDescription, Buffer, DeserializeFunctionResponse<Api.Updates>) {
                    let buffer = Buffer()
                    buffer.appendInt32(527021574)
                    channel.serialize(buffer, true)
                    enabled.serialize(buffer, true)
                    return (FunctionDescription(name: "channels.toggleSignatures", parameters: [("channel", channel), ("enabled", enabled)]), buffer, DeserializeFunctionResponse { (buffer: Buffer) -> Api.Updates? in
                        let reader = BufferReader(buffer)
                        var result: Api.Updates?
                        if let signature = reader.readInt32() {
                            result = Api.parse(reader, signature: signature) as? Api.Updates
                        }
                        return result
                    })
                }
            
                static func getAdminedPublicChannels() -> (FunctionDescription, Buffer, DeserializeFunctionResponse<Api.messages.Chats>) {
                    let buffer = Buffer()
                    buffer.appendInt32(-1920105769)
                    
                    return (FunctionDescription(name: "channels.getAdminedPublicChannels", parameters: []), buffer, DeserializeFunctionResponse { (buffer: Buffer) -> Api.messages.Chats? in
                        let reader = BufferReader(buffer)
                        var result: Api.messages.Chats?
                        if let signature = reader.readInt32() {
                            result = Api.parse(reader, signature: signature) as? Api.messages.Chats
                        }
                        return result
                    })
                }
            
                static func getAdminLog(flags: Int32, channel: Api.InputChannel, q: String, eventsFilter: Api.ChannelAdminLogEventsFilter?, admins: [Api.InputUser]?, maxId: Int64, minId: Int64, limit: Int32) -> (FunctionDescription, Buffer, DeserializeFunctionResponse<Api.channels.AdminLogResults>) {
                    let buffer = Buffer()
                    buffer.appendInt32(870184064)
                    serializeInt32(flags, buffer: buffer, boxed: false)
                    channel.serialize(buffer, true)
                    serializeString(q, buffer: buffer, boxed: false)
                    if Int(flags) & Int(1 << 0) != 0 {eventsFilter!.serialize(buffer, true)}
                    if Int(flags) & Int(1 << 1) != 0 {buffer.appendInt32(481674261)
                    buffer.appendInt32(Int32(admins!.count))
                    for item in admins! {
                        item.serialize(buffer, true)
                    }}
                    serializeInt64(maxId, buffer: buffer, boxed: false)
                    serializeInt64(minId, buffer: buffer, boxed: false)
                    serializeInt32(limit, buffer: buffer, boxed: false)
                    return (FunctionDescription(name: "channels.getAdminLog", parameters: [("flags", flags), ("channel", channel), ("q", q), ("eventsFilter", eventsFilter), ("admins", admins), ("maxId", maxId), ("minId", minId), ("limit", limit)]), buffer, DeserializeFunctionResponse { (buffer: Buffer) -> Api.channels.AdminLogResults? in
                        let reader = BufferReader(buffer)
                        var result: Api.channels.AdminLogResults?
                        if let signature = reader.readInt32() {
                            result = Api.parse(reader, signature: signature) as? Api.channels.AdminLogResults
                        }
                        return result
                    })
                }
            
                static func setStickers(channel: Api.InputChannel, stickerset: Api.InputStickerSet) -> (FunctionDescription, Buffer, DeserializeFunctionResponse<Api.Bool>) {
                    let buffer = Buffer()
                    buffer.appendInt32(-359881479)
                    channel.serialize(buffer, true)
                    stickerset.serialize(buffer, true)
                    return (FunctionDescription(name: "channels.setStickers", parameters: [("channel", channel), ("stickerset", stickerset)]), buffer, DeserializeFunctionResponse { (buffer: Buffer) -> Api.Bool? in
                        let reader = BufferReader(buffer)
                        var result: Api.Bool?
                        if let signature = reader.readInt32() {
                            result = Api.parse(reader, signature: signature) as? Api.Bool
                        }
                        return result
                    })
                }
            
                static func readMessageContents(channel: Api.InputChannel, id: [Int32]) -> (FunctionDescription, Buffer, DeserializeFunctionResponse<Api.Bool>) {
                    let buffer = Buffer()
                    buffer.appendInt32(-357180360)
                    channel.serialize(buffer, true)
                    buffer.appendInt32(481674261)
                    buffer.appendInt32(Int32(id.count))
                    for item in id {
                        serializeInt32(item, buffer: buffer, boxed: false)
                    }
                    return (FunctionDescription(name: "channels.readMessageContents", parameters: [("channel", channel), ("id", id)]), buffer, DeserializeFunctionResponse { (buffer: Buffer) -> Api.Bool? in
                        let reader = BufferReader(buffer)
                        var result: Api.Bool?
                        if let signature = reader.readInt32() {
                            result = Api.parse(reader, signature: signature) as? Api.Bool
                        }
                        return result
                    })
                }
            
                static func deleteHistory(channel: Api.InputChannel, maxId: Int32) -> (FunctionDescription, Buffer, DeserializeFunctionResponse<Api.Bool>) {
                    let buffer = Buffer()
                    buffer.appendInt32(-1355375294)
                    channel.serialize(buffer, true)
                    serializeInt32(maxId, buffer: buffer, boxed: false)
                    return (FunctionDescription(name: "channels.deleteHistory", parameters: [("channel", channel), ("maxId", maxId)]), buffer, DeserializeFunctionResponse { (buffer: Buffer) -> Api.Bool? in
                        let reader = BufferReader(buffer)
                        var result: Api.Bool?
                        if let signature = reader.readInt32() {
                            result = Api.parse(reader, signature: signature) as? Api.Bool
                        }
                        return result
                    })
                }
            
                static func togglePreHistoryHidden(channel: Api.InputChannel, enabled: Api.Bool) -> (FunctionDescription, Buffer, DeserializeFunctionResponse<Api.Updates>) {
                    let buffer = Buffer()
                    buffer.appendInt32(-356796084)
                    channel.serialize(buffer, true)
                    enabled.serialize(buffer, true)
                    return (FunctionDescription(name: "channels.togglePreHistoryHidden", parameters: [("channel", channel), ("enabled", enabled)]), buffer, DeserializeFunctionResponse { (buffer: Buffer) -> Api.Updates? in
                        let reader = BufferReader(buffer)
                        var result: Api.Updates?
                        if let signature = reader.readInt32() {
                            result = Api.parse(reader, signature: signature) as? Api.Updates
                        }
                        return result
                    })
                }
            
                static func getParticipants(channel: Api.InputChannel, filter: Api.ChannelParticipantsFilter, offset: Int32, limit: Int32, hash: Int32) -> (FunctionDescription, Buffer, DeserializeFunctionResponse<Api.channels.ChannelParticipants>) {
                    let buffer = Buffer()
                    buffer.appendInt32(306054633)
                    channel.serialize(buffer, true)
                    filter.serialize(buffer, true)
                    serializeInt32(offset, buffer: buffer, boxed: false)
                    serializeInt32(limit, buffer: buffer, boxed: false)
                    serializeInt32(hash, buffer: buffer, boxed: false)
                    return (FunctionDescription(name: "channels.getParticipants", parameters: [("channel", channel), ("filter", filter), ("offset", offset), ("limit", limit), ("hash", hash)]), buffer, DeserializeFunctionResponse { (buffer: Buffer) -> Api.channels.ChannelParticipants? in
                        let reader = BufferReader(buffer)
                        var result: Api.channels.ChannelParticipants?
                        if let signature = reader.readInt32() {
                            result = Api.parse(reader, signature: signature) as? Api.channels.ChannelParticipants
                        }
                        return result
                    })
                }
            
                static func exportMessageLink(channel: Api.InputChannel, id: Int32, grouped: Api.Bool) -> (FunctionDescription, Buffer, DeserializeFunctionResponse<Api.ExportedMessageLink>) {
                    let buffer = Buffer()
                    buffer.appendInt32(-826838685)
                    channel.serialize(buffer, true)
                    serializeInt32(id, buffer: buffer, boxed: false)
                    grouped.serialize(buffer, true)
                    return (FunctionDescription(name: "channels.exportMessageLink", parameters: [("channel", channel), ("id", id), ("grouped", grouped)]), buffer, DeserializeFunctionResponse { (buffer: Buffer) -> Api.ExportedMessageLink? in
                        let reader = BufferReader(buffer)
                        var result: Api.ExportedMessageLink?
                        if let signature = reader.readInt32() {
                            result = Api.parse(reader, signature: signature) as? Api.ExportedMessageLink
                        }
                        return result
                    })
                }
            
                static func getMessages(channel: Api.InputChannel, id: [Api.InputMessage]) -> (FunctionDescription, Buffer, DeserializeFunctionResponse<Api.messages.Messages>) {
                    let buffer = Buffer()
                    buffer.appendInt32(-1383294429)
                    channel.serialize(buffer, true)
                    buffer.appendInt32(481674261)
                    buffer.appendInt32(Int32(id.count))
                    for item in id {
                        item.serialize(buffer, true)
                    }
                    return (FunctionDescription(name: "channels.getMessages", parameters: [("channel", channel), ("id", id)]), buffer, DeserializeFunctionResponse { (buffer: Buffer) -> Api.messages.Messages? in
                        let reader = BufferReader(buffer)
                        var result: Api.messages.Messages?
                        if let signature = reader.readInt32() {
                            result = Api.parse(reader, signature: signature) as? Api.messages.Messages
                        }
                        return result
                    })
                }
            
                static func editAdmin(channel: Api.InputChannel, userId: Api.InputUser, adminRights: Api.ChatAdminRights) -> (FunctionDescription, Buffer, DeserializeFunctionResponse<Api.Updates>) {
                    let buffer = Buffer()
                    buffer.appendInt32(1895338938)
                    channel.serialize(buffer, true)
                    userId.serialize(buffer, true)
                    adminRights.serialize(buffer, true)
                    return (FunctionDescription(name: "channels.editAdmin", parameters: [("channel", channel), ("userId", userId), ("adminRights", adminRights)]), buffer, DeserializeFunctionResponse { (buffer: Buffer) -> Api.Updates? in
                        let reader = BufferReader(buffer)
                        var result: Api.Updates?
                        if let signature = reader.readInt32() {
                            result = Api.parse(reader, signature: signature) as? Api.Updates
                        }
                        return result
                    })
                }
            
                static func editBanned(channel: Api.InputChannel, userId: Api.InputUser, bannedRights: Api.ChatBannedRights) -> (FunctionDescription, Buffer, DeserializeFunctionResponse<Api.Updates>) {
                    let buffer = Buffer()
                    buffer.appendInt32(1920559378)
                    channel.serialize(buffer, true)
                    userId.serialize(buffer, true)
                    bannedRights.serialize(buffer, true)
                    return (FunctionDescription(name: "channels.editBanned", parameters: [("channel", channel), ("userId", userId), ("bannedRights", bannedRights)]), buffer, DeserializeFunctionResponse { (buffer: Buffer) -> Api.Updates? in
                        let reader = BufferReader(buffer)
                        var result: Api.Updates?
                        if let signature = reader.readInt32() {
                            result = Api.parse(reader, signature: signature) as? Api.Updates
                        }
                        return result
                    })
                }
            }
            struct payments {
                static func getPaymentForm(msgId: Int32) -> (FunctionDescription, Buffer, DeserializeFunctionResponse<Api.payments.PaymentForm>) {
                    let buffer = Buffer()
                    buffer.appendInt32(-1712285883)
                    serializeInt32(msgId, buffer: buffer, boxed: false)
                    return (FunctionDescription(name: "payments.getPaymentForm", parameters: [("msgId", msgId)]), buffer, DeserializeFunctionResponse { (buffer: Buffer) -> Api.payments.PaymentForm? in
                        let reader = BufferReader(buffer)
                        var result: Api.payments.PaymentForm?
                        if let signature = reader.readInt32() {
                            result = Api.parse(reader, signature: signature) as? Api.payments.PaymentForm
                        }
                        return result
                    })
                }
            
                static func getPaymentReceipt(msgId: Int32) -> (FunctionDescription, Buffer, DeserializeFunctionResponse<Api.payments.PaymentReceipt>) {
                    let buffer = Buffer()
                    buffer.appendInt32(-1601001088)
                    serializeInt32(msgId, buffer: buffer, boxed: false)
                    return (FunctionDescription(name: "payments.getPaymentReceipt", parameters: [("msgId", msgId)]), buffer, DeserializeFunctionResponse { (buffer: Buffer) -> Api.payments.PaymentReceipt? in
                        let reader = BufferReader(buffer)
                        var result: Api.payments.PaymentReceipt?
                        if let signature = reader.readInt32() {
                            result = Api.parse(reader, signature: signature) as? Api.payments.PaymentReceipt
                        }
                        return result
                    })
                }
            
                static func validateRequestedInfo(flags: Int32, msgId: Int32, info: Api.PaymentRequestedInfo) -> (FunctionDescription, Buffer, DeserializeFunctionResponse<Api.payments.ValidatedRequestedInfo>) {
                    let buffer = Buffer()
                    buffer.appendInt32(1997180532)
                    serializeInt32(flags, buffer: buffer, boxed: false)
                    serializeInt32(msgId, buffer: buffer, boxed: false)
                    info.serialize(buffer, true)
                    return (FunctionDescription(name: "payments.validateRequestedInfo", parameters: [("flags", flags), ("msgId", msgId), ("info", info)]), buffer, DeserializeFunctionResponse { (buffer: Buffer) -> Api.payments.ValidatedRequestedInfo? in
                        let reader = BufferReader(buffer)
                        var result: Api.payments.ValidatedRequestedInfo?
                        if let signature = reader.readInt32() {
                            result = Api.parse(reader, signature: signature) as? Api.payments.ValidatedRequestedInfo
                        }
                        return result
                    })
                }
            
                static func sendPaymentForm(flags: Int32, msgId: Int32, requestedInfoId: String?, shippingOptionId: String?, credentials: Api.InputPaymentCredentials) -> (FunctionDescription, Buffer, DeserializeFunctionResponse<Api.payments.PaymentResult>) {
                    let buffer = Buffer()
                    buffer.appendInt32(730364339)
                    serializeInt32(flags, buffer: buffer, boxed: false)
                    serializeInt32(msgId, buffer: buffer, boxed: false)
                    if Int(flags) & Int(1 << 0) != 0 {serializeString(requestedInfoId!, buffer: buffer, boxed: false)}
                    if Int(flags) & Int(1 << 1) != 0 {serializeString(shippingOptionId!, buffer: buffer, boxed: false)}
                    credentials.serialize(buffer, true)
                    return (FunctionDescription(name: "payments.sendPaymentForm", parameters: [("flags", flags), ("msgId", msgId), ("requestedInfoId", requestedInfoId), ("shippingOptionId", shippingOptionId), ("credentials", credentials)]), buffer, DeserializeFunctionResponse { (buffer: Buffer) -> Api.payments.PaymentResult? in
                        let reader = BufferReader(buffer)
                        var result: Api.payments.PaymentResult?
                        if let signature = reader.readInt32() {
                            result = Api.parse(reader, signature: signature) as? Api.payments.PaymentResult
                        }
                        return result
                    })
                }
            
                static func getSavedInfo() -> (FunctionDescription, Buffer, DeserializeFunctionResponse<Api.payments.SavedInfo>) {
                    let buffer = Buffer()
                    buffer.appendInt32(578650699)
                    
                    return (FunctionDescription(name: "payments.getSavedInfo", parameters: []), buffer, DeserializeFunctionResponse { (buffer: Buffer) -> Api.payments.SavedInfo? in
                        let reader = BufferReader(buffer)
                        var result: Api.payments.SavedInfo?
                        if let signature = reader.readInt32() {
                            result = Api.parse(reader, signature: signature) as? Api.payments.SavedInfo
                        }
                        return result
                    })
                }
            
                static func clearSavedInfo(flags: Int32) -> (FunctionDescription, Buffer, DeserializeFunctionResponse<Api.Bool>) {
                    let buffer = Buffer()
                    buffer.appendInt32(-667062079)
                    serializeInt32(flags, buffer: buffer, boxed: false)
                    return (FunctionDescription(name: "payments.clearSavedInfo", parameters: [("flags", flags)]), buffer, DeserializeFunctionResponse { (buffer: Buffer) -> Api.Bool? in
                        let reader = BufferReader(buffer)
                        var result: Api.Bool?
                        if let signature = reader.readInt32() {
                            result = Api.parse(reader, signature: signature) as? Api.Bool
                        }
                        return result
                    })
                }
            }
            struct auth {
                static func checkPhone(phoneNumber: String) -> (FunctionDescription, Buffer, DeserializeFunctionResponse<Api.auth.CheckedPhone>) {
                    let buffer = Buffer()
                    buffer.appendInt32(1877286395)
                    serializeString(phoneNumber, buffer: buffer, boxed: false)
                    return (FunctionDescription(name: "auth.checkPhone", parameters: [("phoneNumber", phoneNumber)]), buffer, DeserializeFunctionResponse { (buffer: Buffer) -> Api.auth.CheckedPhone? in
                        let reader = BufferReader(buffer)
                        var result: Api.auth.CheckedPhone?
                        if let signature = reader.readInt32() {
                            result = Api.parse(reader, signature: signature) as? Api.auth.CheckedPhone
                        }
                        return result
                    })
                }
            
                static func sendCode(flags: Int32, phoneNumber: String, currentNumber: Api.Bool?, apiId: Int32, apiHash: String) -> (FunctionDescription, Buffer, DeserializeFunctionResponse<Api.auth.SentCode>) {
                    let buffer = Buffer()
                    buffer.appendInt32(-2035355412)
                    serializeInt32(flags, buffer: buffer, boxed: false)
                    serializeString(phoneNumber, buffer: buffer, boxed: false)
                    if Int(flags) & Int(1 << 0) != 0 {currentNumber!.serialize(buffer, true)}
                    serializeInt32(apiId, buffer: buffer, boxed: false)
                    serializeString(apiHash, buffer: buffer, boxed: false)
                    return (FunctionDescription(name: "auth.sendCode", parameters: [("flags", flags), ("phoneNumber", phoneNumber), ("currentNumber", currentNumber), ("apiId", apiId), ("apiHash", apiHash)]), buffer, DeserializeFunctionResponse { (buffer: Buffer) -> Api.auth.SentCode? in
                        let reader = BufferReader(buffer)
                        var result: Api.auth.SentCode?
                        if let signature = reader.readInt32() {
                            result = Api.parse(reader, signature: signature) as? Api.auth.SentCode
                        }
                        return result
                    })
                }
            
                static func signUp(phoneNumber: String, phoneCodeHash: String, phoneCode: String, firstName: String, lastName: String) -> (FunctionDescription, Buffer, DeserializeFunctionResponse<Api.auth.Authorization>) {
                    let buffer = Buffer()
                    buffer.appendInt32(453408308)
                    serializeString(phoneNumber, buffer: buffer, boxed: false)
                    serializeString(phoneCodeHash, buffer: buffer, boxed: false)
                    serializeString(phoneCode, buffer: buffer, boxed: false)
                    serializeString(firstName, buffer: buffer, boxed: false)
                    serializeString(lastName, buffer: buffer, boxed: false)
                    return (FunctionDescription(name: "auth.signUp", parameters: [("phoneNumber", phoneNumber), ("phoneCodeHash", phoneCodeHash), ("phoneCode", phoneCode), ("firstName", firstName), ("lastName", lastName)]), buffer, DeserializeFunctionResponse { (buffer: Buffer) -> Api.auth.Authorization? in
                        let reader = BufferReader(buffer)
                        var result: Api.auth.Authorization?
                        if let signature = reader.readInt32() {
                            result = Api.parse(reader, signature: signature) as? Api.auth.Authorization
                        }
                        return result
                    })
                }
            
                static func signIn(phoneNumber: String, phoneCodeHash: String, phoneCode: String) -> (FunctionDescription, Buffer, DeserializeFunctionResponse<Api.auth.Authorization>) {
                    let buffer = Buffer()
                    buffer.appendInt32(-1126886015)
                    serializeString(phoneNumber, buffer: buffer, boxed: false)
                    serializeString(phoneCodeHash, buffer: buffer, boxed: false)
                    serializeString(phoneCode, buffer: buffer, boxed: false)
                    return (FunctionDescription(name: "auth.signIn", parameters: [("phoneNumber", phoneNumber), ("phoneCodeHash", phoneCodeHash), ("phoneCode", phoneCode)]), buffer, DeserializeFunctionResponse { (buffer: Buffer) -> Api.auth.Authorization? in
                        let reader = BufferReader(buffer)
                        var result: Api.auth.Authorization?
                        if let signature = reader.readInt32() {
                            result = Api.parse(reader, signature: signature) as? Api.auth.Authorization
                        }
                        return result
                    })
                }
            
                static func logOut() -> (FunctionDescription, Buffer, DeserializeFunctionResponse<Api.Bool>) {
                    let buffer = Buffer()
                    buffer.appendInt32(1461180992)
                    
                    return (FunctionDescription(name: "auth.logOut", parameters: []), buffer, DeserializeFunctionResponse { (buffer: Buffer) -> Api.Bool? in
                        let reader = BufferReader(buffer)
                        var result: Api.Bool?
                        if let signature = reader.readInt32() {
                            result = Api.parse(reader, signature: signature) as? Api.Bool
                        }
                        return result
                    })
                }
            
                static func resetAuthorizations() -> (FunctionDescription, Buffer, DeserializeFunctionResponse<Api.Bool>) {
                    let buffer = Buffer()
                    buffer.appendInt32(-1616179942)
                    
                    return (FunctionDescription(name: "auth.resetAuthorizations", parameters: []), buffer, DeserializeFunctionResponse { (buffer: Buffer) -> Api.Bool? in
                        let reader = BufferReader(buffer)
                        var result: Api.Bool?
                        if let signature = reader.readInt32() {
                            result = Api.parse(reader, signature: signature) as? Api.Bool
                        }
                        return result
                    })
                }
            
                static func sendInvites(phoneNumbers: [String], message: String) -> (FunctionDescription, Buffer, DeserializeFunctionResponse<Api.Bool>) {
                    let buffer = Buffer()
                    buffer.appendInt32(1998331287)
                    buffer.appendInt32(481674261)
                    buffer.appendInt32(Int32(phoneNumbers.count))
                    for item in phoneNumbers {
                        serializeString(item, buffer: buffer, boxed: false)
                    }
                    serializeString(message, buffer: buffer, boxed: false)
                    return (FunctionDescription(name: "auth.sendInvites", parameters: [("phoneNumbers", phoneNumbers), ("message", message)]), buffer, DeserializeFunctionResponse { (buffer: Buffer) -> Api.Bool? in
                        let reader = BufferReader(buffer)
                        var result: Api.Bool?
                        if let signature = reader.readInt32() {
                            result = Api.parse(reader, signature: signature) as? Api.Bool
                        }
                        return result
                    })
                }
            
                static func exportAuthorization(dcId: Int32) -> (FunctionDescription, Buffer, DeserializeFunctionResponse<Api.auth.ExportedAuthorization>) {
                    let buffer = Buffer()
                    buffer.appendInt32(-440401971)
                    serializeInt32(dcId, buffer: buffer, boxed: false)
                    return (FunctionDescription(name: "auth.exportAuthorization", parameters: [("dcId", dcId)]), buffer, DeserializeFunctionResponse { (buffer: Buffer) -> Api.auth.ExportedAuthorization? in
                        let reader = BufferReader(buffer)
                        var result: Api.auth.ExportedAuthorization?
                        if let signature = reader.readInt32() {
                            result = Api.parse(reader, signature: signature) as? Api.auth.ExportedAuthorization
                        }
                        return result
                    })
                }
            
                static func importAuthorization(id: Int32, bytes: Buffer) -> (FunctionDescription, Buffer, DeserializeFunctionResponse<Api.auth.Authorization>) {
                    let buffer = Buffer()
                    buffer.appendInt32(-470837741)
                    serializeInt32(id, buffer: buffer, boxed: false)
                    serializeBytes(bytes, buffer: buffer, boxed: false)
                    return (FunctionDescription(name: "auth.importAuthorization", parameters: [("id", id), ("bytes", bytes)]), buffer, DeserializeFunctionResponse { (buffer: Buffer) -> Api.auth.Authorization? in
                        let reader = BufferReader(buffer)
                        var result: Api.auth.Authorization?
                        if let signature = reader.readInt32() {
                            result = Api.parse(reader, signature: signature) as? Api.auth.Authorization
                        }
                        return result
                    })
                }
            
                static func bindTempAuthKey(permAuthKeyId: Int64, nonce: Int64, expiresAt: Int32, encryptedMessage: Buffer) -> (FunctionDescription, Buffer, DeserializeFunctionResponse<Api.Bool>) {
                    let buffer = Buffer()
                    buffer.appendInt32(-841733627)
                    serializeInt64(permAuthKeyId, buffer: buffer, boxed: false)
                    serializeInt64(nonce, buffer: buffer, boxed: false)
                    serializeInt32(expiresAt, buffer: buffer, boxed: false)
                    serializeBytes(encryptedMessage, buffer: buffer, boxed: false)
                    return (FunctionDescription(name: "auth.bindTempAuthKey", parameters: [("permAuthKeyId", permAuthKeyId), ("nonce", nonce), ("expiresAt", expiresAt), ("encryptedMessage", encryptedMessage)]), buffer, DeserializeFunctionResponse { (buffer: Buffer) -> Api.Bool? in
                        let reader = BufferReader(buffer)
                        var result: Api.Bool?
                        if let signature = reader.readInt32() {
                            result = Api.parse(reader, signature: signature) as? Api.Bool
                        }
                        return result
                    })
                }
            
                static func importBotAuthorization(flags: Int32, apiId: Int32, apiHash: String, botAuthToken: String) -> (FunctionDescription, Buffer, DeserializeFunctionResponse<Api.auth.Authorization>) {
                    let buffer = Buffer()
                    buffer.appendInt32(1738800940)
                    serializeInt32(flags, buffer: buffer, boxed: false)
                    serializeInt32(apiId, buffer: buffer, boxed: false)
                    serializeString(apiHash, buffer: buffer, boxed: false)
                    serializeString(botAuthToken, buffer: buffer, boxed: false)
                    return (FunctionDescription(name: "auth.importBotAuthorization", parameters: [("flags", flags), ("apiId", apiId), ("apiHash", apiHash), ("botAuthToken", botAuthToken)]), buffer, DeserializeFunctionResponse { (buffer: Buffer) -> Api.auth.Authorization? in
                        let reader = BufferReader(buffer)
                        var result: Api.auth.Authorization?
                        if let signature = reader.readInt32() {
                            result = Api.parse(reader, signature: signature) as? Api.auth.Authorization
                        }
                        return result
                    })
                }
            
                static func requestPasswordRecovery() -> (FunctionDescription, Buffer, DeserializeFunctionResponse<Api.auth.PasswordRecovery>) {
                    let buffer = Buffer()
                    buffer.appendInt32(-661144474)
                    
                    return (FunctionDescription(name: "auth.requestPasswordRecovery", parameters: []), buffer, DeserializeFunctionResponse { (buffer: Buffer) -> Api.auth.PasswordRecovery? in
                        let reader = BufferReader(buffer)
                        var result: Api.auth.PasswordRecovery?
                        if let signature = reader.readInt32() {
                            result = Api.parse(reader, signature: signature) as? Api.auth.PasswordRecovery
                        }
                        return result
                    })
                }
            
                static func recoverPassword(code: String) -> (FunctionDescription, Buffer, DeserializeFunctionResponse<Api.auth.Authorization>) {
                    let buffer = Buffer()
                    buffer.appendInt32(1319464594)
                    serializeString(code, buffer: buffer, boxed: false)
                    return (FunctionDescription(name: "auth.recoverPassword", parameters: [("code", code)]), buffer, DeserializeFunctionResponse { (buffer: Buffer) -> Api.auth.Authorization? in
                        let reader = BufferReader(buffer)
                        var result: Api.auth.Authorization?
                        if let signature = reader.readInt32() {
                            result = Api.parse(reader, signature: signature) as? Api.auth.Authorization
                        }
                        return result
                    })
                }
            
                static func resendCode(phoneNumber: String, phoneCodeHash: String) -> (FunctionDescription, Buffer, DeserializeFunctionResponse<Api.auth.SentCode>) {
                    let buffer = Buffer()
                    buffer.appendInt32(1056025023)
                    serializeString(phoneNumber, buffer: buffer, boxed: false)
                    serializeString(phoneCodeHash, buffer: buffer, boxed: false)
                    return (FunctionDescription(name: "auth.resendCode", parameters: [("phoneNumber", phoneNumber), ("phoneCodeHash", phoneCodeHash)]), buffer, DeserializeFunctionResponse { (buffer: Buffer) -> Api.auth.SentCode? in
                        let reader = BufferReader(buffer)
                        var result: Api.auth.SentCode?
                        if let signature = reader.readInt32() {
                            result = Api.parse(reader, signature: signature) as? Api.auth.SentCode
                        }
                        return result
                    })
                }
            
                static func cancelCode(phoneNumber: String, phoneCodeHash: String) -> (FunctionDescription, Buffer, DeserializeFunctionResponse<Api.Bool>) {
                    let buffer = Buffer()
                    buffer.appendInt32(520357240)
                    serializeString(phoneNumber, buffer: buffer, boxed: false)
                    serializeString(phoneCodeHash, buffer: buffer, boxed: false)
                    return (FunctionDescription(name: "auth.cancelCode", parameters: [("phoneNumber", phoneNumber), ("phoneCodeHash", phoneCodeHash)]), buffer, DeserializeFunctionResponse { (buffer: Buffer) -> Api.Bool? in
                        let reader = BufferReader(buffer)
                        var result: Api.Bool?
                        if let signature = reader.readInt32() {
                            result = Api.parse(reader, signature: signature) as? Api.Bool
                        }
                        return result
                    })
                }
            
                static func dropTempAuthKeys(exceptAuthKeys: [Int64]) -> (FunctionDescription, Buffer, DeserializeFunctionResponse<Api.Bool>) {
                    let buffer = Buffer()
                    buffer.appendInt32(-1907842680)
                    buffer.appendInt32(481674261)
                    buffer.appendInt32(Int32(exceptAuthKeys.count))
                    for item in exceptAuthKeys {
                        serializeInt64(item, buffer: buffer, boxed: false)
                    }
                    return (FunctionDescription(name: "auth.dropTempAuthKeys", parameters: [("exceptAuthKeys", exceptAuthKeys)]), buffer, DeserializeFunctionResponse { (buffer: Buffer) -> Api.Bool? in
                        let reader = BufferReader(buffer)
                        var result: Api.Bool?
                        if let signature = reader.readInt32() {
                            result = Api.parse(reader, signature: signature) as? Api.Bool
                        }
                        return result
                    })
                }
            
                static func checkPassword(password: Api.InputCheckPasswordSRP) -> (FunctionDescription, Buffer, DeserializeFunctionResponse<Api.auth.Authorization>) {
                    let buffer = Buffer()
                    buffer.appendInt32(-779399914)
                    password.serialize(buffer, true)
                    return (FunctionDescription(name: "auth.checkPassword", parameters: [("password", password)]), buffer, DeserializeFunctionResponse { (buffer: Buffer) -> Api.auth.Authorization? in
                        let reader = BufferReader(buffer)
                        var result: Api.auth.Authorization?
                        if let signature = reader.readInt32() {
                            result = Api.parse(reader, signature: signature) as? Api.auth.Authorization
                        }
                        return result
                    })
                }
            }
            struct bots {
                static func sendCustomRequest(customMethod: String, params: Api.DataJSON) -> (FunctionDescription, Buffer, DeserializeFunctionResponse<Api.DataJSON>) {
                    let buffer = Buffer()
                    buffer.appendInt32(-1440257555)
                    serializeString(customMethod, buffer: buffer, boxed: false)
                    params.serialize(buffer, true)
                    return (FunctionDescription(name: "bots.sendCustomRequest", parameters: [("customMethod", customMethod), ("params", params)]), buffer, DeserializeFunctionResponse { (buffer: Buffer) -> Api.DataJSON? in
                        let reader = BufferReader(buffer)
                        var result: Api.DataJSON?
                        if let signature = reader.readInt32() {
                            result = Api.parse(reader, signature: signature) as? Api.DataJSON
                        }
                        return result
                    })
                }
            
                static func answerWebhookJSONQuery(queryId: Int64, data: Api.DataJSON) -> (FunctionDescription, Buffer, DeserializeFunctionResponse<Api.Bool>) {
                    let buffer = Buffer()
                    buffer.appendInt32(-434028723)
                    serializeInt64(queryId, buffer: buffer, boxed: false)
                    data.serialize(buffer, true)
                    return (FunctionDescription(name: "bots.answerWebhookJSONQuery", parameters: [("queryId", queryId), ("data", data)]), buffer, DeserializeFunctionResponse { (buffer: Buffer) -> Api.Bool? in
                        let reader = BufferReader(buffer)
                        var result: Api.Bool?
                        if let signature = reader.readInt32() {
                            result = Api.parse(reader, signature: signature) as? Api.Bool
                        }
                        return result
                    })
                }
            }
            struct users {
                static func getUsers(id: [Api.InputUser]) -> (FunctionDescription, Buffer, DeserializeFunctionResponse<[Api.User]>) {
                    let buffer = Buffer()
                    buffer.appendInt32(227648840)
                    buffer.appendInt32(481674261)
                    buffer.appendInt32(Int32(id.count))
                    for item in id {
                        item.serialize(buffer, true)
                    }
                    return (FunctionDescription(name: "users.getUsers", parameters: [("id", id)]), buffer, DeserializeFunctionResponse { (buffer: Buffer) -> [Api.User]? in
                        let reader = BufferReader(buffer)
                        var result: [Api.User]?
                        if let _ = reader.readInt32() {
                            result = Api.parseVector(reader, elementSignature: 0, elementType: Api.User.self)
                        }
                        return result
                    })
                }
            
                static func getFullUser(id: Api.InputUser) -> (FunctionDescription, Buffer, DeserializeFunctionResponse<Api.UserFull>) {
                    let buffer = Buffer()
                    buffer.appendInt32(-902781519)
                    id.serialize(buffer, true)
                    return (FunctionDescription(name: "users.getFullUser", parameters: [("id", id)]), buffer, DeserializeFunctionResponse { (buffer: Buffer) -> Api.UserFull? in
                        let reader = BufferReader(buffer)
                        var result: Api.UserFull?
                        if let signature = reader.readInt32() {
                            result = Api.parse(reader, signature: signature) as? Api.UserFull
                        }
                        return result
                    })
                }
            
                static func setSecureValueErrors(id: Api.InputUser, errors: [Api.SecureValueError]) -> (FunctionDescription, Buffer, DeserializeFunctionResponse<Api.Bool>) {
                    let buffer = Buffer()
                    buffer.appendInt32(-1865902923)
                    id.serialize(buffer, true)
                    buffer.appendInt32(481674261)
                    buffer.appendInt32(Int32(errors.count))
                    for item in errors {
                        item.serialize(buffer, true)
                    }
                    return (FunctionDescription(name: "users.setSecureValueErrors", parameters: [("id", id), ("errors", errors)]), buffer, DeserializeFunctionResponse { (buffer: Buffer) -> Api.Bool? in
                        let reader = BufferReader(buffer)
                        var result: Api.Bool?
                        if let signature = reader.readInt32() {
                            result = Api.parse(reader, signature: signature) as? Api.Bool
                        }
                        return result
                    })
                }
            }
            struct contacts {
                static func getStatuses() -> (FunctionDescription, Buffer, DeserializeFunctionResponse<[Api.ContactStatus]>) {
                    let buffer = Buffer()
                    buffer.appendInt32(-995929106)
                    
                    return (FunctionDescription(name: "contacts.getStatuses", parameters: []), buffer, DeserializeFunctionResponse { (buffer: Buffer) -> [Api.ContactStatus]? in
                        let reader = BufferReader(buffer)
                        var result: [Api.ContactStatus]?
                        if let _ = reader.readInt32() {
                            result = Api.parseVector(reader, elementSignature: 0, elementType: Api.ContactStatus.self)
                        }
                        return result
                    })
                }
            
                static func deleteContact(id: Api.InputUser) -> (FunctionDescription, Buffer, DeserializeFunctionResponse<Api.contacts.Link>) {
                    let buffer = Buffer()
                    buffer.appendInt32(-1902823612)
                    id.serialize(buffer, true)
                    return (FunctionDescription(name: "contacts.deleteContact", parameters: [("id", id)]), buffer, DeserializeFunctionResponse { (buffer: Buffer) -> Api.contacts.Link? in
                        let reader = BufferReader(buffer)
                        var result: Api.contacts.Link?
                        if let signature = reader.readInt32() {
                            result = Api.parse(reader, signature: signature) as? Api.contacts.Link
                        }
                        return result
                    })
                }
            
                static func deleteContacts(id: [Api.InputUser]) -> (FunctionDescription, Buffer, DeserializeFunctionResponse<Api.Bool>) {
                    let buffer = Buffer()
                    buffer.appendInt32(1504393374)
                    buffer.appendInt32(481674261)
                    buffer.appendInt32(Int32(id.count))
                    for item in id {
                        item.serialize(buffer, true)
                    }
                    return (FunctionDescription(name: "contacts.deleteContacts", parameters: [("id", id)]), buffer, DeserializeFunctionResponse { (buffer: Buffer) -> Api.Bool? in
                        let reader = BufferReader(buffer)
                        var result: Api.Bool?
                        if let signature = reader.readInt32() {
                            result = Api.parse(reader, signature: signature) as? Api.Bool
                        }
                        return result
                    })
                }
            
                static func block(id: Api.InputUser) -> (FunctionDescription, Buffer, DeserializeFunctionResponse<Api.Bool>) {
                    let buffer = Buffer()
                    buffer.appendInt32(858475004)
                    id.serialize(buffer, true)
                    return (FunctionDescription(name: "contacts.block", parameters: [("id", id)]), buffer, DeserializeFunctionResponse { (buffer: Buffer) -> Api.Bool? in
                        let reader = BufferReader(buffer)
                        var result: Api.Bool?
                        if let signature = reader.readInt32() {
                            result = Api.parse(reader, signature: signature) as? Api.Bool
                        }
                        return result
                    })
                }
            
                static func unblock(id: Api.InputUser) -> (FunctionDescription, Buffer, DeserializeFunctionResponse<Api.Bool>) {
                    let buffer = Buffer()
                    buffer.appendInt32(-448724803)
                    id.serialize(buffer, true)
                    return (FunctionDescription(name: "contacts.unblock", parameters: [("id", id)]), buffer, DeserializeFunctionResponse { (buffer: Buffer) -> Api.Bool? in
                        let reader = BufferReader(buffer)
                        var result: Api.Bool?
                        if let signature = reader.readInt32() {
                            result = Api.parse(reader, signature: signature) as? Api.Bool
                        }
                        return result
                    })
                }
            
                static func getBlocked(offset: Int32, limit: Int32) -> (FunctionDescription, Buffer, DeserializeFunctionResponse<Api.contacts.Blocked>) {
                    let buffer = Buffer()
                    buffer.appendInt32(-176409329)
                    serializeInt32(offset, buffer: buffer, boxed: false)
                    serializeInt32(limit, buffer: buffer, boxed: false)
                    return (FunctionDescription(name: "contacts.getBlocked", parameters: [("offset", offset), ("limit", limit)]), buffer, DeserializeFunctionResponse { (buffer: Buffer) -> Api.contacts.Blocked? in
                        let reader = BufferReader(buffer)
                        var result: Api.contacts.Blocked?
                        if let signature = reader.readInt32() {
                            result = Api.parse(reader, signature: signature) as? Api.contacts.Blocked
                        }
                        return result
                    })
                }
            
                static func exportCard() -> (FunctionDescription, Buffer, DeserializeFunctionResponse<[Int32]>) {
                    let buffer = Buffer()
                    buffer.appendInt32(-2065352905)
                    
                    return (FunctionDescription(name: "contacts.exportCard", parameters: []), buffer, DeserializeFunctionResponse { (buffer: Buffer) -> [Int32]? in
                        let reader = BufferReader(buffer)
                        var result: [Int32]?
                        if let _ = reader.readInt32() {
                            result = Api.parseVector(reader, elementSignature: -1471112230, elementType: Int32.self)
                        }
                        return result
                    })
                }
            
                static func importCard(exportCard: [Int32]) -> (FunctionDescription, Buffer, DeserializeFunctionResponse<Api.User>) {
                    let buffer = Buffer()
                    buffer.appendInt32(1340184318)
                    buffer.appendInt32(481674261)
                    buffer.appendInt32(Int32(exportCard.count))
                    for item in exportCard {
                        serializeInt32(item, buffer: buffer, boxed: false)
                    }
                    return (FunctionDescription(name: "contacts.importCard", parameters: [("exportCard", exportCard)]), buffer, DeserializeFunctionResponse { (buffer: Buffer) -> Api.User? in
                        let reader = BufferReader(buffer)
                        var result: Api.User?
                        if let signature = reader.readInt32() {
                            result = Api.parse(reader, signature: signature) as? Api.User
                        }
                        return result
                    })
                }
            
                static func search(q: String, limit: Int32) -> (FunctionDescription, Buffer, DeserializeFunctionResponse<Api.contacts.Found>) {
                    let buffer = Buffer()
                    buffer.appendInt32(301470424)
                    serializeString(q, buffer: buffer, boxed: false)
                    serializeInt32(limit, buffer: buffer, boxed: false)
                    return (FunctionDescription(name: "contacts.search", parameters: [("q", q), ("limit", limit)]), buffer, DeserializeFunctionResponse { (buffer: Buffer) -> Api.contacts.Found? in
                        let reader = BufferReader(buffer)
                        var result: Api.contacts.Found?
                        if let signature = reader.readInt32() {
                            result = Api.parse(reader, signature: signature) as? Api.contacts.Found
                        }
                        return result
                    })
                }
            
                static func resolveUsername(username: String) -> (FunctionDescription, Buffer, DeserializeFunctionResponse<Api.contacts.ResolvedPeer>) {
                    let buffer = Buffer()
                    buffer.appendInt32(-113456221)
                    serializeString(username, buffer: buffer, boxed: false)
                    return (FunctionDescription(name: "contacts.resolveUsername", parameters: [("username", username)]), buffer, DeserializeFunctionResponse { (buffer: Buffer) -> Api.contacts.ResolvedPeer? in
                        let reader = BufferReader(buffer)
                        var result: Api.contacts.ResolvedPeer?
                        if let signature = reader.readInt32() {
                            result = Api.parse(reader, signature: signature) as? Api.contacts.ResolvedPeer
                        }
                        return result
                    })
                }
            
                static func getTopPeers(flags: Int32, offset: Int32, limit: Int32, hash: Int32) -> (FunctionDescription, Buffer, DeserializeFunctionResponse<Api.contacts.TopPeers>) {
                    let buffer = Buffer()
                    buffer.appendInt32(-728224331)
                    serializeInt32(flags, buffer: buffer, boxed: false)
                    serializeInt32(offset, buffer: buffer, boxed: false)
                    serializeInt32(limit, buffer: buffer, boxed: false)
                    serializeInt32(hash, buffer: buffer, boxed: false)
                    return (FunctionDescription(name: "contacts.getTopPeers", parameters: [("flags", flags), ("offset", offset), ("limit", limit), ("hash", hash)]), buffer, DeserializeFunctionResponse { (buffer: Buffer) -> Api.contacts.TopPeers? in
                        let reader = BufferReader(buffer)
                        var result: Api.contacts.TopPeers?
                        if let signature = reader.readInt32() {
                            result = Api.parse(reader, signature: signature) as? Api.contacts.TopPeers
                        }
                        return result
                    })
                }
            
                static func resetTopPeerRating(category: Api.TopPeerCategory, peer: Api.InputPeer) -> (FunctionDescription, Buffer, DeserializeFunctionResponse<Api.Bool>) {
                    let buffer = Buffer()
                    buffer.appendInt32(451113900)
                    category.serialize(buffer, true)
                    peer.serialize(buffer, true)
                    return (FunctionDescription(name: "contacts.resetTopPeerRating", parameters: [("category", category), ("peer", peer)]), buffer, DeserializeFunctionResponse { (buffer: Buffer) -> Api.Bool? in
                        let reader = BufferReader(buffer)
                        var result: Api.Bool?
                        if let signature = reader.readInt32() {
                            result = Api.parse(reader, signature: signature) as? Api.Bool
                        }
                        return result
                    })
                }
            
                static func importContacts(contacts: [Api.InputContact]) -> (FunctionDescription, Buffer, DeserializeFunctionResponse<Api.contacts.ImportedContacts>) {
                    let buffer = Buffer()
                    buffer.appendInt32(746589157)
                    buffer.appendInt32(481674261)
                    buffer.appendInt32(Int32(contacts.count))
                    for item in contacts {
                        item.serialize(buffer, true)
                    }
                    return (FunctionDescription(name: "contacts.importContacts", parameters: [("contacts", contacts)]), buffer, DeserializeFunctionResponse { (buffer: Buffer) -> Api.contacts.ImportedContacts? in
                        let reader = BufferReader(buffer)
                        var result: Api.contacts.ImportedContacts?
                        if let signature = reader.readInt32() {
                            result = Api.parse(reader, signature: signature) as? Api.contacts.ImportedContacts
                        }
                        return result
                    })
                }
            
                static func resetSaved() -> (FunctionDescription, Buffer, DeserializeFunctionResponse<Api.Bool>) {
                    let buffer = Buffer()
                    buffer.appendInt32(-2020263951)
                    
                    return (FunctionDescription(name: "contacts.resetSaved", parameters: []), buffer, DeserializeFunctionResponse { (buffer: Buffer) -> Api.Bool? in
                        let reader = BufferReader(buffer)
                        var result: Api.Bool?
                        if let signature = reader.readInt32() {
                            result = Api.parse(reader, signature: signature) as? Api.Bool
                        }
                        return result
                    })
                }
            
                static func getContacts(hash: Int32) -> (FunctionDescription, Buffer, DeserializeFunctionResponse<Api.contacts.Contacts>) {
                    let buffer = Buffer()
                    buffer.appendInt32(-1071414113)
                    serializeInt32(hash, buffer: buffer, boxed: false)
                    return (FunctionDescription(name: "contacts.getContacts", parameters: [("hash", hash)]), buffer, DeserializeFunctionResponse { (buffer: Buffer) -> Api.contacts.Contacts? in
                        let reader = BufferReader(buffer)
                        var result: Api.contacts.Contacts?
                        if let signature = reader.readInt32() {
                            result = Api.parse(reader, signature: signature) as? Api.contacts.Contacts
                        }
                        return result
                    })
                }
            
                static func toggleTopPeers(enabled: Api.Bool) -> (FunctionDescription, Buffer, DeserializeFunctionResponse<Api.Bool>) {
                    let buffer = Buffer()
                    buffer.appendInt32(-2062238246)
                    enabled.serialize(buffer, true)
                    return (FunctionDescription(name: "contacts.toggleTopPeers", parameters: [("enabled", enabled)]), buffer, DeserializeFunctionResponse { (buffer: Buffer) -> Api.Bool? in
                        let reader = BufferReader(buffer)
                        var result: Api.Bool?
                        if let signature = reader.readInt32() {
                            result = Api.parse(reader, signature: signature) as? Api.Bool
                        }
                        return result
                    })
                }
            
                static func getContactIDs(hash: Int32) -> (FunctionDescription, Buffer, DeserializeFunctionResponse<[Int32]>) {
                    let buffer = Buffer()
                    buffer.appendInt32(749357634)
                    serializeInt32(hash, buffer: buffer, boxed: false)
                    return (FunctionDescription(name: "contacts.getContactIDs", parameters: [("hash", hash)]), buffer, DeserializeFunctionResponse { (buffer: Buffer) -> [Int32]? in
                        let reader = BufferReader(buffer)
                        var result: [Int32]?
                        if let _ = reader.readInt32() {
                            result = Api.parseVector(reader, elementSignature: -1471112230, elementType: Int32.self)
                        }
                        return result
                    })
                }
            }
            struct help {
                static func getConfig() -> (FunctionDescription, Buffer, DeserializeFunctionResponse<Api.Config>) {
                    let buffer = Buffer()
                    buffer.appendInt32(-990308245)
                    
                    return (FunctionDescription(name: "help.getConfig", parameters: []), buffer, DeserializeFunctionResponse { (buffer: Buffer) -> Api.Config? in
                        let reader = BufferReader(buffer)
                        var result: Api.Config?
                        if let signature = reader.readInt32() {
                            result = Api.parse(reader, signature: signature) as? Api.Config
                        }
                        return result
                    })
                }
            
                static func getNearestDc() -> (FunctionDescription, Buffer, DeserializeFunctionResponse<Api.NearestDc>) {
                    let buffer = Buffer()
                    buffer.appendInt32(531836966)
                    
                    return (FunctionDescription(name: "help.getNearestDc", parameters: []), buffer, DeserializeFunctionResponse { (buffer: Buffer) -> Api.NearestDc? in
                        let reader = BufferReader(buffer)
                        var result: Api.NearestDc?
                        if let signature = reader.readInt32() {
                            result = Api.parse(reader, signature: signature) as? Api.NearestDc
                        }
                        return result
                    })
                }
            
                static func getAppUpdate() -> (FunctionDescription, Buffer, DeserializeFunctionResponse<Api.help.AppUpdate>) {
                    let buffer = Buffer()
                    buffer.appendInt32(-1372724842)
                    
                    return (FunctionDescription(name: "help.getAppUpdate", parameters: []), buffer, DeserializeFunctionResponse { (buffer: Buffer) -> Api.help.AppUpdate? in
                        let reader = BufferReader(buffer)
                        var result: Api.help.AppUpdate?
                        if let signature = reader.readInt32() {
                            result = Api.parse(reader, signature: signature) as? Api.help.AppUpdate
                        }
                        return result
                    })
                }
            
                static func getInviteText() -> (FunctionDescription, Buffer, DeserializeFunctionResponse<Api.help.InviteText>) {
                    let buffer = Buffer()
                    buffer.appendInt32(1295590211)
                    
                    return (FunctionDescription(name: "help.getInviteText", parameters: []), buffer, DeserializeFunctionResponse { (buffer: Buffer) -> Api.help.InviteText? in
                        let reader = BufferReader(buffer)
                        var result: Api.help.InviteText?
                        if let signature = reader.readInt32() {
                            result = Api.parse(reader, signature: signature) as? Api.help.InviteText
                        }
                        return result
                    })
                }
            
                static func getSupport() -> (FunctionDescription, Buffer, DeserializeFunctionResponse<Api.help.Support>) {
                    let buffer = Buffer()
                    buffer.appendInt32(-1663104819)
                    
                    return (FunctionDescription(name: "help.getSupport", parameters: []), buffer, DeserializeFunctionResponse { (buffer: Buffer) -> Api.help.Support? in
                        let reader = BufferReader(buffer)
                        var result: Api.help.Support?
                        if let signature = reader.readInt32() {
                            result = Api.parse(reader, signature: signature) as? Api.help.Support
                        }
                        return result
                    })
                }
            
                static func getAppChangelog(prevAppVersion: String) -> (FunctionDescription, Buffer, DeserializeFunctionResponse<Api.Updates>) {
                    let buffer = Buffer()
                    buffer.appendInt32(-1877938321)
                    serializeString(prevAppVersion, buffer: buffer, boxed: false)
                    return (FunctionDescription(name: "help.getAppChangelog", parameters: [("prevAppVersion", prevAppVersion)]), buffer, DeserializeFunctionResponse { (buffer: Buffer) -> Api.Updates? in
                        let reader = BufferReader(buffer)
                        var result: Api.Updates?
                        if let signature = reader.readInt32() {
                            result = Api.parse(reader, signature: signature) as? Api.Updates
                        }
                        return result
                    })
                }
            
                static func setBotUpdatesStatus(pendingUpdatesCount: Int32, message: String) -> (FunctionDescription, Buffer, DeserializeFunctionResponse<Api.Bool>) {
                    let buffer = Buffer()
                    buffer.appendInt32(-333262899)
                    serializeInt32(pendingUpdatesCount, buffer: buffer, boxed: false)
                    serializeString(message, buffer: buffer, boxed: false)
                    return (FunctionDescription(name: "help.setBotUpdatesStatus", parameters: [("pendingUpdatesCount", pendingUpdatesCount), ("message", message)]), buffer, DeserializeFunctionResponse { (buffer: Buffer) -> Api.Bool? in
                        let reader = BufferReader(buffer)
                        var result: Api.Bool?
                        if let signature = reader.readInt32() {
                            result = Api.parse(reader, signature: signature) as? Api.Bool
                        }
                        return result
                    })
                }
            
                static func getCdnConfig() -> (FunctionDescription, Buffer, DeserializeFunctionResponse<Api.CdnConfig>) {
                    let buffer = Buffer()
                    buffer.appendInt32(1375900482)
                    
                    return (FunctionDescription(name: "help.getCdnConfig", parameters: []), buffer, DeserializeFunctionResponse { (buffer: Buffer) -> Api.CdnConfig? in
                        let reader = BufferReader(buffer)
                        var result: Api.CdnConfig?
                        if let signature = reader.readInt32() {
                            result = Api.parse(reader, signature: signature) as? Api.CdnConfig
                        }
                        return result
                    })
                }
            
                static func test() -> (FunctionDescription, Buffer, DeserializeFunctionResponse<Api.Bool>) {
                    let buffer = Buffer()
                    buffer.appendInt32(-1058929929)
                    
                    return (FunctionDescription(name: "help.test", parameters: []), buffer, DeserializeFunctionResponse { (buffer: Buffer) -> Api.Bool? in
                        let reader = BufferReader(buffer)
                        var result: Api.Bool?
                        if let signature = reader.readInt32() {
                            result = Api.parse(reader, signature: signature) as? Api.Bool
                        }
                        return result
                    })
                }
            
                static func getRecentMeUrls(referer: String) -> (FunctionDescription, Buffer, DeserializeFunctionResponse<Api.help.RecentMeUrls>) {
                    let buffer = Buffer()
                    buffer.appendInt32(1036054804)
                    serializeString(referer, buffer: buffer, boxed: false)
                    return (FunctionDescription(name: "help.getRecentMeUrls", parameters: [("referer", referer)]), buffer, DeserializeFunctionResponse { (buffer: Buffer) -> Api.help.RecentMeUrls? in
                        let reader = BufferReader(buffer)
                        var result: Api.help.RecentMeUrls?
                        if let signature = reader.readInt32() {
                            result = Api.parse(reader, signature: signature) as? Api.help.RecentMeUrls
                        }
                        return result
                    })
                }
            
                static func getProxyData() -> (FunctionDescription, Buffer, DeserializeFunctionResponse<Api.help.ProxyData>) {
                    let buffer = Buffer()
                    buffer.appendInt32(1031231713)
                    
                    return (FunctionDescription(name: "help.getProxyData", parameters: []), buffer, DeserializeFunctionResponse { (buffer: Buffer) -> Api.help.ProxyData? in
                        let reader = BufferReader(buffer)
                        var result: Api.help.ProxyData?
                        if let signature = reader.readInt32() {
                            result = Api.parse(reader, signature: signature) as? Api.help.ProxyData
                        }
                        return result
                    })
                }
            
                static func getTermsOfServiceUpdate() -> (FunctionDescription, Buffer, DeserializeFunctionResponse<Api.help.TermsOfServiceUpdate>) {
                    let buffer = Buffer()
                    buffer.appendInt32(749019089)
                    
                    return (FunctionDescription(name: "help.getTermsOfServiceUpdate", parameters: []), buffer, DeserializeFunctionResponse { (buffer: Buffer) -> Api.help.TermsOfServiceUpdate? in
                        let reader = BufferReader(buffer)
                        var result: Api.help.TermsOfServiceUpdate?
                        if let signature = reader.readInt32() {
                            result = Api.parse(reader, signature: signature) as? Api.help.TermsOfServiceUpdate
                        }
                        return result
                    })
                }
            
                static func acceptTermsOfService(id: Api.DataJSON) -> (FunctionDescription, Buffer, DeserializeFunctionResponse<Api.Bool>) {
                    let buffer = Buffer()
                    buffer.appendInt32(-294455398)
                    id.serialize(buffer, true)
                    return (FunctionDescription(name: "help.acceptTermsOfService", parameters: [("id", id)]), buffer, DeserializeFunctionResponse { (buffer: Buffer) -> Api.Bool? in
                        let reader = BufferReader(buffer)
                        var result: Api.Bool?
                        if let signature = reader.readInt32() {
                            result = Api.parse(reader, signature: signature) as? Api.Bool
                        }
                        return result
                    })
                }
            
                static func getDeepLinkInfo(path: String) -> (FunctionDescription, Buffer, DeserializeFunctionResponse<Api.help.DeepLinkInfo>) {
                    let buffer = Buffer()
                    buffer.appendInt32(1072547679)
                    serializeString(path, buffer: buffer, boxed: false)
                    return (FunctionDescription(name: "help.getDeepLinkInfo", parameters: [("path", path)]), buffer, DeserializeFunctionResponse { (buffer: Buffer) -> Api.help.DeepLinkInfo? in
                        let reader = BufferReader(buffer)
                        var result: Api.help.DeepLinkInfo?
                        if let signature = reader.readInt32() {
                            result = Api.parse(reader, signature: signature) as? Api.help.DeepLinkInfo
                        }
                        return result
                    })
                }
            
                static func getPassportConfig(hash: Int32) -> (FunctionDescription, Buffer, DeserializeFunctionResponse<Api.help.PassportConfig>) {
                    let buffer = Buffer()
                    buffer.appendInt32(-966677240)
                    serializeInt32(hash, buffer: buffer, boxed: false)
                    return (FunctionDescription(name: "help.getPassportConfig", parameters: [("hash", hash)]), buffer, DeserializeFunctionResponse { (buffer: Buffer) -> Api.help.PassportConfig? in
                        let reader = BufferReader(buffer)
                        var result: Api.help.PassportConfig?
                        if let signature = reader.readInt32() {
                            result = Api.parse(reader, signature: signature) as? Api.help.PassportConfig
                        }
                        return result
                    })
                }
            
                static func getAppConfig() -> (FunctionDescription, Buffer, DeserializeFunctionResponse<Api.JSONValue>) {
                    let buffer = Buffer()
                    buffer.appendInt32(-1735311088)
                    
                    return (FunctionDescription(name: "help.getAppConfig", parameters: []), buffer, DeserializeFunctionResponse { (buffer: Buffer) -> Api.JSONValue? in
                        let reader = BufferReader(buffer)
                        var result: Api.JSONValue?
                        if let signature = reader.readInt32() {
                            result = Api.parse(reader, signature: signature) as? Api.JSONValue
                        }
                        return result
                    })
                }
            
                static func saveAppLog(events: [Api.InputAppEvent]) -> (FunctionDescription, Buffer, DeserializeFunctionResponse<Api.Bool>) {
                    let buffer = Buffer()
                    buffer.appendInt32(1862465352)
                    buffer.appendInt32(481674261)
                    buffer.appendInt32(Int32(events.count))
                    for item in events {
                        item.serialize(buffer, true)
                    }
                    return (FunctionDescription(name: "help.saveAppLog", parameters: [("events", events)]), buffer, DeserializeFunctionResponse { (buffer: Buffer) -> Api.Bool? in
                        let reader = BufferReader(buffer)
                        var result: Api.Bool?
                        if let signature = reader.readInt32() {
                            result = Api.parse(reader, signature: signature) as? Api.Bool
                        }
                        return result
                    })
                }
            }
            struct updates {
                static func getState() -> (FunctionDescription, Buffer, DeserializeFunctionResponse<Api.updates.State>) {
                    let buffer = Buffer()
                    buffer.appendInt32(-304838614)
                    
                    return (FunctionDescription(name: "updates.getState", parameters: []), buffer, DeserializeFunctionResponse { (buffer: Buffer) -> Api.updates.State? in
                        let reader = BufferReader(buffer)
                        var result: Api.updates.State?
                        if let signature = reader.readInt32() {
                            result = Api.parse(reader, signature: signature) as? Api.updates.State
                        }
                        return result
                    })
                }
            
                static func getDifference(flags: Int32, pts: Int32, ptsTotalLimit: Int32?, date: Int32, qts: Int32) -> (FunctionDescription, Buffer, DeserializeFunctionResponse<Api.updates.Difference>) {
                    let buffer = Buffer()
                    buffer.appendInt32(630429265)
                    serializeInt32(flags, buffer: buffer, boxed: false)
                    serializeInt32(pts, buffer: buffer, boxed: false)
                    if Int(flags) & Int(1 << 0) != 0 {serializeInt32(ptsTotalLimit!, buffer: buffer, boxed: false)}
                    serializeInt32(date, buffer: buffer, boxed: false)
                    serializeInt32(qts, buffer: buffer, boxed: false)
                    return (FunctionDescription(name: "updates.getDifference", parameters: [("flags", flags), ("pts", pts), ("ptsTotalLimit", ptsTotalLimit), ("date", date), ("qts", qts)]), buffer, DeserializeFunctionResponse { (buffer: Buffer) -> Api.updates.Difference? in
                        let reader = BufferReader(buffer)
                        var result: Api.updates.Difference?
                        if let signature = reader.readInt32() {
                            result = Api.parse(reader, signature: signature) as? Api.updates.Difference
                        }
                        return result
                    })
                }
            
                static func getChannelDifference(flags: Int32, channel: Api.InputChannel, filter: Api.ChannelMessagesFilter, pts: Int32, limit: Int32) -> (FunctionDescription, Buffer, DeserializeFunctionResponse<Api.updates.ChannelDifference>) {
                    let buffer = Buffer()
                    buffer.appendInt32(51854712)
                    serializeInt32(flags, buffer: buffer, boxed: false)
                    channel.serialize(buffer, true)
                    filter.serialize(buffer, true)
                    serializeInt32(pts, buffer: buffer, boxed: false)
                    serializeInt32(limit, buffer: buffer, boxed: false)
                    return (FunctionDescription(name: "updates.getChannelDifference", parameters: [("flags", flags), ("channel", channel), ("filter", filter), ("pts", pts), ("limit", limit)]), buffer, DeserializeFunctionResponse { (buffer: Buffer) -> Api.updates.ChannelDifference? in
                        let reader = BufferReader(buffer)
                        var result: Api.updates.ChannelDifference?
                        if let signature = reader.readInt32() {
                            result = Api.parse(reader, signature: signature) as? Api.updates.ChannelDifference
                        }
                        return result
                    })
                }
            }
            struct upload {
                static func saveFilePart(fileId: Int64, filePart: Int32, bytes: Buffer) -> (FunctionDescription, Buffer, DeserializeFunctionResponse<Api.Bool>) {
                    let buffer = Buffer()
                    buffer.appendInt32(-1291540959)
                    serializeInt64(fileId, buffer: buffer, boxed: false)
                    serializeInt32(filePart, buffer: buffer, boxed: false)
                    serializeBytes(bytes, buffer: buffer, boxed: false)
                    return (FunctionDescription(name: "upload.saveFilePart", parameters: [("fileId", fileId), ("filePart", filePart), ("bytes", bytes)]), buffer, DeserializeFunctionResponse { (buffer: Buffer) -> Api.Bool? in
                        let reader = BufferReader(buffer)
                        var result: Api.Bool?
                        if let signature = reader.readInt32() {
                            result = Api.parse(reader, signature: signature) as? Api.Bool
                        }
                        return result
                    })
                }
            
                static func getFile(location: Api.InputFileLocation, offset: Int32, limit: Int32) -> (FunctionDescription, Buffer, DeserializeFunctionResponse<Api.upload.File>) {
                    let buffer = Buffer()
                    buffer.appendInt32(-475607115)
                    location.serialize(buffer, true)
                    serializeInt32(offset, buffer: buffer, boxed: false)
                    serializeInt32(limit, buffer: buffer, boxed: false)
                    return (FunctionDescription(name: "upload.getFile", parameters: [("location", location), ("offset", offset), ("limit", limit)]), buffer, DeserializeFunctionResponse { (buffer: Buffer) -> Api.upload.File? in
                        let reader = BufferReader(buffer)
                        var result: Api.upload.File?
                        if let signature = reader.readInt32() {
                            result = Api.parse(reader, signature: signature) as? Api.upload.File
                        }
                        return result
                    })
                }
            
                static func saveBigFilePart(fileId: Int64, filePart: Int32, fileTotalParts: Int32, bytes: Buffer) -> (FunctionDescription, Buffer, DeserializeFunctionResponse<Api.Bool>) {
                    let buffer = Buffer()
                    buffer.appendInt32(-562337987)
                    serializeInt64(fileId, buffer: buffer, boxed: false)
                    serializeInt32(filePart, buffer: buffer, boxed: false)
                    serializeInt32(fileTotalParts, buffer: buffer, boxed: false)
                    serializeBytes(bytes, buffer: buffer, boxed: false)
                    return (FunctionDescription(name: "upload.saveBigFilePart", parameters: [("fileId", fileId), ("filePart", filePart), ("fileTotalParts", fileTotalParts), ("bytes", bytes)]), buffer, DeserializeFunctionResponse { (buffer: Buffer) -> Api.Bool? in
                        let reader = BufferReader(buffer)
                        var result: Api.Bool?
                        if let signature = reader.readInt32() {
                            result = Api.parse(reader, signature: signature) as? Api.Bool
                        }
                        return result
                    })
                }
            
                static func getWebFile(location: Api.InputWebFileLocation, offset: Int32, limit: Int32) -> (FunctionDescription, Buffer, DeserializeFunctionResponse<Api.upload.WebFile>) {
                    let buffer = Buffer()
                    buffer.appendInt32(619086221)
                    location.serialize(buffer, true)
                    serializeInt32(offset, buffer: buffer, boxed: false)
                    serializeInt32(limit, buffer: buffer, boxed: false)
                    return (FunctionDescription(name: "upload.getWebFile", parameters: [("location", location), ("offset", offset), ("limit", limit)]), buffer, DeserializeFunctionResponse { (buffer: Buffer) -> Api.upload.WebFile? in
                        let reader = BufferReader(buffer)
                        var result: Api.upload.WebFile?
                        if let signature = reader.readInt32() {
                            result = Api.parse(reader, signature: signature) as? Api.upload.WebFile
                        }
                        return result
                    })
                }
            
                static func getCdnFile(fileToken: Buffer, offset: Int32, limit: Int32) -> (FunctionDescription, Buffer, DeserializeFunctionResponse<Api.upload.CdnFile>) {
                    let buffer = Buffer()
                    buffer.appendInt32(536919235)
                    serializeBytes(fileToken, buffer: buffer, boxed: false)
                    serializeInt32(offset, buffer: buffer, boxed: false)
                    serializeInt32(limit, buffer: buffer, boxed: false)
                    return (FunctionDescription(name: "upload.getCdnFile", parameters: [("fileToken", fileToken), ("offset", offset), ("limit", limit)]), buffer, DeserializeFunctionResponse { (buffer: Buffer) -> Api.upload.CdnFile? in
                        let reader = BufferReader(buffer)
                        var result: Api.upload.CdnFile?
                        if let signature = reader.readInt32() {
                            result = Api.parse(reader, signature: signature) as? Api.upload.CdnFile
                        }
                        return result
                    })
                }
            
                static func reuploadCdnFile(fileToken: Buffer, requestToken: Buffer) -> (FunctionDescription, Buffer, DeserializeFunctionResponse<[Api.FileHash]>) {
                    let buffer = Buffer()
                    buffer.appendInt32(-1691921240)
                    serializeBytes(fileToken, buffer: buffer, boxed: false)
                    serializeBytes(requestToken, buffer: buffer, boxed: false)
                    return (FunctionDescription(name: "upload.reuploadCdnFile", parameters: [("fileToken", fileToken), ("requestToken", requestToken)]), buffer, DeserializeFunctionResponse { (buffer: Buffer) -> [Api.FileHash]? in
                        let reader = BufferReader(buffer)
                        var result: [Api.FileHash]?
                        if let _ = reader.readInt32() {
                            result = Api.parseVector(reader, elementSignature: 0, elementType: Api.FileHash.self)
                        }
                        return result
                    })
                }
            
                static func getCdnFileHashes(fileToken: Buffer, offset: Int32) -> (FunctionDescription, Buffer, DeserializeFunctionResponse<[Api.FileHash]>) {
                    let buffer = Buffer()
                    buffer.appendInt32(1302676017)
                    serializeBytes(fileToken, buffer: buffer, boxed: false)
                    serializeInt32(offset, buffer: buffer, boxed: false)
                    return (FunctionDescription(name: "upload.getCdnFileHashes", parameters: [("fileToken", fileToken), ("offset", offset)]), buffer, DeserializeFunctionResponse { (buffer: Buffer) -> [Api.FileHash]? in
                        let reader = BufferReader(buffer)
                        var result: [Api.FileHash]?
                        if let _ = reader.readInt32() {
                            result = Api.parseVector(reader, elementSignature: 0, elementType: Api.FileHash.self)
                        }
                        return result
                    })
                }
            
                static func getFileHashes(location: Api.InputFileLocation, offset: Int32) -> (FunctionDescription, Buffer, DeserializeFunctionResponse<[Api.FileHash]>) {
                    let buffer = Buffer()
                    buffer.appendInt32(-956147407)
                    location.serialize(buffer, true)
                    serializeInt32(offset, buffer: buffer, boxed: false)
                    return (FunctionDescription(name: "upload.getFileHashes", parameters: [("location", location), ("offset", offset)]), buffer, DeserializeFunctionResponse { (buffer: Buffer) -> [Api.FileHash]? in
                        let reader = BufferReader(buffer)
                        var result: [Api.FileHash]?
                        if let _ = reader.readInt32() {
                            result = Api.parseVector(reader, elementSignature: 0, elementType: Api.FileHash.self)
                        }
                        return result
                    })
                }
            }
            struct account {
                static func updateNotifySettings(peer: Api.InputNotifyPeer, settings: Api.InputPeerNotifySettings) -> (FunctionDescription, Buffer, DeserializeFunctionResponse<Api.Bool>) {
                    let buffer = Buffer()
                    buffer.appendInt32(-2067899501)
                    peer.serialize(buffer, true)
                    settings.serialize(buffer, true)
                    return (FunctionDescription(name: "account.updateNotifySettings", parameters: [("peer", peer), ("settings", settings)]), buffer, DeserializeFunctionResponse { (buffer: Buffer) -> Api.Bool? in
                        let reader = BufferReader(buffer)
                        var result: Api.Bool?
                        if let signature = reader.readInt32() {
                            result = Api.parse(reader, signature: signature) as? Api.Bool
                        }
                        return result
                    })
                }
            
                static func getNotifySettings(peer: Api.InputNotifyPeer) -> (FunctionDescription, Buffer, DeserializeFunctionResponse<Api.PeerNotifySettings>) {
                    let buffer = Buffer()
                    buffer.appendInt32(313765169)
                    peer.serialize(buffer, true)
                    return (FunctionDescription(name: "account.getNotifySettings", parameters: [("peer", peer)]), buffer, DeserializeFunctionResponse { (buffer: Buffer) -> Api.PeerNotifySettings? in
                        let reader = BufferReader(buffer)
                        var result: Api.PeerNotifySettings?
                        if let signature = reader.readInt32() {
                            result = Api.parse(reader, signature: signature) as? Api.PeerNotifySettings
                        }
                        return result
                    })
                }
            
                static func resetNotifySettings() -> (FunctionDescription, Buffer, DeserializeFunctionResponse<Api.Bool>) {
                    let buffer = Buffer()
                    buffer.appendInt32(-612493497)
                    
                    return (FunctionDescription(name: "account.resetNotifySettings", parameters: []), buffer, DeserializeFunctionResponse { (buffer: Buffer) -> Api.Bool? in
                        let reader = BufferReader(buffer)
                        var result: Api.Bool?
                        if let signature = reader.readInt32() {
                            result = Api.parse(reader, signature: signature) as? Api.Bool
                        }
                        return result
                    })
                }
            
                static func updateProfile(flags: Int32, firstName: String?, lastName: String?, about: String?) -> (FunctionDescription, Buffer, DeserializeFunctionResponse<Api.User>) {
                    let buffer = Buffer()
                    buffer.appendInt32(2018596725)
                    serializeInt32(flags, buffer: buffer, boxed: false)
                    if Int(flags) & Int(1 << 0) != 0 {serializeString(firstName!, buffer: buffer, boxed: false)}
                    if Int(flags) & Int(1 << 1) != 0 {serializeString(lastName!, buffer: buffer, boxed: false)}
                    if Int(flags) & Int(1 << 2) != 0 {serializeString(about!, buffer: buffer, boxed: false)}
                    return (FunctionDescription(name: "account.updateProfile", parameters: [("flags", flags), ("firstName", firstName), ("lastName", lastName), ("about", about)]), buffer, DeserializeFunctionResponse { (buffer: Buffer) -> Api.User? in
                        let reader = BufferReader(buffer)
                        var result: Api.User?
                        if let signature = reader.readInt32() {
                            result = Api.parse(reader, signature: signature) as? Api.User
                        }
                        return result
                    })
                }
            
                static func updateStatus(offline: Api.Bool) -> (FunctionDescription, Buffer, DeserializeFunctionResponse<Api.Bool>) {
                    let buffer = Buffer()
                    buffer.appendInt32(1713919532)
                    offline.serialize(buffer, true)
                    return (FunctionDescription(name: "account.updateStatus", parameters: [("offline", offline)]), buffer, DeserializeFunctionResponse { (buffer: Buffer) -> Api.Bool? in
                        let reader = BufferReader(buffer)
                        var result: Api.Bool?
                        if let signature = reader.readInt32() {
                            result = Api.parse(reader, signature: signature) as? Api.Bool
                        }
                        return result
                    })
                }
            
                static func reportPeer(peer: Api.InputPeer, reason: Api.ReportReason) -> (FunctionDescription, Buffer, DeserializeFunctionResponse<Api.Bool>) {
                    let buffer = Buffer()
                    buffer.appendInt32(-1374118561)
                    peer.serialize(buffer, true)
                    reason.serialize(buffer, true)
                    return (FunctionDescription(name: "account.reportPeer", parameters: [("peer", peer), ("reason", reason)]), buffer, DeserializeFunctionResponse { (buffer: Buffer) -> Api.Bool? in
                        let reader = BufferReader(buffer)
                        var result: Api.Bool?
                        if let signature = reader.readInt32() {
                            result = Api.parse(reader, signature: signature) as? Api.Bool
                        }
                        return result
                    })
                }
            
                static func checkUsername(username: String) -> (FunctionDescription, Buffer, DeserializeFunctionResponse<Api.Bool>) {
                    let buffer = Buffer()
                    buffer.appendInt32(655677548)
                    serializeString(username, buffer: buffer, boxed: false)
                    return (FunctionDescription(name: "account.checkUsername", parameters: [("username", username)]), buffer, DeserializeFunctionResponse { (buffer: Buffer) -> Api.Bool? in
                        let reader = BufferReader(buffer)
                        var result: Api.Bool?
                        if let signature = reader.readInt32() {
                            result = Api.parse(reader, signature: signature) as? Api.Bool
                        }
                        return result
                    })
                }
            
                static func updateUsername(username: String) -> (FunctionDescription, Buffer, DeserializeFunctionResponse<Api.User>) {
                    let buffer = Buffer()
                    buffer.appendInt32(1040964988)
                    serializeString(username, buffer: buffer, boxed: false)
                    return (FunctionDescription(name: "account.updateUsername", parameters: [("username", username)]), buffer, DeserializeFunctionResponse { (buffer: Buffer) -> Api.User? in
                        let reader = BufferReader(buffer)
                        var result: Api.User?
                        if let signature = reader.readInt32() {
                            result = Api.parse(reader, signature: signature) as? Api.User
                        }
                        return result
                    })
                }
            
                static func getPrivacy(key: Api.InputPrivacyKey) -> (FunctionDescription, Buffer, DeserializeFunctionResponse<Api.account.PrivacyRules>) {
                    let buffer = Buffer()
                    buffer.appendInt32(-623130288)
                    key.serialize(buffer, true)
                    return (FunctionDescription(name: "account.getPrivacy", parameters: [("key", key)]), buffer, DeserializeFunctionResponse { (buffer: Buffer) -> Api.account.PrivacyRules? in
                        let reader = BufferReader(buffer)
                        var result: Api.account.PrivacyRules?
                        if let signature = reader.readInt32() {
                            result = Api.parse(reader, signature: signature) as? Api.account.PrivacyRules
                        }
                        return result
                    })
                }
            
                static func setPrivacy(key: Api.InputPrivacyKey, rules: [Api.InputPrivacyRule]) -> (FunctionDescription, Buffer, DeserializeFunctionResponse<Api.account.PrivacyRules>) {
                    let buffer = Buffer()
                    buffer.appendInt32(-906486552)
                    key.serialize(buffer, true)
                    buffer.appendInt32(481674261)
                    buffer.appendInt32(Int32(rules.count))
                    for item in rules {
                        item.serialize(buffer, true)
                    }
                    return (FunctionDescription(name: "account.setPrivacy", parameters: [("key", key), ("rules", rules)]), buffer, DeserializeFunctionResponse { (buffer: Buffer) -> Api.account.PrivacyRules? in
                        let reader = BufferReader(buffer)
                        var result: Api.account.PrivacyRules?
                        if let signature = reader.readInt32() {
                            result = Api.parse(reader, signature: signature) as? Api.account.PrivacyRules
                        }
                        return result
                    })
                }
            
                static func deleteAccount(reason: String) -> (FunctionDescription, Buffer, DeserializeFunctionResponse<Api.Bool>) {
                    let buffer = Buffer()
                    buffer.appendInt32(1099779595)
                    serializeString(reason, buffer: buffer, boxed: false)
                    return (FunctionDescription(name: "account.deleteAccount", parameters: [("reason", reason)]), buffer, DeserializeFunctionResponse { (buffer: Buffer) -> Api.Bool? in
                        let reader = BufferReader(buffer)
                        var result: Api.Bool?
                        if let signature = reader.readInt32() {
                            result = Api.parse(reader, signature: signature) as? Api.Bool
                        }
                        return result
                    })
                }
            
                static func getAccountTTL() -> (FunctionDescription, Buffer, DeserializeFunctionResponse<Api.AccountDaysTTL>) {
                    let buffer = Buffer()
                    buffer.appendInt32(150761757)
                    
                    return (FunctionDescription(name: "account.getAccountTTL", parameters: []), buffer, DeserializeFunctionResponse { (buffer: Buffer) -> Api.AccountDaysTTL? in
                        let reader = BufferReader(buffer)
                        var result: Api.AccountDaysTTL?
                        if let signature = reader.readInt32() {
                            result = Api.parse(reader, signature: signature) as? Api.AccountDaysTTL
                        }
                        return result
                    })
                }
            
                static func setAccountTTL(ttl: Api.AccountDaysTTL) -> (FunctionDescription, Buffer, DeserializeFunctionResponse<Api.Bool>) {
                    let buffer = Buffer()
                    buffer.appendInt32(608323678)
                    ttl.serialize(buffer, true)
                    return (FunctionDescription(name: "account.setAccountTTL", parameters: [("ttl", ttl)]), buffer, DeserializeFunctionResponse { (buffer: Buffer) -> Api.Bool? in
                        let reader = BufferReader(buffer)
                        var result: Api.Bool?
                        if let signature = reader.readInt32() {
                            result = Api.parse(reader, signature: signature) as? Api.Bool
                        }
                        return result
                    })
                }
            
                static func sendChangePhoneCode(flags: Int32, phoneNumber: String, currentNumber: Api.Bool?) -> (FunctionDescription, Buffer, DeserializeFunctionResponse<Api.auth.SentCode>) {
                    let buffer = Buffer()
                    buffer.appendInt32(149257707)
                    serializeInt32(flags, buffer: buffer, boxed: false)
                    serializeString(phoneNumber, buffer: buffer, boxed: false)
                    if Int(flags) & Int(1 << 0) != 0 {currentNumber!.serialize(buffer, true)}
                    return (FunctionDescription(name: "account.sendChangePhoneCode", parameters: [("flags", flags), ("phoneNumber", phoneNumber), ("currentNumber", currentNumber)]), buffer, DeserializeFunctionResponse { (buffer: Buffer) -> Api.auth.SentCode? in
                        let reader = BufferReader(buffer)
                        var result: Api.auth.SentCode?
                        if let signature = reader.readInt32() {
                            result = Api.parse(reader, signature: signature) as? Api.auth.SentCode
                        }
                        return result
                    })
                }
            
                static func changePhone(phoneNumber: String, phoneCodeHash: String, phoneCode: String) -> (FunctionDescription, Buffer, DeserializeFunctionResponse<Api.User>) {
                    let buffer = Buffer()
                    buffer.appendInt32(1891839707)
                    serializeString(phoneNumber, buffer: buffer, boxed: false)
                    serializeString(phoneCodeHash, buffer: buffer, boxed: false)
                    serializeString(phoneCode, buffer: buffer, boxed: false)
                    return (FunctionDescription(name: "account.changePhone", parameters: [("phoneNumber", phoneNumber), ("phoneCodeHash", phoneCodeHash), ("phoneCode", phoneCode)]), buffer, DeserializeFunctionResponse { (buffer: Buffer) -> Api.User? in
                        let reader = BufferReader(buffer)
                        var result: Api.User?
                        if let signature = reader.readInt32() {
                            result = Api.parse(reader, signature: signature) as? Api.User
                        }
                        return result
                    })
                }
            
                static func updateDeviceLocked(period: Int32) -> (FunctionDescription, Buffer, DeserializeFunctionResponse<Api.Bool>) {
                    let buffer = Buffer()
                    buffer.appendInt32(954152242)
                    serializeInt32(period, buffer: buffer, boxed: false)
                    return (FunctionDescription(name: "account.updateDeviceLocked", parameters: [("period", period)]), buffer, DeserializeFunctionResponse { (buffer: Buffer) -> Api.Bool? in
                        let reader = BufferReader(buffer)
                        var result: Api.Bool?
                        if let signature = reader.readInt32() {
                            result = Api.parse(reader, signature: signature) as? Api.Bool
                        }
                        return result
                    })
                }
            
                static func getAuthorizations() -> (FunctionDescription, Buffer, DeserializeFunctionResponse<Api.account.Authorizations>) {
                    let buffer = Buffer()
                    buffer.appendInt32(-484392616)
                    
                    return (FunctionDescription(name: "account.getAuthorizations", parameters: []), buffer, DeserializeFunctionResponse { (buffer: Buffer) -> Api.account.Authorizations? in
                        let reader = BufferReader(buffer)
                        var result: Api.account.Authorizations?
                        if let signature = reader.readInt32() {
                            result = Api.parse(reader, signature: signature) as? Api.account.Authorizations
                        }
                        return result
                    })
                }
            
                static func resetAuthorization(hash: Int64) -> (FunctionDescription, Buffer, DeserializeFunctionResponse<Api.Bool>) {
                    let buffer = Buffer()
                    buffer.appendInt32(-545786948)
                    serializeInt64(hash, buffer: buffer, boxed: false)
                    return (FunctionDescription(name: "account.resetAuthorization", parameters: [("hash", hash)]), buffer, DeserializeFunctionResponse { (buffer: Buffer) -> Api.Bool? in
                        let reader = BufferReader(buffer)
                        var result: Api.Bool?
                        if let signature = reader.readInt32() {
                            result = Api.parse(reader, signature: signature) as? Api.Bool
                        }
                        return result
                    })
                }
            
                static func getPassword() -> (FunctionDescription, Buffer, DeserializeFunctionResponse<Api.account.Password>) {
                    let buffer = Buffer()
                    buffer.appendInt32(1418342645)
                    
                    return (FunctionDescription(name: "account.getPassword", parameters: []), buffer, DeserializeFunctionResponse { (buffer: Buffer) -> Api.account.Password? in
                        let reader = BufferReader(buffer)
                        var result: Api.account.Password?
                        if let signature = reader.readInt32() {
                            result = Api.parse(reader, signature: signature) as? Api.account.Password
                        }
                        return result
                    })
                }
            
                static func sendConfirmPhoneCode(flags: Int32, hash: String, currentNumber: Api.Bool?) -> (FunctionDescription, Buffer, DeserializeFunctionResponse<Api.auth.SentCode>) {
                    let buffer = Buffer()
                    buffer.appendInt32(353818557)
                    serializeInt32(flags, buffer: buffer, boxed: false)
                    serializeString(hash, buffer: buffer, boxed: false)
                    if Int(flags) & Int(1 << 0) != 0 {currentNumber!.serialize(buffer, true)}
                    return (FunctionDescription(name: "account.sendConfirmPhoneCode", parameters: [("flags", flags), ("hash", hash), ("currentNumber", currentNumber)]), buffer, DeserializeFunctionResponse { (buffer: Buffer) -> Api.auth.SentCode? in
                        let reader = BufferReader(buffer)
                        var result: Api.auth.SentCode?
                        if let signature = reader.readInt32() {
                            result = Api.parse(reader, signature: signature) as? Api.auth.SentCode
                        }
                        return result
                    })
                }
            
                static func confirmPhone(phoneCodeHash: String, phoneCode: String) -> (FunctionDescription, Buffer, DeserializeFunctionResponse<Api.Bool>) {
                    let buffer = Buffer()
                    buffer.appendInt32(1596029123)
                    serializeString(phoneCodeHash, buffer: buffer, boxed: false)
                    serializeString(phoneCode, buffer: buffer, boxed: false)
                    return (FunctionDescription(name: "account.confirmPhone", parameters: [("phoneCodeHash", phoneCodeHash), ("phoneCode", phoneCode)]), buffer, DeserializeFunctionResponse { (buffer: Buffer) -> Api.Bool? in
                        let reader = BufferReader(buffer)
                        var result: Api.Bool?
                        if let signature = reader.readInt32() {
                            result = Api.parse(reader, signature: signature) as? Api.Bool
                        }
                        return result
                    })
                }
            
                static func unregisterDevice(tokenType: Int32, token: String, otherUids: [Int32]) -> (FunctionDescription, Buffer, DeserializeFunctionResponse<Api.Bool>) {
                    let buffer = Buffer()
                    buffer.appendInt32(813089983)
                    serializeInt32(tokenType, buffer: buffer, boxed: false)
                    serializeString(token, buffer: buffer, boxed: false)
                    buffer.appendInt32(481674261)
                    buffer.appendInt32(Int32(otherUids.count))
                    for item in otherUids {
                        serializeInt32(item, buffer: buffer, boxed: false)
                    }
                    return (FunctionDescription(name: "account.unregisterDevice", parameters: [("tokenType", tokenType), ("token", token), ("otherUids", otherUids)]), buffer, DeserializeFunctionResponse { (buffer: Buffer) -> Api.Bool? in
                        let reader = BufferReader(buffer)
                        var result: Api.Bool?
                        if let signature = reader.readInt32() {
                            result = Api.parse(reader, signature: signature) as? Api.Bool
                        }
                        return result
                    })
                }
            
                static func getWebAuthorizations() -> (FunctionDescription, Buffer, DeserializeFunctionResponse<Api.account.WebAuthorizations>) {
                    let buffer = Buffer()
                    buffer.appendInt32(405695855)
                    
                    return (FunctionDescription(name: "account.getWebAuthorizations", parameters: []), buffer, DeserializeFunctionResponse { (buffer: Buffer) -> Api.account.WebAuthorizations? in
                        let reader = BufferReader(buffer)
                        var result: Api.account.WebAuthorizations?
                        if let signature = reader.readInt32() {
                            result = Api.parse(reader, signature: signature) as? Api.account.WebAuthorizations
                        }
                        return result
                    })
                }
            
                static func resetWebAuthorization(hash: Int64) -> (FunctionDescription, Buffer, DeserializeFunctionResponse<Api.Bool>) {
                    let buffer = Buffer()
                    buffer.appendInt32(755087855)
                    serializeInt64(hash, buffer: buffer, boxed: false)
                    return (FunctionDescription(name: "account.resetWebAuthorization", parameters: [("hash", hash)]), buffer, DeserializeFunctionResponse { (buffer: Buffer) -> Api.Bool? in
                        let reader = BufferReader(buffer)
                        var result: Api.Bool?
                        if let signature = reader.readInt32() {
                            result = Api.parse(reader, signature: signature) as? Api.Bool
                        }
                        return result
                    })
                }
            
                static func resetWebAuthorizations() -> (FunctionDescription, Buffer, DeserializeFunctionResponse<Api.Bool>) {
                    let buffer = Buffer()
                    buffer.appendInt32(1747789204)
                    
                    return (FunctionDescription(name: "account.resetWebAuthorizations", parameters: []), buffer, DeserializeFunctionResponse { (buffer: Buffer) -> Api.Bool? in
                        let reader = BufferReader(buffer)
                        var result: Api.Bool?
                        if let signature = reader.readInt32() {
                            result = Api.parse(reader, signature: signature) as? Api.Bool
                        }
                        return result
                    })
                }
            
                static func registerDevice(tokenType: Int32, token: String, appSandbox: Api.Bool, secret: Buffer, otherUids: [Int32]) -> (FunctionDescription, Buffer, DeserializeFunctionResponse<Api.Bool>) {
                    let buffer = Buffer()
                    buffer.appendInt32(1555998096)
                    serializeInt32(tokenType, buffer: buffer, boxed: false)
                    serializeString(token, buffer: buffer, boxed: false)
                    appSandbox.serialize(buffer, true)
                    serializeBytes(secret, buffer: buffer, boxed: false)
                    buffer.appendInt32(481674261)
                    buffer.appendInt32(Int32(otherUids.count))
                    for item in otherUids {
                        serializeInt32(item, buffer: buffer, boxed: false)
                    }
                    return (FunctionDescription(name: "account.registerDevice", parameters: [("tokenType", tokenType), ("token", token), ("appSandbox", appSandbox), ("secret", secret), ("otherUids", otherUids)]), buffer, DeserializeFunctionResponse { (buffer: Buffer) -> Api.Bool? in
                        let reader = BufferReader(buffer)
                        var result: Api.Bool?
                        if let signature = reader.readInt32() {
                            result = Api.parse(reader, signature: signature) as? Api.Bool
                        }
                        return result
                    })
                }
            
                static func getAllSecureValues() -> (FunctionDescription, Buffer, DeserializeFunctionResponse<[Api.SecureValue]>) {
                    let buffer = Buffer()
                    buffer.appendInt32(-1299661699)
                    
                    return (FunctionDescription(name: "account.getAllSecureValues", parameters: []), buffer, DeserializeFunctionResponse { (buffer: Buffer) -> [Api.SecureValue]? in
                        let reader = BufferReader(buffer)
                        var result: [Api.SecureValue]?
                        if let _ = reader.readInt32() {
                            result = Api.parseVector(reader, elementSignature: 0, elementType: Api.SecureValue.self)
                        }
                        return result
                    })
                }
            
                static func getSecureValue(types: [Api.SecureValueType]) -> (FunctionDescription, Buffer, DeserializeFunctionResponse<[Api.SecureValue]>) {
                    let buffer = Buffer()
                    buffer.appendInt32(1936088002)
                    buffer.appendInt32(481674261)
                    buffer.appendInt32(Int32(types.count))
                    for item in types {
                        item.serialize(buffer, true)
                    }
                    return (FunctionDescription(name: "account.getSecureValue", parameters: [("types", types)]), buffer, DeserializeFunctionResponse { (buffer: Buffer) -> [Api.SecureValue]? in
                        let reader = BufferReader(buffer)
                        var result: [Api.SecureValue]?
                        if let _ = reader.readInt32() {
                            result = Api.parseVector(reader, elementSignature: 0, elementType: Api.SecureValue.self)
                        }
                        return result
                    })
                }
            
                static func saveSecureValue(value: Api.InputSecureValue, secureSecretId: Int64) -> (FunctionDescription, Buffer, DeserializeFunctionResponse<Api.SecureValue>) {
                    let buffer = Buffer()
                    buffer.appendInt32(-1986010339)
                    value.serialize(buffer, true)
                    serializeInt64(secureSecretId, buffer: buffer, boxed: false)
                    return (FunctionDescription(name: "account.saveSecureValue", parameters: [("value", value), ("secureSecretId", secureSecretId)]), buffer, DeserializeFunctionResponse { (buffer: Buffer) -> Api.SecureValue? in
                        let reader = BufferReader(buffer)
                        var result: Api.SecureValue?
                        if let signature = reader.readInt32() {
                            result = Api.parse(reader, signature: signature) as? Api.SecureValue
                        }
                        return result
                    })
                }
            
                static func deleteSecureValue(types: [Api.SecureValueType]) -> (FunctionDescription, Buffer, DeserializeFunctionResponse<Api.Bool>) {
                    let buffer = Buffer()
                    buffer.appendInt32(-1199522741)
                    buffer.appendInt32(481674261)
                    buffer.appendInt32(Int32(types.count))
                    for item in types {
                        item.serialize(buffer, true)
                    }
                    return (FunctionDescription(name: "account.deleteSecureValue", parameters: [("types", types)]), buffer, DeserializeFunctionResponse { (buffer: Buffer) -> Api.Bool? in
                        let reader = BufferReader(buffer)
                        var result: Api.Bool?
                        if let signature = reader.readInt32() {
                            result = Api.parse(reader, signature: signature) as? Api.Bool
                        }
                        return result
                    })
                }
            
                static func getAuthorizationForm(botId: Int32, scope: String, publicKey: String) -> (FunctionDescription, Buffer, DeserializeFunctionResponse<Api.account.AuthorizationForm>) {
                    let buffer = Buffer()
                    buffer.appendInt32(-1200903967)
                    serializeInt32(botId, buffer: buffer, boxed: false)
                    serializeString(scope, buffer: buffer, boxed: false)
                    serializeString(publicKey, buffer: buffer, boxed: false)
                    return (FunctionDescription(name: "account.getAuthorizationForm", parameters: [("botId", botId), ("scope", scope), ("publicKey", publicKey)]), buffer, DeserializeFunctionResponse { (buffer: Buffer) -> Api.account.AuthorizationForm? in
                        let reader = BufferReader(buffer)
                        var result: Api.account.AuthorizationForm?
                        if let signature = reader.readInt32() {
                            result = Api.parse(reader, signature: signature) as? Api.account.AuthorizationForm
                        }
                        return result
                    })
                }
            
                static func acceptAuthorization(botId: Int32, scope: String, publicKey: String, valueHashes: [Api.SecureValueHash], credentials: Api.SecureCredentialsEncrypted) -> (FunctionDescription, Buffer, DeserializeFunctionResponse<Api.Bool>) {
                    let buffer = Buffer()
                    buffer.appendInt32(-419267436)
                    serializeInt32(botId, buffer: buffer, boxed: false)
                    serializeString(scope, buffer: buffer, boxed: false)
                    serializeString(publicKey, buffer: buffer, boxed: false)
                    buffer.appendInt32(481674261)
                    buffer.appendInt32(Int32(valueHashes.count))
                    for item in valueHashes {
                        item.serialize(buffer, true)
                    }
                    credentials.serialize(buffer, true)
                    return (FunctionDescription(name: "account.acceptAuthorization", parameters: [("botId", botId), ("scope", scope), ("publicKey", publicKey), ("valueHashes", valueHashes), ("credentials", credentials)]), buffer, DeserializeFunctionResponse { (buffer: Buffer) -> Api.Bool? in
                        let reader = BufferReader(buffer)
                        var result: Api.Bool?
                        if let signature = reader.readInt32() {
                            result = Api.parse(reader, signature: signature) as? Api.Bool
                        }
                        return result
                    })
                }
            
                static func sendVerifyPhoneCode(flags: Int32, phoneNumber: String, currentNumber: Api.Bool?) -> (FunctionDescription, Buffer, DeserializeFunctionResponse<Api.auth.SentCode>) {
                    let buffer = Buffer()
                    buffer.appendInt32(-2110553932)
                    serializeInt32(flags, buffer: buffer, boxed: false)
                    serializeString(phoneNumber, buffer: buffer, boxed: false)
                    if Int(flags) & Int(1 << 0) != 0 {currentNumber!.serialize(buffer, true)}
                    return (FunctionDescription(name: "account.sendVerifyPhoneCode", parameters: [("flags", flags), ("phoneNumber", phoneNumber), ("currentNumber", currentNumber)]), buffer, DeserializeFunctionResponse { (buffer: Buffer) -> Api.auth.SentCode? in
                        let reader = BufferReader(buffer)
                        var result: Api.auth.SentCode?
                        if let signature = reader.readInt32() {
                            result = Api.parse(reader, signature: signature) as? Api.auth.SentCode
                        }
                        return result
                    })
                }
            
                static func verifyPhone(phoneNumber: String, phoneCodeHash: String, phoneCode: String) -> (FunctionDescription, Buffer, DeserializeFunctionResponse<Api.Bool>) {
                    let buffer = Buffer()
                    buffer.appendInt32(1305716726)
                    serializeString(phoneNumber, buffer: buffer, boxed: false)
                    serializeString(phoneCodeHash, buffer: buffer, boxed: false)
                    serializeString(phoneCode, buffer: buffer, boxed: false)
                    return (FunctionDescription(name: "account.verifyPhone", parameters: [("phoneNumber", phoneNumber), ("phoneCodeHash", phoneCodeHash), ("phoneCode", phoneCode)]), buffer, DeserializeFunctionResponse { (buffer: Buffer) -> Api.Bool? in
                        let reader = BufferReader(buffer)
                        var result: Api.Bool?
                        if let signature = reader.readInt32() {
                            result = Api.parse(reader, signature: signature) as? Api.Bool
                        }
                        return result
                    })
                }
            
                static func sendVerifyEmailCode(email: String) -> (FunctionDescription, Buffer, DeserializeFunctionResponse<Api.account.SentEmailCode>) {
                    let buffer = Buffer()
                    buffer.appendInt32(1880182943)
                    serializeString(email, buffer: buffer, boxed: false)
                    return (FunctionDescription(name: "account.sendVerifyEmailCode", parameters: [("email", email)]), buffer, DeserializeFunctionResponse { (buffer: Buffer) -> Api.account.SentEmailCode? in
                        let reader = BufferReader(buffer)
                        var result: Api.account.SentEmailCode?
                        if let signature = reader.readInt32() {
                            result = Api.parse(reader, signature: signature) as? Api.account.SentEmailCode
                        }
                        return result
                    })
                }
            
                static func verifyEmail(email: String, code: String) -> (FunctionDescription, Buffer, DeserializeFunctionResponse<Api.Bool>) {
                    let buffer = Buffer()
                    buffer.appendInt32(-323339813)
                    serializeString(email, buffer: buffer, boxed: false)
                    serializeString(code, buffer: buffer, boxed: false)
                    return (FunctionDescription(name: "account.verifyEmail", parameters: [("email", email), ("code", code)]), buffer, DeserializeFunctionResponse { (buffer: Buffer) -> Api.Bool? in
                        let reader = BufferReader(buffer)
                        var result: Api.Bool?
                        if let signature = reader.readInt32() {
                            result = Api.parse(reader, signature: signature) as? Api.Bool
                        }
                        return result
                    })
                }
            
                static func getTmpPassword(password: Api.InputCheckPasswordSRP, period: Int32) -> (FunctionDescription, Buffer, DeserializeFunctionResponse<Api.account.TmpPassword>) {
                    let buffer = Buffer()
                    buffer.appendInt32(1151208273)
                    password.serialize(buffer, true)
                    serializeInt32(period, buffer: buffer, boxed: false)
                    return (FunctionDescription(name: "account.getTmpPassword", parameters: [("password", password), ("period", period)]), buffer, DeserializeFunctionResponse { (buffer: Buffer) -> Api.account.TmpPassword? in
                        let reader = BufferReader(buffer)
                        var result: Api.account.TmpPassword?
                        if let signature = reader.readInt32() {
                            result = Api.parse(reader, signature: signature) as? Api.account.TmpPassword
                        }
                        return result
                    })
                }
            
                static func updatePasswordSettings(password: Api.InputCheckPasswordSRP, newSettings: Api.account.PasswordInputSettings) -> (FunctionDescription, Buffer, DeserializeFunctionResponse<Api.Bool>) {
                    let buffer = Buffer()
                    buffer.appendInt32(-1516564433)
                    password.serialize(buffer, true)
                    newSettings.serialize(buffer, true)
                    return (FunctionDescription(name: "account.updatePasswordSettings", parameters: [("password", password), ("newSettings", newSettings)]), buffer, DeserializeFunctionResponse { (buffer: Buffer) -> Api.Bool? in
                        let reader = BufferReader(buffer)
                        var result: Api.Bool?
                        if let signature = reader.readInt32() {
                            result = Api.parse(reader, signature: signature) as? Api.Bool
                        }
                        return result
                    })
                }
            
                static func getPasswordSettings(password: Api.InputCheckPasswordSRP) -> (FunctionDescription, Buffer, DeserializeFunctionResponse<Api.account.PasswordSettings>) {
                    let buffer = Buffer()
                    buffer.appendInt32(-1663767815)
                    password.serialize(buffer, true)
                    return (FunctionDescription(name: "account.getPasswordSettings", parameters: [("password", password)]), buffer, DeserializeFunctionResponse { (buffer: Buffer) -> Api.account.PasswordSettings? in
                        let reader = BufferReader(buffer)
                        var result: Api.account.PasswordSettings?
                        if let signature = reader.readInt32() {
                            result = Api.parse(reader, signature: signature) as? Api.account.PasswordSettings
                        }
                        return result
                    })
                }
            
                static func confirmPasswordEmail(code: String) -> (FunctionDescription, Buffer, DeserializeFunctionResponse<Api.Bool>) {
                    let buffer = Buffer()
                    buffer.appendInt32(-1881204448)
                    serializeString(code, buffer: buffer, boxed: false)
                    return (FunctionDescription(name: "account.confirmPasswordEmail", parameters: [("code", code)]), buffer, DeserializeFunctionResponse { (buffer: Buffer) -> Api.Bool? in
                        let reader = BufferReader(buffer)
                        var result: Api.Bool?
                        if let signature = reader.readInt32() {
                            result = Api.parse(reader, signature: signature) as? Api.Bool
                        }
                        return result
                    })
                }
            
                static func resendPasswordEmail() -> (FunctionDescription, Buffer, DeserializeFunctionResponse<Api.Bool>) {
                    let buffer = Buffer()
                    buffer.appendInt32(2055154197)
                    
                    return (FunctionDescription(name: "account.resendPasswordEmail", parameters: []), buffer, DeserializeFunctionResponse { (buffer: Buffer) -> Api.Bool? in
                        let reader = BufferReader(buffer)
                        var result: Api.Bool?
                        if let signature = reader.readInt32() {
                            result = Api.parse(reader, signature: signature) as? Api.Bool
                        }
                        return result
                    })
                }
            
                static func cancelPasswordEmail() -> (FunctionDescription, Buffer, DeserializeFunctionResponse<Api.Bool>) {
                    let buffer = Buffer()
                    buffer.appendInt32(-1043606090)
                    
                    return (FunctionDescription(name: "account.cancelPasswordEmail", parameters: []), buffer, DeserializeFunctionResponse { (buffer: Buffer) -> Api.Bool? in
                        let reader = BufferReader(buffer)
                        var result: Api.Bool?
                        if let signature = reader.readInt32() {
                            result = Api.parse(reader, signature: signature) as? Api.Bool
                        }
                        return result
                    })
                }
            
                static func getContactSignUpNotification() -> (FunctionDescription, Buffer, DeserializeFunctionResponse<Api.Bool>) {
                    let buffer = Buffer()
                    buffer.appendInt32(-1626880216)
                    
                    return (FunctionDescription(name: "account.getContactSignUpNotification", parameters: []), buffer, DeserializeFunctionResponse { (buffer: Buffer) -> Api.Bool? in
                        let reader = BufferReader(buffer)
                        var result: Api.Bool?
                        if let signature = reader.readInt32() {
                            result = Api.parse(reader, signature: signature) as? Api.Bool
                        }
                        return result
                    })
                }
            
                static func setContactSignUpNotification(silent: Api.Bool) -> (FunctionDescription, Buffer, DeserializeFunctionResponse<Api.Bool>) {
                    let buffer = Buffer()
                    buffer.appendInt32(-806076575)
                    silent.serialize(buffer, true)
                    return (FunctionDescription(name: "account.setContactSignUpNotification", parameters: [("silent", silent)]), buffer, DeserializeFunctionResponse { (buffer: Buffer) -> Api.Bool? in
                        let reader = BufferReader(buffer)
                        var result: Api.Bool?
                        if let signature = reader.readInt32() {
                            result = Api.parse(reader, signature: signature) as? Api.Bool
                        }
                        return result
                    })
                }
            
                static func getNotifyExceptions(flags: Int32, peer: Api.InputNotifyPeer?) -> (FunctionDescription, Buffer, DeserializeFunctionResponse<Api.Updates>) {
                    let buffer = Buffer()
                    buffer.appendInt32(1398240377)
                    serializeInt32(flags, buffer: buffer, boxed: false)
                    if Int(flags) & Int(1 << 0) != 0 {peer!.serialize(buffer, true)}
                    return (FunctionDescription(name: "account.getNotifyExceptions", parameters: [("flags", flags), ("peer", peer)]), buffer, DeserializeFunctionResponse { (buffer: Buffer) -> Api.Updates? in
                        let reader = BufferReader(buffer)
                        var result: Api.Updates?
                        if let signature = reader.readInt32() {
                            result = Api.parse(reader, signature: signature) as? Api.Updates
                        }
                        return result
                    })
                }
            
                static func getWallPapers(hash: Int32) -> (FunctionDescription, Buffer, DeserializeFunctionResponse<Api.account.WallPapers>) {
                    let buffer = Buffer()
                    buffer.appendInt32(-1430579357)
                    serializeInt32(hash, buffer: buffer, boxed: false)
                    return (FunctionDescription(name: "account.getWallPapers", parameters: [("hash", hash)]), buffer, DeserializeFunctionResponse { (buffer: Buffer) -> Api.account.WallPapers? in
                        let reader = BufferReader(buffer)
                        var result: Api.account.WallPapers?
                        if let signature = reader.readInt32() {
                            result = Api.parse(reader, signature: signature) as? Api.account.WallPapers
                        }
                        return result
                    })
                }
            
                static func uploadWallPaper(file: Api.InputFile, mimeType: String, settings: Api.WallPaperSettings) -> (FunctionDescription, Buffer, DeserializeFunctionResponse<Api.WallPaper>) {
                    let buffer = Buffer()
                    buffer.appendInt32(-578472351)
                    file.serialize(buffer, true)
                    serializeString(mimeType, buffer: buffer, boxed: false)
                    settings.serialize(buffer, true)
                    return (FunctionDescription(name: "account.uploadWallPaper", parameters: [("file", file), ("mimeType", mimeType), ("settings", settings)]), buffer, DeserializeFunctionResponse { (buffer: Buffer) -> Api.WallPaper? in
                        let reader = BufferReader(buffer)
                        var result: Api.WallPaper?
                        if let signature = reader.readInt32() {
                            result = Api.parse(reader, signature: signature) as? Api.WallPaper
                        }
                        return result
                    })
                }
            
                static func getWallPaper(wallpaper: Api.InputWallPaper) -> (FunctionDescription, Buffer, DeserializeFunctionResponse<Api.WallPaper>) {
                    let buffer = Buffer()
                    buffer.appendInt32(-57811990)
                    wallpaper.serialize(buffer, true)
                    return (FunctionDescription(name: "account.getWallPaper", parameters: [("wallpaper", wallpaper)]), buffer, DeserializeFunctionResponse { (buffer: Buffer) -> Api.WallPaper? in
                        let reader = BufferReader(buffer)
                        var result: Api.WallPaper?
                        if let signature = reader.readInt32() {
                            result = Api.parse(reader, signature: signature) as? Api.WallPaper
                        }
                        return result
                    })
                }
            
                static func saveWallPaper(wallpaper: Api.InputWallPaper, unsave: Api.Bool, settings: Api.WallPaperSettings) -> (FunctionDescription, Buffer, DeserializeFunctionResponse<Api.Bool>) {
                    let buffer = Buffer()
                    buffer.appendInt32(1817860919)
                    wallpaper.serialize(buffer, true)
                    unsave.serialize(buffer, true)
                    settings.serialize(buffer, true)
                    return (FunctionDescription(name: "account.saveWallPaper", parameters: [("wallpaper", wallpaper), ("unsave", unsave), ("settings", settings)]), buffer, DeserializeFunctionResponse { (buffer: Buffer) -> Api.Bool? in
                        let reader = BufferReader(buffer)
                        var result: Api.Bool?
                        if let signature = reader.readInt32() {
                            result = Api.parse(reader, signature: signature) as? Api.Bool
                        }
                        return result
                    })
                }
            
                static func installWallPaper(wallpaper: Api.InputWallPaper, settings: Api.WallPaperSettings) -> (FunctionDescription, Buffer, DeserializeFunctionResponse<Api.Bool>) {
                    let buffer = Buffer()
                    buffer.appendInt32(-18000023)
                    wallpaper.serialize(buffer, true)
                    settings.serialize(buffer, true)
                    return (FunctionDescription(name: "account.installWallPaper", parameters: [("wallpaper", wallpaper), ("settings", settings)]), buffer, DeserializeFunctionResponse { (buffer: Buffer) -> Api.Bool? in
                        let reader = BufferReader(buffer)
                        var result: Api.Bool?
                        if let signature = reader.readInt32() {
                            result = Api.parse(reader, signature: signature) as? Api.Bool
                        }
                        return result
                    })
                }
            
                static func resetWallPapers() -> (FunctionDescription, Buffer, DeserializeFunctionResponse<Api.Bool>) {
                    let buffer = Buffer()
                    buffer.appendInt32(-1153722364)
                    
                    return (FunctionDescription(name: "account.resetWallPapers", parameters: []), buffer, DeserializeFunctionResponse { (buffer: Buffer) -> Api.Bool? in
                        let reader = BufferReader(buffer)
                        var result: Api.Bool?
                        if let signature = reader.readInt32() {
                            result = Api.parse(reader, signature: signature) as? Api.Bool
                        }
                        return result
                    })
                }
            
                static func getAutoDownloadSettings() -> (FunctionDescription, Buffer, DeserializeFunctionResponse<Api.account.AutoDownloadSettings>) {
                    let buffer = Buffer()
                    buffer.appendInt32(1457130303)
                    
                    return (FunctionDescription(name: "account.getAutoDownloadSettings", parameters: []), buffer, DeserializeFunctionResponse { (buffer: Buffer) -> Api.account.AutoDownloadSettings? in
                        let reader = BufferReader(buffer)
                        var result: Api.account.AutoDownloadSettings?
                        if let signature = reader.readInt32() {
                            result = Api.parse(reader, signature: signature) as? Api.account.AutoDownloadSettings
                        }
                        return result
                    })
                }
            
                static func saveAutoDownloadSettings(flags: Int32, settings: Api.AutoDownloadSettings) -> (FunctionDescription, Buffer, DeserializeFunctionResponse<Api.Bool>) {
                    let buffer = Buffer()
                    buffer.appendInt32(1995661875)
                    serializeInt32(flags, buffer: buffer, boxed: false)
                    settings.serialize(buffer, true)
                    return (FunctionDescription(name: "account.saveAutoDownloadSettings", parameters: [("flags", flags), ("settings", settings)]), buffer, DeserializeFunctionResponse { (buffer: Buffer) -> Api.Bool? in
                        let reader = BufferReader(buffer)
                        var result: Api.Bool?
                        if let signature = reader.readInt32() {
                            result = Api.parse(reader, signature: signature) as? Api.Bool
                        }
                        return result
                    })
                }
            }
            struct langpack {
                static func getLangPack(langPack: String, langCode: String) -> (FunctionDescription, Buffer, DeserializeFunctionResponse<Api.LangPackDifference>) {
                    let buffer = Buffer()
                    buffer.appendInt32(-219008246)
                    serializeString(langPack, buffer: buffer, boxed: false)
                    serializeString(langCode, buffer: buffer, boxed: false)
                    return (FunctionDescription(name: "langpack.getLangPack", parameters: [("langPack", langPack), ("langCode", langCode)]), buffer, DeserializeFunctionResponse { (buffer: Buffer) -> Api.LangPackDifference? in
                        let reader = BufferReader(buffer)
                        var result: Api.LangPackDifference?
                        if let signature = reader.readInt32() {
                            result = Api.parse(reader, signature: signature) as? Api.LangPackDifference
                        }
                        return result
                    })
                }
            
                static func getStrings(langPack: String, langCode: String, keys: [String]) -> (FunctionDescription, Buffer, DeserializeFunctionResponse<[Api.LangPackString]>) {
                    let buffer = Buffer()
                    buffer.appendInt32(-269862909)
                    serializeString(langPack, buffer: buffer, boxed: false)
                    serializeString(langCode, buffer: buffer, boxed: false)
                    buffer.appendInt32(481674261)
                    buffer.appendInt32(Int32(keys.count))
                    for item in keys {
                        serializeString(item, buffer: buffer, boxed: false)
                    }
                    return (FunctionDescription(name: "langpack.getStrings", parameters: [("langPack", langPack), ("langCode", langCode), ("keys", keys)]), buffer, DeserializeFunctionResponse { (buffer: Buffer) -> [Api.LangPackString]? in
                        let reader = BufferReader(buffer)
                        var result: [Api.LangPackString]?
                        if let _ = reader.readInt32() {
                            result = Api.parseVector(reader, elementSignature: 0, elementType: Api.LangPackString.self)
                        }
                        return result
                    })
                }
            
                static func getLanguages(langPack: String) -> (FunctionDescription, Buffer, DeserializeFunctionResponse<[Api.LangPackLanguage]>) {
                    let buffer = Buffer()
                    buffer.appendInt32(1120311183)
                    serializeString(langPack, buffer: buffer, boxed: false)
                    return (FunctionDescription(name: "langpack.getLanguages", parameters: [("langPack", langPack)]), buffer, DeserializeFunctionResponse { (buffer: Buffer) -> [Api.LangPackLanguage]? in
                        let reader = BufferReader(buffer)
                        var result: [Api.LangPackLanguage]?
                        if let _ = reader.readInt32() {
                            result = Api.parseVector(reader, elementSignature: 0, elementType: Api.LangPackLanguage.self)
                        }
                        return result
                    })
                }
            
                static func getDifference(langCode: String, fromVersion: Int32) -> (FunctionDescription, Buffer, DeserializeFunctionResponse<Api.LangPackDifference>) {
                    let buffer = Buffer()
                    buffer.appendInt32(-1655576556)
                    serializeString(langCode, buffer: buffer, boxed: false)
                    serializeInt32(fromVersion, buffer: buffer, boxed: false)
                    return (FunctionDescription(name: "langpack.getDifference", parameters: [("langCode", langCode), ("fromVersion", fromVersion)]), buffer, DeserializeFunctionResponse { (buffer: Buffer) -> Api.LangPackDifference? in
                        let reader = BufferReader(buffer)
                        var result: Api.LangPackDifference?
                        if let signature = reader.readInt32() {
                            result = Api.parse(reader, signature: signature) as? Api.LangPackDifference
                        }
                        return result
                    })
                }
            
                static func getLanguage(langPack: String, langCode: String) -> (FunctionDescription, Buffer, DeserializeFunctionResponse<Api.LangPackLanguage>) {
                    let buffer = Buffer()
                    buffer.appendInt32(1784243458)
                    serializeString(langPack, buffer: buffer, boxed: false)
                    serializeString(langCode, buffer: buffer, boxed: false)
                    return (FunctionDescription(name: "langpack.getLanguage", parameters: [("langPack", langPack), ("langCode", langCode)]), buffer, DeserializeFunctionResponse { (buffer: Buffer) -> Api.LangPackLanguage? in
                        let reader = BufferReader(buffer)
                        var result: Api.LangPackLanguage?
                        if let signature = reader.readInt32() {
                            result = Api.parse(reader, signature: signature) as? Api.LangPackLanguage
                        }
                        return result
                    })
                }
            }
            struct photos {
                static func updateProfilePhoto(id: Api.InputPhoto) -> (FunctionDescription, Buffer, DeserializeFunctionResponse<Api.UserProfilePhoto>) {
                    let buffer = Buffer()
                    buffer.appendInt32(-256159406)
                    id.serialize(buffer, true)
                    return (FunctionDescription(name: "photos.updateProfilePhoto", parameters: [("id", id)]), buffer, DeserializeFunctionResponse { (buffer: Buffer) -> Api.UserProfilePhoto? in
                        let reader = BufferReader(buffer)
                        var result: Api.UserProfilePhoto?
                        if let signature = reader.readInt32() {
                            result = Api.parse(reader, signature: signature) as? Api.UserProfilePhoto
                        }
                        return result
                    })
                }
            
                static func uploadProfilePhoto(file: Api.InputFile) -> (FunctionDescription, Buffer, DeserializeFunctionResponse<Api.photos.Photo>) {
                    let buffer = Buffer()
                    buffer.appendInt32(1328726168)
                    file.serialize(buffer, true)
                    return (FunctionDescription(name: "photos.uploadProfilePhoto", parameters: [("file", file)]), buffer, DeserializeFunctionResponse { (buffer: Buffer) -> Api.photos.Photo? in
                        let reader = BufferReader(buffer)
                        var result: Api.photos.Photo?
                        if let signature = reader.readInt32() {
                            result = Api.parse(reader, signature: signature) as? Api.photos.Photo
                        }
                        return result
                    })
                }
            
                static func deletePhotos(id: [Api.InputPhoto]) -> (FunctionDescription, Buffer, DeserializeFunctionResponse<[Int64]>) {
                    let buffer = Buffer()
                    buffer.appendInt32(-2016444625)
                    buffer.appendInt32(481674261)
                    buffer.appendInt32(Int32(id.count))
                    for item in id {
                        item.serialize(buffer, true)
                    }
                    return (FunctionDescription(name: "photos.deletePhotos", parameters: [("id", id)]), buffer, DeserializeFunctionResponse { (buffer: Buffer) -> [Int64]? in
                        let reader = BufferReader(buffer)
                        var result: [Int64]?
                        if let _ = reader.readInt32() {
                            result = Api.parseVector(reader, elementSignature: 570911930, elementType: Int64.self)
                        }
                        return result
                    })
                }
            
                static func getUserPhotos(userId: Api.InputUser, offset: Int32, maxId: Int64, limit: Int32) -> (FunctionDescription, Buffer, DeserializeFunctionResponse<Api.photos.Photos>) {
                    let buffer = Buffer()
                    buffer.appendInt32(-1848823128)
                    userId.serialize(buffer, true)
                    serializeInt32(offset, buffer: buffer, boxed: false)
                    serializeInt64(maxId, buffer: buffer, boxed: false)
                    serializeInt32(limit, buffer: buffer, boxed: false)
                    return (FunctionDescription(name: "photos.getUserPhotos", parameters: [("userId", userId), ("offset", offset), ("maxId", maxId), ("limit", limit)]), buffer, DeserializeFunctionResponse { (buffer: Buffer) -> Api.photos.Photos? in
                        let reader = BufferReader(buffer)
                        var result: Api.photos.Photos?
                        if let signature = reader.readInt32() {
                            result = Api.parse(reader, signature: signature) as? Api.photos.Photos
                        }
                        return result
                    })
                }
            }
            struct phone {
                static func getCallConfig() -> (FunctionDescription, Buffer, DeserializeFunctionResponse<Api.DataJSON>) {
                    let buffer = Buffer()
                    buffer.appendInt32(1430593449)
                    
                    return (FunctionDescription(name: "phone.getCallConfig", parameters: []), buffer, DeserializeFunctionResponse { (buffer: Buffer) -> Api.DataJSON? in
                        let reader = BufferReader(buffer)
                        var result: Api.DataJSON?
                        if let signature = reader.readInt32() {
                            result = Api.parse(reader, signature: signature) as? Api.DataJSON
                        }
                        return result
                    })
                }
            
                static func requestCall(userId: Api.InputUser, randomId: Int32, gAHash: Buffer, `protocol`: Api.PhoneCallProtocol) -> (FunctionDescription, Buffer, DeserializeFunctionResponse<Api.phone.PhoneCall>) {
                    let buffer = Buffer()
                    buffer.appendInt32(1536537556)
                    userId.serialize(buffer, true)
                    serializeInt32(randomId, buffer: buffer, boxed: false)
                    serializeBytes(gAHash, buffer: buffer, boxed: false)
                    `protocol`.serialize(buffer, true)
                    return (FunctionDescription(name: "phone.requestCall", parameters: [("userId", userId), ("randomId", randomId), ("gAHash", gAHash), ("`protocol`", `protocol`)]), buffer, DeserializeFunctionResponse { (buffer: Buffer) -> Api.phone.PhoneCall? in
                        let reader = BufferReader(buffer)
                        var result: Api.phone.PhoneCall?
                        if let signature = reader.readInt32() {
                            result = Api.parse(reader, signature: signature) as? Api.phone.PhoneCall
                        }
                        return result
                    })
                }
            
                static func acceptCall(peer: Api.InputPhoneCall, gB: Buffer, `protocol`: Api.PhoneCallProtocol) -> (FunctionDescription, Buffer, DeserializeFunctionResponse<Api.phone.PhoneCall>) {
                    let buffer = Buffer()
                    buffer.appendInt32(1003664544)
                    peer.serialize(buffer, true)
                    serializeBytes(gB, buffer: buffer, boxed: false)
                    `protocol`.serialize(buffer, true)
                    return (FunctionDescription(name: "phone.acceptCall", parameters: [("peer", peer), ("gB", gB), ("`protocol`", `protocol`)]), buffer, DeserializeFunctionResponse { (buffer: Buffer) -> Api.phone.PhoneCall? in
                        let reader = BufferReader(buffer)
                        var result: Api.phone.PhoneCall?
                        if let signature = reader.readInt32() {
                            result = Api.parse(reader, signature: signature) as? Api.phone.PhoneCall
                        }
                        return result
                    })
                }
            
                static func confirmCall(peer: Api.InputPhoneCall, gA: Buffer, keyFingerprint: Int64, `protocol`: Api.PhoneCallProtocol) -> (FunctionDescription, Buffer, DeserializeFunctionResponse<Api.phone.PhoneCall>) {
                    let buffer = Buffer()
                    buffer.appendInt32(788404002)
                    peer.serialize(buffer, true)
                    serializeBytes(gA, buffer: buffer, boxed: false)
                    serializeInt64(keyFingerprint, buffer: buffer, boxed: false)
                    `protocol`.serialize(buffer, true)
                    return (FunctionDescription(name: "phone.confirmCall", parameters: [("peer", peer), ("gA", gA), ("keyFingerprint", keyFingerprint), ("`protocol`", `protocol`)]), buffer, DeserializeFunctionResponse { (buffer: Buffer) -> Api.phone.PhoneCall? in
                        let reader = BufferReader(buffer)
                        var result: Api.phone.PhoneCall?
                        if let signature = reader.readInt32() {
                            result = Api.parse(reader, signature: signature) as? Api.phone.PhoneCall
                        }
                        return result
                    })
                }
            
                static func receivedCall(peer: Api.InputPhoneCall) -> (FunctionDescription, Buffer, DeserializeFunctionResponse<Api.Bool>) {
                    let buffer = Buffer()
                    buffer.appendInt32(399855457)
                    peer.serialize(buffer, true)
                    return (FunctionDescription(name: "phone.receivedCall", parameters: [("peer", peer)]), buffer, DeserializeFunctionResponse { (buffer: Buffer) -> Api.Bool? in
                        let reader = BufferReader(buffer)
                        var result: Api.Bool?
                        if let signature = reader.readInt32() {
                            result = Api.parse(reader, signature: signature) as? Api.Bool
                        }
                        return result
                    })
                }
            
                static func discardCall(peer: Api.InputPhoneCall, duration: Int32, reason: Api.PhoneCallDiscardReason, connectionId: Int64) -> (FunctionDescription, Buffer, DeserializeFunctionResponse<Api.Updates>) {
                    let buffer = Buffer()
                    buffer.appendInt32(2027164582)
                    peer.serialize(buffer, true)
                    serializeInt32(duration, buffer: buffer, boxed: false)
                    reason.serialize(buffer, true)
                    serializeInt64(connectionId, buffer: buffer, boxed: false)
                    return (FunctionDescription(name: "phone.discardCall", parameters: [("peer", peer), ("duration", duration), ("reason", reason), ("connectionId", connectionId)]), buffer, DeserializeFunctionResponse { (buffer: Buffer) -> Api.Updates? in
                        let reader = BufferReader(buffer)
                        var result: Api.Updates?
                        if let signature = reader.readInt32() {
                            result = Api.parse(reader, signature: signature) as? Api.Updates
                        }
                        return result
                    })
                }
            
                static func saveCallDebug(peer: Api.InputPhoneCall, debug: Api.DataJSON) -> (FunctionDescription, Buffer, DeserializeFunctionResponse<Api.Bool>) {
                    let buffer = Buffer()
                    buffer.appendInt32(662363518)
                    peer.serialize(buffer, true)
                    debug.serialize(buffer, true)
                    return (FunctionDescription(name: "phone.saveCallDebug", parameters: [("peer", peer), ("debug", debug)]), buffer, DeserializeFunctionResponse { (buffer: Buffer) -> Api.Bool? in
                        let reader = BufferReader(buffer)
                        var result: Api.Bool?
                        if let signature = reader.readInt32() {
                            result = Api.parse(reader, signature: signature) as? Api.Bool
                        }
                        return result
                    })
                }
            
                static func setCallRating(flags: Int32, peer: Api.InputPhoneCall, rating: Int32, comment: String) -> (FunctionDescription, Buffer, DeserializeFunctionResponse<Api.Updates>) {
                    let buffer = Buffer()
                    buffer.appendInt32(1508562471)
                    serializeInt32(flags, buffer: buffer, boxed: false)
                    peer.serialize(buffer, true)
                    serializeInt32(rating, buffer: buffer, boxed: false)
                    serializeString(comment, buffer: buffer, boxed: false)
                    return (FunctionDescription(name: "phone.setCallRating", parameters: [("flags", flags), ("peer", peer), ("rating", rating), ("comment", comment)]), buffer, DeserializeFunctionResponse { (buffer: Buffer) -> Api.Updates? in
                        let reader = BufferReader(buffer)
                        var result: Api.Updates?
                        if let signature = reader.readInt32() {
                            result = Api.parse(reader, signature: signature) as? Api.Updates
                        }
                        return result
                    })
                }
            }
    }
}<|MERGE_RESOLUTION|>--- conflicted
+++ resolved
@@ -2875,8 +2875,6 @@
                         return result
                     })
                 }
-<<<<<<< HEAD
-=======
             
                 static func getEmojiURL(langCode: String) -> (FunctionDescription, Buffer, DeserializeFunctionResponse<Api.EmojiURL>) {
                     let buffer = Buffer()
@@ -2891,7 +2889,6 @@
                         return result
                     })
                 }
->>>>>>> d554ad5a
             }
             struct channels {
                 static func readHistory(channel: Api.InputChannel, maxId: Int32) -> (FunctionDescription, Buffer, DeserializeFunctionResponse<Api.Bool>) {
