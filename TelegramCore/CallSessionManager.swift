--- conflicted
+++ resolved
@@ -244,13 +244,6 @@
             self.contextIdByStableId[stableId] = internalId
             self.contextUpdated(internalId: internalId)
             self.ringingStatesUpdated()
-<<<<<<< HEAD
-            
-//            self.queue.after(3.0, { [weak self] in
-//                self?.accept(internalId: internalId)
-//            })
-=======
->>>>>>> 14941cd0
         }
     }
     
