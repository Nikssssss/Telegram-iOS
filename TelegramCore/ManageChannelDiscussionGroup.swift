--- conflicted
+++ resolved
@@ -35,17 +35,9 @@
     }
 }
 
-<<<<<<< HEAD
-
-public enum ChannelDiscussionGroupError {
-    case generic
-    case preHistoryHidden
-    case hasNotPermissions
-=======
 public enum ChannelDiscussionGroupError {
     case generic
     case groupHistoryIsCurrentlyPrivate
->>>>>>> ff6b90f4
 }
 
 public func updateGroupDiscussionForChannel(network: Network, postbox: Postbox, channelId: PeerId, groupId: PeerId?) -> Signal<Bool, ChannelDiscussionGroupError> {
@@ -80,12 +72,6 @@
             } else if error.errorDescription == "MEGAGROUP_PREHISTORY_HIDDEN" {
                 return .fail(.groupHistoryIsCurrentlyPrivate)
             }
-            if error.errorDescription == "MEGAGROUP_PREHISTORY_HIDDEN" {
-                return .fail(.preHistoryHidden)
-            }
-            if error.errorDescription == "CHAT_ADMIN_REQUIRED" {
-                return .fail(.hasNotPermissions)
-            }
             return .fail(.generic)
         }
     }
