--- conflicted
+++ resolved
@@ -11,14 +11,10 @@
 @class BITPersistence;
 @class BITSender;
 
-<<<<<<< HEAD
-@interface BITMetricsManager()
-=======
 #import "HockeySDKNullability.h"
 NS_ASSUME_NONNULL_BEGIN
 
-@interface BITMetricsManager ()
->>>>>>> 655edfd3
+@interface BITMetricsManager()
 
 /**
  *  Create a new BITMetricsManager instance by passing the channel, the telemetry context, and persistence instance to use 
